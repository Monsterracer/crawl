/**
 * @file
 * @brief Misc stuff.
**/

#include "AppHdr.h"

#include "effects.h"

#include <cstdlib>
#include <string.h>
#include <stdio.h>
#include <algorithm>
#include <queue>
#include <set>
#include <cmath>

#include "externs.h"
#include "options.h"

#include "abyss.h"
#include "areas.h"
#include "artefact.h"
#include "beam.h"
#include "cloud.h"
#include "colour.h"
#include "coordit.h"
#include "database.h"
#include "delay.h"
#include "dgn-shoals.h"
#include "dgnevent.h"
#include "directn.h"
#include "dungeon.h"
#include "env.h"
#include "exercise.h"
#include "fight.h"
#include "food.h"
#include "fprop.h"
#include "godpassive.h"
#include "hints.h"
#include "hiscores.h"
#include "invent.h"
#include "item_use.h"
#include "itemname.h"
#include "itemprop.h"
#include "items.h"
#include "makeitem.h"
#include "map_knowledge.h"
#include "message.h"
#include "mgen_data.h"
#include "misc.h"
#include "mon-behv.h"
#include "mon-cast.h"
#include "mon-iter.h"
#include "mon-pathfind.h"
#include "mon-place.h"
#include "mon-project.h"
#include "mon-stuff.h"
#include "mon-util.h"
#include "mutation.h"
#include "notes.h"
#include "ouch.h"
#include "place.h"
#include "player-equip.h"
#include "player-stats.h"
#include "player.h"
#include "religion.h"
#include "shout.h"
#include "skills.h"
#include "skills2.h"
#include "spl-clouds.h"
#include "spl-miscast.h"
#include "spl-summoning.h"
#include "spl-util.h"
#include "stairs.h"
#include "state.h"
#include "terrain.h"
#include "traps.h"
#include "travel.h"
#include "viewchar.h"
#include "xom.h"

void holy_word_player(int pow, int caster, actor *attacker)
{
    if (!you.undead_or_demonic())
        return;

    int hploss;

    // Holy word won't kill its user.
    if (attacker == &you)
        hploss = std::max(0, you.hp / 2 - 1);
    else
        hploss = roll_dice(3, 15) + (random2(pow) / 3);

    if (!hploss)
        return;

    mpr("You are blasted by holy energy!");

    const char *aux = "holy word";

    kill_method_type type = KILLED_BY_MONSTER;
    if (invalid_monster_index(caster))
    {
        type = KILLED_BY_SOMETHING;
        if (crawl_state.is_god_acting())
            type = KILLED_BY_DIVINE_WRATH;

        switch (caster)
        {
        case HOLY_WORD_SCROLL:
            aux = "scroll of holy word";
            break;

        case HOLY_WORD_ZIN:
            aux = "Zin's holy word";
            break;

        case HOLY_WORD_TSO:
            aux = "the Shining One's holy word";
            break;
        }
    }

    ouch(hploss, caster, type, aux);

    return;
}

void holy_word_monsters(coord_def where, int pow, int caster,
                        actor *attacker)
{
    pow = std::min(300, pow);

    // Is the player in this cell?
    if (where == you.pos())
        holy_word_player(pow, caster, attacker);

    // Is a monster in this cell?
    monster* mons = monster_at(where);
    if (!mons || !mons->alive() || !mons->undead_or_demonic())
        return;

    int hploss;

    // Holy word won't kill its user.
    if (attacker == mons)
        hploss = std::max(0, mons->hit_points / 2 - 1);
    else
        hploss = roll_dice(3, 15) + (random2(pow) / 10);

    if (hploss && caster != HOLY_WORD_ZIN)
        simple_monster_message(mons, " convulses!");
    if (hploss && caster == HOLY_WORD_ZIN)
        simple_monster_message(mons, " is blasted by Zin's holy word!");

    mons->hurt(attacker, hploss, BEAM_MISSILE);

    if (!hploss || !mons->alive())
        return;
    // Holy word won't annoy, slow, or frighten its user.
    if (attacker != mons)
    {
        // Currently, holy word annoys the monsters it affects
        // because it can kill them, and because hostile
        // monsters don't use it.
        if (attacker != NULL)
            behaviour_event(mons, ME_ANNOY, attacker->mindex());

        if (mons->speed_increment >= 25)
            mons->speed_increment -= 20;

        mons->add_ench(ENCH_FEAR);
    }
}

void holy_word(int pow, int caster, const coord_def& where, bool silent,
               actor *attacker)
{
    if (!silent && attacker)
    {
        mprf("%s %s a Word of immense power!",
             attacker->name(DESC_THE).c_str(),
             attacker->conj_verb("speak").c_str());
    }

    // We could use actor.get_los(), but maybe it's NULL.
    los_def los(where);
    los.update();
    for (radius_iterator ri(&los); ri; ++ri)
        holy_word_monsters(*ri, pow, caster, attacker);
}

int torment_player(actor *attacker, int taux)
{
    ASSERT(!crawl_state.game_is_arena());

    // [dshaligram] Switched to using ouch() instead of dec_hp() so that
    // notes can also track torment and activities can be interrupted
    // correctly.
    int hploss = 0;

    if (!player_res_torment(false))
    {
        // Negative energy resistance can alleviate torment.
        hploss = std::max(0, you.hp * (50 - player_prot_life() * 5) / 100 - 1);
        // Statue form is only partial petrification.
        if (you.form == TRAN_STATUE)
            hploss /= 2;
    }

    // Kiku protects you from torment to a degree.
    const bool kiku_shielding_player =
        (you.religion == GOD_KIKUBAAQUDGHA
        && !player_under_penance()
        && you.piety > 80
        && !you.gift_timeout); // no protection during pain branding weapon

    if (kiku_shielding_player)
    {
        if (hploss > 0)
        {
            if (random2(600) < you.piety) // 13.33% to 33.33% chance
            {
                hploss = 0;
                simple_god_message(" shields you from torment!");
            }
            else if (random2(250) < you.piety) // 24% to 80% chance
            {
                hploss -= random2(hploss - 1);
                simple_god_message(" partially shields you from torment!");
            }
        }
    }


    if (!hploss)
    {
        mpr("You feel a surge of unholy energy.");
        return (0);
    }

    mpr("Your body is wracked with pain!");

    const char *aux = "torment";

    kill_method_type type = KILLED_BY_MONSTER;
    if (invalid_monster_index(taux))
    {
        type = KILLED_BY_SOMETHING;
        if (crawl_state.is_god_acting())
            type = KILLED_BY_DIVINE_WRATH;

        switch (taux)
        {
        case TORMENT_CARDS:
        case TORMENT_SPELL:
            aux = "Symbol of Torment";
            break;

        case TORMENT_SPWLD:
            // XXX: If we ever make any other weapon / randart eligible
            // to torment, this will be incorrect.
            aux = "Sceptre of Torment";
            break;

        case TORMENT_SCROLL:
            aux = "scroll of torment";
            break;

        case TORMENT_XOM:
            type = KILLED_BY_XOM;
            aux = "Xom's torment";
            break;

        case TORMENT_KIKUBAAQUDGHA:
            aux = "Kikubaaqudgha's torment";
            break;
        }
    }

    ouch(hploss, attacker? attacker->mindex() : MHITNOT, type, aux);

    return (1);
}

// torment_monsters() is called with power 0 because torment is
// UNRESISTABLE except for having torment resistance!  Even if we used
// maximum power of 1000, high level monsters and characters would save
// too often.  (GDL)

int torment_monsters(coord_def where, actor *attacker, int taux)
{
    int retval = 0;

    // Is the player in this cell?
    if (where == you.pos())
        retval = torment_player(attacker, taux);

    // Is a monster in this cell?
    monster* mons = monster_at(where);
    if (mons == NULL)
        return (retval);

    if (!mons->alive() || mons->res_torment())
        return (retval);

    int hploss = std::max(0, mons->hit_points / 2 - 1);

    if (hploss)
    {
        simple_monster_message(mons, " convulses!");

        // Currently, torment doesn't annoy the monsters it affects
        // because it can't kill them, and because hostile monsters use
        // it.  It does alert them, though.
        // XXX: attacker isn't passed through "int torment()".
        behaviour_event(mons, ME_ALERT,
                        attacker ? attacker->mindex() : MHITNOT);
    }

    mons->hurt(attacker, hploss, BEAM_TORMENT_DAMAGE);

    if (hploss)
        retval = 1;

    return (retval);
}

int torment(actor *attacker, int taux, const coord_def& where)
{
    los_def los(where);
    los.update();
    int r = 0;
    for (radius_iterator ri(&los); ri; ++ri)
        r += torment_monsters(*ri, attacker, taux);
    return (r);
}

void immolation(int pow, int caster, coord_def where, bool known,
                actor *attacker)
{
    ASSERT(!crawl_state.game_is_arena());

    const char *aux = "immolation";

    bolt beam;

    if (caster < 0)
    {
        switch (caster)
        {
        case IMMOLATION_SCROLL:
            aux = "scroll of immolation";
            break;

        case IMMOLATION_SPELL:
            aux = "a fiery explosion";
            break;

        case IMMOLATION_TOME:
            aux = "an exploding Tome of Destruction";
            break;
        }
    }

    beam.flavour       = BEAM_FIRE;
    beam.glyph         = dchar_glyph(DCHAR_FIRED_BURST);
    beam.damage        = dice_def(3, pow);
    beam.target        = where;
    beam.name          = "fiery explosion";
    beam.colour        = RED;
    beam.aux_source    = aux;
    beam.ex_size       = 2;
    beam.is_explosion  = true;
    beam.effect_known  = known;
    beam.affects_items = (caster != IMMOLATION_SCROLL);

    if (caster == IMMOLATION_GENERIC)
    {
        beam.thrower     = KILL_MISC;
        beam.beam_source = NON_MONSTER;
    }
    else if (attacker == &you)
    {
        beam.thrower     = KILL_YOU;
        beam.beam_source = NON_MONSTER;
    }
    else
    {
        beam.thrower     = KILL_MON;
        beam.beam_source = attacker->mindex();
    }

    beam.explode();
}

static bool _conduct_electricity_affects_actor(const bolt& beam,
                                               const actor* victim)
{
    return (victim->alive() && victim->res_elec() <= 0
            && victim->ground_level());
}

static bool _conduct_electricity_damage(bolt &beam, actor* victim,
                                        int &dmg, std::string &dmg_msg)
{
    dmg = (10 + random2(15)) / 2;
    return (false);
}

static bool _conduct_electricity_aoe(bolt& beam, const coord_def& target)
{
    if (feat_is_water(grd(target)))
        return (true);

    return (false);
}

void conduct_electricity(coord_def where, actor *attacker)
{
    bolt beam;

    beam.flavour       = BEAM_ELECTRICITY;
    beam.glyph         = dchar_glyph(DCHAR_FIRED_BURST);
    beam.damage        = dice_def(1, 15);
    beam.target        = where;
    beam.name          = "electric current";
    beam.hit_verb      = "shocks";
    beam.colour        = ETC_ELECTRICITY;
    beam.aux_source    = "arcing electricity";
    beam.ex_size       = 1;
    beam.is_explosion  = true;
    beam.effect_known  = true;
    beam.affects_items = false;
    beam.aoe_funcs.push_back(_conduct_electricity_aoe);
    beam.damage_funcs.push_back(_conduct_electricity_damage);
    beam.affect_func   = _conduct_electricity_affects_actor;

    if (attacker == &you)
    {
        beam.thrower     = KILL_YOU;
        beam.beam_source = NON_MONSTER;
    }
    else
    {
        beam.thrower     = KILL_MON;
        beam.beam_source = attacker->mindex();
    }

    beam.explode(false, true);
}

void cleansing_flame(int pow, int caster, coord_def where,
                     actor *attacker)
{
    ASSERT(!crawl_state.game_is_arena());

    const char *aux = "cleansing flame";

    bolt beam;

    if (caster < 0)
    {
        switch (caster)
        {
        case CLEANSING_FLAME_TSO:
            aux = "the Shining One's cleansing flame";
            break;
        }
    }

    beam.flavour      = BEAM_HOLY;
    beam.glyph        = dchar_glyph(DCHAR_FIRED_BURST);
    beam.damage       = dice_def(2, pow);
    beam.target       = you.pos();
    beam.name         = "golden flame";
    beam.colour       = YELLOW;
    beam.aux_source   = aux;
    beam.ex_size      = 2;
    beam.is_explosion = true;

    if (caster == CLEANSING_FLAME_GENERIC || caster == CLEANSING_FLAME_TSO)
    {
        beam.thrower     = KILL_MISC;
        beam.beam_source = NON_MONSTER;
    }
    else if (attacker == &you)
    {
        beam.thrower     = KILL_YOU;
        beam.beam_source = NON_MONSTER;
    }
    else
    {
        beam.thrower     = KILL_MON;
        beam.beam_source = attacker->mindex();
    }

    beam.explode();
}

static std::string _who_banished(const std::string &who)
{
    return (who.empty() ? who : " (" + who + ")");
}

void banished(const std::string &who)
{
    ASSERT(!crawl_state.game_is_arena());
    if (crawl_state.game_is_zotdef())
        return;

<<<<<<< HEAD
    mark_milestone("abyss.enter",
                   "is cast into the Abyss!" + _who_banished(who));
=======
    if (gate_type == DNGN_ENTER_ABYSS)
    {
        mark_milestone("abyss.enter",
                       "is cast into the Abyss!" + _who_banished(who));
    }
    else if (gate_type == DNGN_EXIT_ABYSS)
    {
        mark_milestone("abyss.exit",
                       "escaped from the Abyss!" + _who_banished(who));
    }

    std::string cast_into;

    switch (gate_type)
    {
    case DNGN_ENTER_ABYSS:
        if (you.level_type == LEVEL_ABYSS)
        {
            mpr("You feel trapped.");
            return;
        }
        cast_into = "the Abyss";

        // Too problematic with level_type hackery.
        if (you.level_type == LEVEL_PORTAL_VAULT)
            break;
        you.props["abyss_return_name"] = you.level_type_name;
        you.props["abyss_return_abbrev"] = you.level_type_name_abbrev;
        you.props["abyss_return_origin"] = you.level_type_origin;
        you.props["abyss_return_tag"] = you.level_type_tag;
        you.props["abyss_return_ext"] = you.level_type_ext;
        you.props["abyss_return_desc"] = level_id::current().describe();
        break;

    case DNGN_EXIT_ABYSS:
        if (you.level_type != LEVEL_ABYSS)
        {
            mpr("You feel dizzy for a moment.");
            return;
        }
        break;

    case DNGN_ENTER_PANDEMONIUM:
        if (you.level_type == LEVEL_PANDEMONIUM)
        {
            mpr("You feel trapped.");
            return;
        }
        cast_into = "Pandemonium";
        break;

    case DNGN_TRANSIT_PANDEMONIUM:
        if (you.level_type != LEVEL_PANDEMONIUM)
        {
            banished(DNGN_ENTER_PANDEMONIUM, who);
            return;
        }
        break;

    case DNGN_EXIT_PANDEMONIUM:
        if (you.level_type != LEVEL_PANDEMONIUM)
        {
            mpr("You feel dizzy for a moment.");
            return;
        }
        break;

    case DNGN_ENTER_LABYRINTH:
        if (you.level_type == LEVEL_LABYRINTH)
        {
            mpr("You feel trapped.");
            return;
        }
        cast_into = "a Labyrinth";
        break;

    case DNGN_ENTER_HELL:
    case DNGN_ENTER_DIS:
    case DNGN_ENTER_GEHENNA:
    case DNGN_ENTER_COCYTUS:
    case DNGN_ENTER_TARTARUS:
        if (player_in_hell() || player_in_branch(BRANCH_VESTIBULE_OF_HELL))
        {
            mpr("You feel dizzy for a moment.");
            return;
        }
        cast_into = "Hell";
        break;

    default:
        die("Invalid banished() gateway %d", static_cast<int>(gate_type));
    }
>>>>>>> 9d196e98

    if (player_in_branch(BRANCH_ABYSS))
    {
        // Can't happen outside wizmode.
        mpr("You feel trapped.");
        return;
    }

    const std::string what = "Cast into the Abyss" + _who_banished(who);
    take_note(Note(NOTE_MESSAGE, 0, 0, what.c_str()), true);

    stop_delay(true);
    push_features_to_abyss();
    down_stairs(DNGN_ENTER_ABYSS);  // heh heh
}

bool forget_spell(void)
{
    ASSERT(!crawl_state.game_is_arena());

    if (!you.spell_no)
        return (false);

    // find a random spell to forget:
    int slot = -1;
    int num  = 0;

    for (int i = 0; i < MAX_KNOWN_SPELLS; i++)
    {
        if (you.spells[i] != SPELL_NO_SPELL)
        {
            num++;
            if (one_chance_in(num))
                slot = i;
        }
    }

    if (slot == -1)              // should never happen though
        return (false);

    mprf("Your knowledge of %s becomes hazy all of a sudden, and you forget "
         "the spell!", spell_title(you.spells[slot]));

    del_spell_from_memory_by_slot(slot);
    return (true);
}

void direct_effect(monster* source, spell_type spell,
                   bolt &pbolt, actor *defender)
{
    monster* def = defender->as_monster();

    if (def)
    {
        // annoy the target
        behaviour_event(def, ME_ANNOY, source->mindex());
    }

    int damage_taken = 0;

    switch (spell)
    {
    case SPELL_SMITING:
        if (def)
            simple_monster_message(def, " is smitten.");
        else
            mpr("Something smites you!");

        pbolt.name       = "smiting";
        pbolt.flavour    = BEAM_MISSILE;
        pbolt.aux_source = "by divine providence";
        damage_taken     = 7 + random2avg(11, 2);
        break;

    case SPELL_AIRSTRIKE:
        // Damage averages 14 for 5HD, 18 for 10HD, 28 for 20HD, +50% if flying.
        if (def)
            simple_monster_message(def, " is struck by the twisting air!");
        else
        {
            if (you.flight_mode())
                mpr("The air twists around and violently strikes you in flight!");
            else
                mpr("The air twists around and strikes you!");
        }

        pbolt.name       = "airstrike";
        pbolt.flavour    = BEAM_AIR;
        pbolt.aux_source = "by the air";

        damage_taken     = 10 + 2 * source->hit_dice;

        damage_taken = defender->beam_resists(pbolt, damage_taken, false);

        // Previous method of damage calculation (in line with player
        // airstrike) had absurd variance.
        damage_taken = random2avg(damage_taken, 3);
        damage_taken -= random2(defender->armour_class());
        break;

    case SPELL_BRAIN_FEED:
        if (!def)
        {
            // lose_stat() must come last {dlb}
            if (one_chance_in(3)
                && lose_stat(STAT_INT, 1, source))
            {
                mpr("Something feeds on your intellect!");
                xom_is_stimulated(50);
            }
            else
                mpr("Something tries to feed on your intellect!");
        }
        break;

    case SPELL_HAUNT:
        if (!def)
            mpr("You feel haunted.");
        else
            mpr("You sense an evil presence.");
        mons_cast_haunt(source);
        break;

    case SPELL_MISLEAD:
        if (!def)
            mons_cast_mislead(source);
        else
            defender->confuse(source, source->hit_dice * 12);
        break;

    case SPELL_SUMMON_SPECTRAL_ORCS:
        if (def)
            simple_monster_message(def, " is surrounded by Orcish apparitions.");
        else
            mpr("Orcish apparitions take form around you.");
        mons_cast_spectral_orcs(source);
        break;

    case SPELL_HOLY_FLAMES:
        if (holy_flames(source, defender))
        {
            if (!def)
                mpr("Blessed fire suddenly surrounds you!");
            else
                simple_monster_message(def, " is surrounded by blessed fire!");
        }
        break;

    default:
        die("unknown direct_effect spell: %d", spell);
    }

    // apply damage and handle death, where appropriate {dlb}
    if (damage_taken > 0)
    {
        if (def)
            def->hurt(source, damage_taken);
        else
            ouch(damage_taken, pbolt.beam_source, KILLED_BY_BEAM,
                 pbolt.aux_source.c_str());
    }
}

void random_uselessness(int scroll_slot)
{
    ASSERT(!crawl_state.game_is_arena());

    int temp_rand = random2(8);

    // If this isn't from a scroll, skip the first two possibilities.
    if (scroll_slot == -1)
        temp_rand = 2 + random2(6);

    switch (temp_rand)
    {
    case 0:
        mprf("The dust glows %s!", weird_glowing_colour().c_str());
        break;

    case 1:
        mprf("The scroll reassembles itself in your %s!",
             you.hand_name(true).c_str());
        inc_inv_item_quantity(scroll_slot, 1);
        break;

    case 2:
        if (you.weapon())
        {
            mprf("%s glows %s for a moment.",
                 you.weapon()->name(DESC_YOUR).c_str(),
                 weird_glowing_colour().c_str());
        }
        else
        {
            mprf("Your %s glow %s for a moment.",
                 you.hand_name(true).c_str(), weird_glowing_colour().c_str());
        }
        break;

    case 3:
        if (you.species == SP_MUMMY)
            mpr("Your bandages flutter.");
        else // if (you.can_smell())
            mprf("You smell %s.", weird_smell().c_str());
        break;

    case 4:
        mpr("You experience a momentary feeling of inescapable doom!");
        break;

    case 5:
        temp_rand = random2(3);
        if (player_mutation_level(MUT_BEAK) || one_chance_in(3))
            mpr("Your brain hurts!");
        else if (you.species == SP_MUMMY || coinflip())
            mpr("Your ears itch!");
        else
            mpr("Your nose twitches suddenly!");
        break;

    case 6:
        mpr("You hear the tinkle of a tiny bell.", MSGCH_SOUND);
        noisy(2, you.pos());
        cast_summon_butterflies(100);
        break;

    case 7:
        mprf(MSGCH_SOUND, "You hear %s.", weird_sound().c_str());
        noisy(2, you.pos());
        break;
    }
}

int recharge_wand(int item_slot, bool known, std::string *pre_msg)
{
    do
    {
        if (item_slot == -1)
        {
            item_slot = prompt_invent_item("Charge which item?", MT_INVLIST,
                                            OSEL_RECHARGE, true, true, false);
        }
        if (prompt_failed(item_slot))
            return (-1);

        item_def &wand = you.inv[ item_slot ];

        if (!item_is_rechargeable(wand, known, true))
        {
            mpr("Choose an item to recharge, or Esc to abort.");
            if (Options.auto_list)
                more();

            // Try again.
            item_slot = -1;
            continue;
        }

        if (wand.base_type != OBJ_WANDS && !item_is_rod(wand))
            return (0);

        if (wand.base_type == OBJ_WANDS)
        {
            int charge_gain = wand_charge_value(wand.sub_type);

            const int new_charges =
                std::max<int>(
                    wand.plus,
                    std::min(charge_gain * 3,
                             wand.plus +
                             1 + random2avg(((charge_gain - 1) * 3) + 1, 3)));

            const bool charged = (new_charges > wand.plus);

            std::string desc;

            if (charged && item_ident(wand, ISFLAG_KNOW_PLUSES))
            {
                snprintf(info, INFO_SIZE, " and now has %d charge%s",
                         new_charges, new_charges == 1 ? "" : "s");
                desc = info;
            }

            if (pre_msg)
                mpr(pre_msg->c_str());

            mprf("%s %s for a moment%s.",
                 wand.name(DESC_YOUR).c_str(),
                 charged ? "glows" : "flickers",
                 desc.c_str());

            // Reinitialise zap counts.
            wand.plus  = new_charges;
            wand.plus2 = (charged ? ZAPCOUNT_RECHARGED : ZAPCOUNT_MAX_CHARGED);
        }
        else // It's a rod.
        {
            bool work = false;

            if (wand.plus2 < MAX_ROD_CHARGE * ROD_CHARGE_MULT)
            {
                wand.plus2 += ROD_CHARGE_MULT * random_range(1,2);

                if (wand.plus2 > MAX_ROD_CHARGE * ROD_CHARGE_MULT)
                    wand.plus2 = MAX_ROD_CHARGE * ROD_CHARGE_MULT;

                work = true;
            }

            if (wand.plus < wand.plus2)
            {
                wand.plus = wand.plus2;
                work = true;
            }

            if (short(wand.props["rod_enchantment"]) < MAX_WPN_ENCHANT)
            {
                static_cast<short&>(wand.props["rod_enchantment"])
                    += random_range(1,2);

                if (short(wand.props["rod_enchantment"]) > MAX_WPN_ENCHANT)
                    wand.props["rod_enchantment"] = short(MAX_WPN_ENCHANT);

                work = true;
            }

            if (!work)
                return (0);

            if (pre_msg)
                mpr(pre_msg->c_str());

            mprf("%s glows for a moment.", wand.name(DESC_YOUR).c_str());
        }

        you.wield_change = true;
        return (1);
    }
    while (true);

    return (0);
}

// Berserking monsters cannot be ordered around.
static bool _follows_orders(monster* mon)
{
    return (mon->friendly()
            && mon->type != MONS_GIANT_SPORE
            && !mon->berserk()
            && !mons_is_projectile(mon->type));
}

// Sets foe target of friendly monsters.
// If allow_patrol is true, patrolling monsters get MHITNOT instead.
static void _set_friendly_foes(bool allow_patrol = false)
{
    for (monster_iterator mi(you.get_los()); mi; ++mi)
    {
        if (!_follows_orders(*mi))
            continue;
        mi->foe = (allow_patrol && mi->is_patrolling() ? MHITNOT
                                                         : you.pet_target);
    }
}

static void _set_allies_patrol_point(bool clear = false)
{
    for (monster_iterator mi(you.get_los()); mi; ++mi)
    {
        if (!_follows_orders(*mi))
            continue;
        mi->patrol_point = (clear ? coord_def(0, 0) : mi->pos());
        if (!clear)
            mi->behaviour = BEH_WANDER;
    }
}

void yell(bool force)
{
    ASSERT(!crawl_state.game_is_arena());

    bool targ_prev = false;
    int mons_targd = MHITNOT;
    dist targ;

    const std::string shout_verb = you.shout_verb();
    std::string cap_shout = shout_verb;
    cap_shout[0] = toupper(cap_shout[0]);

    int noise_level = 12; // "shout"

    // Tweak volume for different kinds of vocalisation.
    if (shout_verb == "roar")
        noise_level = 18;
    else if (shout_verb == "hiss")
        noise_level = 8;
    else if (shout_verb == "squeak")
        noise_level = 4;
    else if (shout_verb == "__NONE")
        noise_level = 0;
    else if (shout_verb == "yell")
        noise_level = 14;
    else if (shout_verb == "scream")
        noise_level = 16;

    if (silenced(you.pos()) || you.cannot_speak())
        noise_level = 0;

    if (noise_level == 0)
    {
        if (force)
        {
            if (shout_verb == "__NONE" || you.paralysed())
            {
                mprf("You feel a strong urge to %s, but "
                     "you are unable to make a sound!",
                     shout_verb == "__NONE" ? "scream"
                                            : shout_verb.c_str());
            }
            else
            {
                mprf("You feel a %s rip itself from your throat, "
                     "but you make no sound!",
                     shout_verb.c_str());
            }
        }
        else
            mpr("You are unable to make a sound!");

        return;
    }

    if (force)
    {
        mprf("A %s rips itself from your throat!", shout_verb.c_str());
        noisy(noise_level, you.pos());
        return;
    }

    mpr("What do you say?", MSGCH_PROMPT);
    mprf(" t - %s!", cap_shout.c_str());

    if (!you.berserk())
    {
        std::string previous;
        if (!(you.prev_targ == MHITNOT || you.prev_targ == MHITYOU))
        {
            const monster* target = &menv[you.prev_targ];
            if (target->alive() && you.can_see(target))
            {
                previous = "   p - Attack previous target.";
                targ_prev = true;
            }
        }

        mprf("Orders for allies: a - Attack new target.%s", previous.c_str());
        mpr("                   s - Stop attacking.");
        mpr("                   w - Wait here.           f - Follow me.");
    }
    mprf(" Anything else - Stay silent%s.",
         one_chance_in(20) ? " (and be thought a fool)" : "");

    unsigned char keyn = get_ch();
    mesclr();

    switch (keyn)
    {
    case '!':    // for players using the old keyset
    case 't':
        mprf(MSGCH_SOUND, "You %s for attention!", shout_verb.c_str());
        noisy(noise_level, you.pos());
        you.turn_is_over = true;
        return;

    case 'f':
    case 's':
        mons_targd = MHITYOU;
        if (keyn == 'f')
        {
            // Don't reset patrol points for 'Stop fighting!'
            _set_allies_patrol_point(true);
            mpr("Follow me!");
        }
        else
            mpr("Stop fighting!");
        break;

    case 'w':
        mpr("Wait here!");
        mons_targd = MHITNOT;
        _set_allies_patrol_point();
        break;

    case 'p':
        if (you.berserk())
        {
            canned_msg(MSG_TOO_BERSERK);
            return;
        }

        if (targ_prev)
        {
            mons_targd = you.prev_targ;
            break;
        }

    // fall through
    case 'a':
        if (you.berserk())
        {
            canned_msg(MSG_TOO_BERSERK);
            return;
        }

        if (env.sanctuary_time > 0)
        {
            if (!yesno("An ally attacking under your orders might violate "
                       "sanctuary; order anyway?", false, 'n'))
            {
                canned_msg(MSG_OK);
                return;
            }
        }

        {
            direction_chooser_args args;
            args.restricts = DIR_TARGET;
            args.mode = TARG_HOSTILE;
            args.needs_path = false;
            args.top_prompt = "Gang up on whom?";
            direction(targ, args);
        }

        if (targ.isCancel)
        {
            canned_msg(MSG_OK);
            return;
        }

        {
            bool cancel = !targ.isValid;
            if (!cancel)
            {
                const monster* m = monster_at(targ.target);
                cancel = (m == NULL || !you.can_see(m));
                if (!cancel)
                    mons_targd = m->mindex();
            }

            if (cancel)
            {
                mpr("Yeah, whatever.");
                return;
            }
        }
        break;

    default:
        mpr("Okely-dokely.");
        return;
    }

    you.turn_is_over = true;
    you.pet_target = mons_targd;
    // Allow patrolling for "Stop fighting!" and "Wait here!"
    _set_friendly_foes(keyn == 's' || keyn == 'w');

    if (mons_targd != MHITNOT && mons_targd != MHITYOU)
        mpr("Attack!");

    noisy(noise_level, you.pos());
}

inline static dungeon_feature_type _vitrified_feature(dungeon_feature_type feat)
{
    switch (feat)
    {
    case DNGN_ROCK_WALL:
        return DNGN_CLEAR_ROCK_WALL;
    case DNGN_STONE_WALL:
        return DNGN_CLEAR_STONE_WALL;
    case DNGN_PERMAROCK_WALL:
        return DNGN_CLEAR_PERMAROCK_WALL;
    default:
        return feat;
    }
}

// Returns true if there was a visible change.
bool vitrify_area(int radius)
{
    if (radius < 2)
        return (false);

    bool something_happened = false;
    for (radius_iterator ri(you.pos(), radius, C_POINTY); ri; ++ri)
    {
        const dungeon_feature_type grid = grd(*ri);
        const dungeon_feature_type newgrid = _vitrified_feature(grid);
        if (newgrid != grid)
        {
            grd(*ri) = newgrid;
            set_terrain_changed(ri->x, ri->y);
            something_happened = true;
        }
    }
    return (something_happened);
}

static void _hell_effects()
{
    if ((you.religion == GOD_ZIN && x_chance_in_y(you.piety, MAX_PIETY))
        || is_sanctuary(you.pos()))
    {
        simple_god_message("'s power protects you from the chaos of Hell!");
        return;
    }

    std::string msg = getMiscString("hell_effect");
    if (msg.empty())
        msg = "Something hellishly buggy happens.";
    msg_channel_type chan = MSGCH_PLAIN;
    strip_channel_prefix(msg, chan);
    mpr(msg.c_str(), chan);
    if (chan == MSGCH_SOUND)
        noisy(15, you.pos());

    spschool_flag_type which_miscast = SPTYP_RANDOM;
    bool summon_instead = false;
    monster_type which_beastie = MONS_NO_MONSTER;

    int temp_rand = random2(27);
    if (temp_rand > 17)     // 9 in 27 odds {dlb}
    {
        temp_rand = random2(8);

        if (temp_rand > 3)  // 4 in 8 odds {dlb}
            which_miscast = SPTYP_NECROMANCY;
        else if (temp_rand > 1)     // 2 in 8 odds {dlb}
            which_miscast = SPTYP_SUMMONING;
        else if (temp_rand > 0)     // 1 in 8 odds {dlb}
            which_miscast = SPTYP_CONJURATION;
        else                // 1 in 8 odds {dlb}
            which_miscast = coinflip() ? SPTYP_HEXES : SPTYP_CHARMS;

        MiscastEffect(&you, HELL_EFFECT_MISCAST, which_miscast,
                      4 + random2(6), random2avg(97, 3),
                      "the effects of Hell");
    }
    else if (temp_rand > 7) // 10 in 27 odds {dlb}
    {
        // 60:40 miscast:summon split {dlb}
        summon_instead = x_chance_in_y(2, 5);

        switch (you.where_are_you)
        {
        case BRANCH_DIS:
            if (summon_instead)
                which_beastie = summon_any_demon(DEMON_GREATER);
            else
                which_miscast = SPTYP_EARTH;
            break;

        case BRANCH_GEHENNA:
            if (summon_instead)
                which_beastie = MONS_BRIMSTONE_FIEND;
            else
                which_miscast = SPTYP_FIRE;
            break;

        case BRANCH_COCYTUS:
            if (summon_instead)
                which_beastie = MONS_ICE_FIEND;
            else
                which_miscast = SPTYP_ICE;
            break;

        case BRANCH_TARTARUS:
            if (summon_instead)
                which_beastie = MONS_SHADOW_FIEND;
            else
                which_miscast = SPTYP_NECROMANCY;
            break;

        default:
            // This is to silence gcc compiler warnings. {dlb}
            if (summon_instead)
                which_beastie = MONS_BRIMSTONE_FIEND;
            else
                which_miscast = SPTYP_NECROMANCY;
            break;
        }

        if (summon_instead)
        {
            create_monster(
                mgen_data::hostile_at(which_beastie, "the effects of Hell",
                    true, 0, 0, you.pos()));
        }
        else
        {
            MiscastEffect(&you, HELL_EFFECT_MISCAST, which_miscast,
                          4 + random2(6), random2avg(97, 3),
                          "the effects of Hell");
        }
    }

    // NB: No "else" - 8 in 27 odds that nothing happens through
    //                 first chain. {dlb}
    // Also note that the following is distinct from and in
    // addition to the above chain.

    // Try to summon at least one and up to five random monsters. {dlb}
    if (one_chance_in(3))
    {
        mgen_data mg;
        mg.pos = you.pos();
        mg.foe = MHITYOU;
        mg.non_actor_summoner = "the effects of Hell";
        create_monster(mg);

        for (int i = 0; i < 4; ++i)
            if (one_chance_in(3))
                create_monster(mg);
    }
}

// This function checks whether we can turn a wall into a floor space and
// still keep a corridor-like environment. The wall in position x is a
// a candidate for switching if it's flanked by floor grids to two sides
// and by walls (any type) to the remaining cardinal directions.
//
//   .        #          2
//  #x#  or  .x.   ->   0x1
//   .        #          3
static bool _feat_is_flanked_by_walls(const coord_def &p)
{
    const coord_def adjs[] = { coord_def(p.x-1,p.y),
                               coord_def(p.x+1,p.y),
                               coord_def(p.x  ,p.y-1),
                               coord_def(p.x  ,p.y+1) };

    // paranoia!
    for (unsigned int i = 0; i < ARRAYSZ(adjs); ++i)
        if (!in_bounds(adjs[i]))
            return (false);

    return (feat_is_wall(grd(adjs[0])) && feat_is_wall(grd(adjs[1]))
               && feat_has_solid_floor(grd(adjs[2])) && feat_has_solid_floor(grd(adjs[3]))
            || feat_has_solid_floor(grd(adjs[0])) && feat_has_solid_floor(grd(adjs[1]))
               && feat_is_wall(grd(adjs[2])) && feat_is_wall(grd(adjs[3])));
}

// Sometimes if a floor is turned into a wall, a dead-end will be created.
// If this is the case, we need to make sure that it is at least two grids
// deep.
//
// Example: If a wall is built at X (A), two dead-ends are created, a short
//          and a long one. The latter is perfectly fine, but the former
//          looks a bit odd. If Y is chosen, this looks much better (B).
//
// #######    (A)  #######    (B)  #######
// ...XY..         ...#...         ....#..
// #.#####         #.#####         #.#####
//
// What this function does is check whether the neighbouring floor grids
// are flanked by walls on both sides, and if so, the grids following that
// also have to be floor flanked by walls.
//
//   czd
//   a.b   -> if (a, b == walls) then (c, d == walls) or return (false)
//   #X#
//    .
//
// Grid z may be floor or wall, either way we have a corridor of at least
// length 2.
static bool _deadend_check_wall(const coord_def &p)
{
    // The grids to the left and right of p are walls. (We already know that
    // they are symmetric, so only need to check one side. We also know that
    // the other direction, here up/down must then be non-walls.)
    if (feat_is_wall(grd[p.x-1][p.y]))
    {
        // Run the check twice, once in either direction.
        for (int i = -1; i <= 1; i++)
        {
            if (i == 0)
                continue;

            const coord_def a(p.x-1, p.y+i);
            const coord_def b(p.x+1, p.y+i);
            const coord_def c(p.x-1, p.y+2*i);
            const coord_def d(p.x+1, p.y+2*i);

            if (in_bounds(a) && in_bounds(b)
                && feat_is_wall(grd(a)) && feat_is_wall(grd(b))
                && (!in_bounds(c) || !in_bounds(d)
                    || !feat_is_wall(grd(c)) || !feat_is_wall(grd(d))))
            {
                return (false);
            }
        }
    }
    else // The grids above and below p are walls.
    {
        for (int i = -1; i <= 1; i++)
        {
            if (i == 0)
                continue;

            const coord_def a(p.x+i  , p.y-1);
            const coord_def b(p.x+i  , p.y+1);
            const coord_def c(p.x+2*i, p.y-1);
            const coord_def d(p.x+2*i, p.y+1);

            if (in_bounds(a) && in_bounds(b)
                && feat_is_wall(grd(a)) && feat_is_wall(grd(b))
                && (!in_bounds(c) || !in_bounds(d)
                    || !feat_is_wall(grd(c)) || !feat_is_wall(grd(d))))
            {
                return (false);
            }
        }
    }

    return (true);
}

// Similar to the above, checks whether turning a wall grid into floor
// would create a short "dead-end" of only 1 grid.
//
// In the example below, X would create miniature dead-ends at positions
// a and b, but both Y and Z avoid this, and the resulting mini-mazes
// look much better.
//
// ########   (A)  ########     (B)  ########     (C)  ########
// #.....#.        #....a#.          #.....#.          #.....#.
// #.#YXZ#.        #.##.##.          #.#.###.          #.###.#.
// #.#.....        #.#b....          #.#.....          #.#.....
//
// In general, if a floor grid horizontally or vertically adjacent to the
// change target has a floor neighbour diagonally adjacent to the change
// target, the next neighbour in the same direction needs to be floor,
// as well.
static bool _deadend_check_floor(const coord_def &p)
{
    if (feat_is_wall(grd[p.x-1][p.y]))
    {
        for (int i = -1; i <= 1; i++)
        {
            if (i == 0)
                continue;

            const coord_def a(p.x, p.y+2*i);
            if (!in_bounds(a) || feat_has_solid_floor(grd(a)))
                continue;

            for (int j = -1; j <= 1; j++)
            {
                if (j == 0)
                    continue;

                const coord_def b(p.x+2*j, p.y+i);
                if (!in_bounds(b))
                    continue;

                const coord_def c(p.x+j, p.y+i);
                if (feat_has_solid_floor(grd(c)) && !feat_has_solid_floor(grd(b)))
                    return (false);
            }
        }
    }
    else
    {
        for (int i = -1; i <= 1; i++)
        {
            if (i == 0)
                continue;

            const coord_def a(p.x+2*i, p.y);
            if (!in_bounds(a) || feat_has_solid_floor(grd(a)))
                continue;

            for (int j = -1; j <= 1; j++)
            {
                if (j == 0)
                    continue;

                const coord_def b(p.x+i, p.y+2*j);
                if (!in_bounds(b))
                    continue;

                const coord_def c(p.x+i, p.y+j);
                if (feat_has_solid_floor(grd(c)) && !feat_has_solid_floor(grd(b)))
                    return (false);
            }
        }
    }

    return (true);
}

// Changes a small portion of a labyrinth by exchanging wall against floor
// grids in such a way that connectivity remains guaranteed.
void change_labyrinth(bool msg)
{
    int size = random_range(12, 24); // size of the shifted area (square)
    coord_def c1, c2; // upper left, lower right corners of the shifted area

    std::vector<coord_def> targets;

    // Try 10 times for an area that is little mapped.
    for (int tries = 10; tries > 0; --tries)
    {
        targets.clear();

        int x = random_range(LABYRINTH_BORDER, GXM - LABYRINTH_BORDER - size);
        int y = random_range(LABYRINTH_BORDER, GYM - LABYRINTH_BORDER - size);
        c1 = coord_def(x, y);
        c2 = coord_def(x + size, y + size);

        int count_known = 0;
        for (rectangle_iterator ri(c1, c2); ri; ++ri)
            if (env.map_knowledge(*ri).seen())
                count_known++;

        if (tries > 1 && count_known > size * size / 6)
            continue;

        // Fill a vector with wall grids that are potential targets for
        // swapping against floor, i.e. are flanked by walls to two cardinal
        // directions, and by floor on the two remaining sides.
        for (rectangle_iterator ri(c1, c2); ri; ++ri)
        {
            if (env.map_knowledge(*ri).seen() || !feat_is_wall(grd(*ri)))
                continue;

            // Skip on grids inside vaults so as not to disrupt them.
            if (map_masked(*ri, MMT_VAULT))
                continue;

            // Make sure we don't accidentally create "ugly" dead-ends.
            if (_feat_is_flanked_by_walls(*ri) && _deadend_check_floor(*ri))
                targets.push_back(*ri);
        }

        if (targets.size() >= 8)
            break;
    }

    if (targets.empty())
    {
        if (msg)
            mpr("No unexplored wall grids found!");
        return;
    }

    if (msg)
    {
        mprf(MSGCH_DIAGNOSTICS, "Changing labyrinth from (%d, %d) to (%d, %d)",
             c1.x, c1.y, c2.x, c2.y);

        std::string path_str = "";
        mpr("Here's the list of targets: ", MSGCH_DIAGNOSTICS);
        for (unsigned int i = 0; i < targets.size(); i++)
        {
            snprintf(info, INFO_SIZE, "(%d, %d)  ", targets[i].x, targets[i].y);
            path_str += info;
        }
        mpr(path_str.c_str(), MSGCH_DIAGNOSTICS);
        mprf(MSGCH_DIAGNOSTICS, "-> #targets = %u", (unsigned int)targets.size());
    }

#ifdef WIZARD
    // Remove old highlighted areas to make place for the new ones.
    if (you.wizard)
        for (rectangle_iterator ri(1); ri; ++ri)
            env.pgrid(*ri) &= ~(FPROP_HIGHLIGHT);
#endif

    // How many switches we'll be doing.
    const int max_targets = random_range(std::min((int) targets.size(), 12),
                                         std::min((int) targets.size(), 45));

    // Shuffle the targets, then pick the max_targets first ones.
    std::random_shuffle(targets.begin(), targets.end(), random2);

    // For each of the chosen wall grids, calculate the path connecting the
    // two floor grids to either side, and block off one floor grid on this
    // path to close the circle opened by turning the wall into floor.
    for (int count = 0; count < max_targets; count++)
    {
        const coord_def c(targets[count]);
        // Maybe not valid anymore...
        if (!feat_is_wall(grd(c)) || !_feat_is_flanked_by_walls(c))
            continue;

        // Use the adjacent floor grids as source and destination.
        coord_def src(c.x-1,c.y);
        coord_def dst(c.x+1,c.y);
        if (!feat_has_solid_floor(grd(src)) || !feat_has_solid_floor(grd(dst)))
        {
            src = coord_def(c.x, c.y-1);
            dst = coord_def(c.x, c.y+1);
        }

        // Pathfinding from src to dst...
        monster_pathfind mp;
        bool success = mp.init_pathfind(src, dst, false, msg);
        if (!success)
        {
            if (msg)
            {
                mpr("Something went badly wrong - no path found!",
                    MSGCH_DIAGNOSTICS);
            }
            continue;
        }

        // Get the actual path.
        const std::vector<coord_def> path = mp.backtrack();

        // Replace the wall with floor, but preserve the old grid in case
        // we find no floor grid to swap with.
        // It's better if the change is done now, so the grid can be
        // treated as floor rather than a wall, and we don't need any
        // special cases.
        dungeon_feature_type old_grid = grd(c);
        grd(c) = DNGN_FLOOR;
        los_terrain_changed(c);

        // Add all floor grids meeting a couple of conditions to a vector
        // of potential switch points.
        std::vector<coord_def> points;
        for (unsigned int i = 0; i < path.size(); i++)
        {
            const coord_def p(path[i]);
            // The point must be inside the changed area.
            if (p.x < c1.x || p.x > c2.x || p.y < c1.y || p.y > c2.y)
                continue;

            // Only replace plain floor.
            if (grd(p) != DNGN_FLOOR)
                continue;

            // Don't change any grids we remember.
            if (env.map_knowledge(p).seen())
                continue;

            // We don't want to deal with monsters being shifted around.
            if (monster_at(p))
                continue;

            // Do not pick a grid right next to the original wall.
            if (std::abs(p.x-c.x) + std::abs(p.y-c.y) <= 1)
                continue;

            if (_feat_is_flanked_by_walls(p) && _deadend_check_wall(p))
                points.push_back(p);
        }

        if (points.empty())
        {
            // Take back the previous change.
            grd(c) = old_grid;
            los_terrain_changed(c);
            continue;
        }

        // Randomly pick one floor grid from the vector and replace it
        // with an adjacent wall type.
        const int pick = random_range(0, (int) points.size() - 1);
        const coord_def p(points[pick]);
        if (msg)
        {
            mprf(MSGCH_DIAGNOSTICS, "Switch %d (%d, %d) with %d (%d, %d).",
                 (int) old_grid, c.x, c.y, (int) grd(p), p.x, p.y);
        }
#ifdef WIZARD
        if (you.wizard)
        {
            // Highlight the switched grids.
            env.pgrid(c) |= FPROP_HIGHLIGHT;
            env.pgrid(p) |= FPROP_HIGHLIGHT;
        }
#endif

        // Shift blood some of the time.
        if (is_bloodcovered(c))
        {
            if (one_chance_in(4))
            {
                int wall_count = 0;
                coord_def old_adj(c);
                for (adjacent_iterator ai(c); ai; ++ai)
                    if (feat_is_wall(grd(*ai)) && one_chance_in(++wall_count))
                        old_adj = *ai;

                if (old_adj != c && maybe_bloodify_square(old_adj))
                    env.pgrid(c) &= (~FPROP_BLOODY);
            }
        }
        else if (one_chance_in(500))
        {
            // Rarely add blood randomly, accumulating with time...
            maybe_bloodify_square(c);
        }

        // Rather than use old_grid directly, replace with an adjacent
        // wall type, preferably stone, rock, or metal.
        old_grid = grd[p.x-1][p.y];
        if (!feat_is_wall(old_grid))
        {
            old_grid = grd[p.x][p.y-1];
            if (!feat_is_wall(old_grid))
            {
                if (msg)
                {
                    mprf(MSGCH_DIAGNOSTICS,
                         "No adjacent walls at pos (%d, %d)?", p.x, p.y);
                }
                old_grid = DNGN_STONE_WALL;
            }
            else if (old_grid != DNGN_ROCK_WALL && old_grid != DNGN_STONE_WALL
                     && old_grid != DNGN_METAL_WALL && !one_chance_in(3))
            {
                old_grid = grd[p.x][p.y+1];
            }
        }
        else if (old_grid != DNGN_ROCK_WALL && old_grid != DNGN_STONE_WALL
                 && old_grid != DNGN_METAL_WALL && !one_chance_in(3))
        {
            old_grid = grd[p.x+1][p.y];
        }
        grd(p) = old_grid;
        los_terrain_changed(p);

        // Shift blood some of the time.
        if (is_bloodcovered(p))
        {
            if (one_chance_in(4))
            {
                int floor_count = 0;
                coord_def new_adj(p);
                for (adjacent_iterator ai(c); ai; ++ai)
                    if (feat_has_solid_floor(grd(*ai)) && one_chance_in(++floor_count))
                        new_adj = *ai;

                if (new_adj != p && maybe_bloodify_square(new_adj))
                    env.pgrid(p) &= (~FPROP_BLOODY);
            }
        }
        else if (one_chance_in(100))
        {
            // Occasionally add blood randomly, accumulating with time...
            maybe_bloodify_square(p);
        }
    }

    // The directions are used to randomly decide where to place items that
    // have ended up in walls during the switching.
    std::vector<coord_def> dirs;
    dirs.push_back(coord_def(-1,-1));
    dirs.push_back(coord_def(0,-1));
    dirs.push_back(coord_def(1,-1));
    dirs.push_back(coord_def(-1, 0));

    dirs.push_back(coord_def(1, 0));
    dirs.push_back(coord_def(-1, 1));
    dirs.push_back(coord_def(0, 1));
    dirs.push_back(coord_def(1, 1));

    // Search the entire shifted area for stacks of items now stuck in walls
    // and move them to a random adjacent non-wall grid.
    for (rectangle_iterator ri(c1, c2); ri; ++ri)
    {
        if (!feat_is_wall(grd(*ri)) || igrd(*ri) == NON_ITEM)
            continue;

        if (msg)
        {
            mprf(MSGCH_DIAGNOSTICS,
                 "Need to move around some items at pos (%d, %d)...",
                 ri->x, ri->y);
        }
        // Search the eight possible directions in random order.
        std::random_shuffle(dirs.begin(), dirs.end(), random2);
        for (unsigned int i = 0; i < dirs.size(); i++)
        {
            const coord_def p = *ri + dirs[i];
            if (!in_bounds(p))
                continue;

            if (feat_has_solid_floor(grd(p)))
            {
                // Once a valid grid is found, move all items from the
                // stack onto it.
                move_items(*ri, p);

                if (msg)
                {
                    mprf(MSGCH_DIAGNOSTICS, "Moved items over to (%d, %d)",
                         p.x, p.y);
                }
                break;
            }
        }
    }

    // Recheck item coordinates, to make totally sure.
    fix_item_coordinates();

    // Finally, give the player a clue about what just happened.
    const int which = (silenced(you.pos()) ? 2 + random2(2)
                                           : random2(4));
    switch (which)
    {
    case 0: mpr("You hear an odd grinding sound!"); break;
    case 1: mpr("You hear the creaking of ancient gears!"); break;
    case 2: mpr("The floor suddenly vibrates beneath you!"); break;
    case 3: mpr("You feel a sudden draft!"); break;
    }
}

static bool _food_item_needs_time_check(item_def &item)
{
    if (!item.defined())
        return (false);

    if (item.base_type != OBJ_CORPSES
        && item.base_type != OBJ_FOOD
        && item.base_type != OBJ_POTIONS)
    {
        return (false);
    }

    if (item.base_type == OBJ_CORPSES
        && item.sub_type > CORPSE_SKELETON)
    {
        return (false);
    }

    if (item.base_type == OBJ_FOOD && item.sub_type != FOOD_CHUNK)
        return (false);

    if (item.base_type == OBJ_POTIONS && !is_blood_potion(item))
        return (false);

    // The object specifically asks not to be checked:
    if (item.props.exists(CORPSE_NEVER_DECAYS))
        return (false);

    return (true);
}

#define ROTTING_WARNED_KEY "rotting_warned"

static void _rot_inventory_food(int time_delta)
{
    // Update all of the corpses and food chunks in the player's
    // inventory. {should be moved elsewhere - dlb}
    bool burden_changed_by_rot = false;
    std::vector<char> rotten_items;

    int num_chunks         = 0;
    int num_chunks_gone    = 0;
    int num_bones          = 0;
    int num_bones_gone     = 0;
    int num_corpses        = 0;
    int num_corpses_rotted = 0;
    int num_corpses_gone   = 0;

    for (int i = 0; i < ENDOFPACK; i++)
    {
        item_def &item(you.inv[i]);

        if (item.quantity < 1)
            continue;

        if (!_food_item_needs_time_check(item))
            continue;

        if (item.base_type == OBJ_POTIONS)
        {
            // Also handles messaging.
            if (maybe_coagulate_blood_potions_inv(item))
                burden_changed_by_rot = true;
            continue;
        }

        if (item.base_type == OBJ_FOOD)
            num_chunks++;
        else if (item.sub_type == CORPSE_SKELETON)
            num_bones++;
        else
            num_corpses++;

        // Food item timed out -> make it disappear.
        if ((time_delta / 20) >= item.special)
        {
            if (item.base_type == OBJ_FOOD)
            {
                if (you.equip[EQ_WEAPON] == i)
                    unwield_item();

                // In case time_delta >= 220
                if (!item.props.exists(ROTTING_WARNED_KEY))
                    num_chunks_gone++;

                item_was_destroyed(item);
                destroy_item(item);
                burden_changed_by_rot = true;

                continue;
            }

            // The item is of type carrion.
            if (item.sub_type == CORPSE_SKELETON
                || !mons_skeleton(item.plus))
            {
                if (you.equip[EQ_WEAPON] == i)
                    unwield_item();

                if (item.sub_type == CORPSE_SKELETON)
                    num_bones_gone++;
                else
                    num_corpses_gone++;

                item_was_destroyed(item);
                destroy_item(item);
                burden_changed_by_rot = true;
                continue;
            }

            turn_corpse_into_skeleton(item);
            if (you.equip[EQ_WEAPON] == i)
                you.wield_change = true;
            burden_changed_by_rot = true;

            num_corpses_rotted++;
            continue;
        }

        // If it hasn't disappeared, reduce the rotting timer.
        item.special -= (time_delta / 20);

        if (food_is_rotten(item)
            && (item.special + (time_delta / 20) > ROTTING_CORPSE))
        {
            rotten_items.push_back(index_to_letter(i));
            if (you.equip[EQ_WEAPON] == i)
                you.wield_change = true;
        }
    }

    //mv: messages when chunks/corpses become rotten
    if (!rotten_items.empty())
    {
        std::string msg = "";

        // Races that can't smell don't care, and trolls are stupid and
        // don't care.
        if (you.can_smell() && you.species != SP_TROLL)
        {
            int temp_rand = 0; // Grr.
            int level = player_mutation_level(MUT_SAPROVOROUS);
            if (!level && you.species == SP_VAMPIRE)
                level = 1;

            switch (level)
            {
            // level 1 and level 2 saprovores, as well as vampires, aren't so touchy
            case 1:
            case 2:
                temp_rand = random2(8);
                msg = (temp_rand  < 5) ? "You smell something rotten." :
                      (temp_rand == 5) ? "You smell rotting flesh." :
                      (temp_rand == 6) ? "You smell decay."
                                       : "There is something rotten in your inventory.";
                break;

            // level 3 saprovores like it
            case 3:
                temp_rand = random2(8);
                msg = (temp_rand  < 5) ? "You smell something rotten." :
                      (temp_rand == 5) ? "The smell of rotting flesh makes you hungry." :
                      (temp_rand == 6) ? "You smell decay. Yum-yum."
                                       : "Wow! There is something tasty in your inventory.";
                break;

            default:
                temp_rand = random2(8);
                msg = (temp_rand  < 5) ? "You smell something rotten." :
                      (temp_rand == 5) ? "The smell of rotting flesh makes you sick." :
                      (temp_rand == 6) ? "You smell decay. Yuck!"
                                       : "Ugh! There is something really disgusting in your inventory.";
                break;
            }
        }
        else if (Options.list_rotten)
            msg = "Something in your inventory has become rotten.";

        if (Options.list_rotten)
        {
            mprf(MSGCH_ROTTEN_MEAT, "%s (slot%s %s)",
                 msg.c_str(),
                 rotten_items.size() > 1 ? "s" : "",
                 comma_separated_line(rotten_items.begin(),
                                      rotten_items.end()).c_str());
        }
        else if (!msg.empty())
            mpr(msg.c_str(), MSGCH_ROTTEN_MEAT);

        learned_something_new(HINT_ROTTEN_FOOD);
    }

    if (burden_changed_by_rot)
    {
        if ((num_chunks_gone + num_bones_gone + num_corpses_gone
             + num_corpses_rotted) > 0)
        {
            std::string msg;
            if (num_chunks_gone == num_chunks
                && num_bones_gone == num_bones
                && (num_corpses_gone + num_corpses_rotted) == num_corpses)
            {
                msg = "All of the ";
            }
            else
                msg = "Some of the ";

            std::vector<std::string> strs;
            if (num_chunks_gone > 0)
                strs.push_back("chunks of flesh");
            if (num_bones_gone > 0)
                strs.push_back("skeletons");
            if ((num_corpses_gone + num_corpses_rotted) > 0)
                strs.push_back("corpses");

            msg += comma_separated_line(strs.begin(), strs.end());
            msg += " in your inventory have ";

            if (num_corpses_rotted == 0)
                msg += "completely ";
            else if ((num_chunks_gone + num_bones_gone
                      + num_corpses_gone) == 0)
            {
                msg += "partially ";
            }
            else
                msg += "completely or partially ";

            msg += "rotted away.";
            mprf(MSGCH_ROTTEN_MEAT, "%s", msg.c_str());
        }
        burden_change();
    }
}

// Get around C++ dividing integers towards 0.
static int _div(int num, int denom)
{
    div_t res = div(num, denom);
    return (res.rem >= 0 ? res.quot : res.quot - 1);
}

// Do various time related actions...
void handle_time()
{
    int base_time = you.elapsed_time % 200;
    int old_time = base_time - you.time_taken;

    // The checks below assume the function is called at least
    // once every 50 elapsed time units.

    // Every 5 turns, spawn random monsters, not in Zotdef.
    if (_div(base_time, 50) > _div(old_time, 50)
        && !crawl_state.game_is_zotdef())
    {
        spawn_random_monsters();
    }

    // Labyrinth and Abyss maprot.
    if (player_in_branch(BRANCH_LABYRINTH) || player_in_branch(BRANCH_ABYSS))
        forget_map(0);

    // Every 20 turns, a variety of other effects.
    if (! (_div(base_time, 200) > _div(old_time, 200)))
        return;

    int time_delta = 200;

    // Update all of the corpses, food chunks, and potions of blood on
    // the floor.
    update_corpses(time_delta);

    if (crawl_state.game_is_arena())
        return;

    // Nasty things happen to people who spend too long in Hell.
    if (player_in_hell() && coinflip())
        _hell_effects();

    // Adjust the player's stats if s/he's diseased (or recovering).
    if (!you.disease)
    {
        bool recovery = true;

        // The better-fed you are, the faster your stat recovery.
        if (you.species == SP_VAMPIRE)
        {
            if (you.hunger_state == HS_STARVING)
                // No stat recovery for starving vampires.
                recovery = false;
            else if (you.hunger_state <= HS_HUNGRY)
                // Halved stat recovery for hungry vampires.
                recovery = coinflip();
        }

        // Slow heal mutation.  Applied last.
        // Each level reduces your stat recovery by one third.
        if (player_mutation_level(MUT_SLOW_HEALING) > 0
            && x_chance_in_y(player_mutation_level(MUT_SLOW_HEALING), 3))
        {
            recovery = false;
        }

        // Rate of recovery equals one level of MUT_DETERIORATION.
        if (recovery && x_chance_in_y(4, 200))
            restore_stat(STAT_RANDOM, 1, false, true);
    }
    else
    {
        // If Cheibriados has slowed your biology, disease might
        // not actually do anything.
        if (one_chance_in(30)
            && !(you.religion == GOD_CHEIBRIADOS
                 && you.piety >= piety_breakpoint(0)
                 && coinflip()))
        {
            mpr("Your disease is taking its toll.", MSGCH_WARN);
            lose_stat(STAT_RANDOM, 1, false, "disease");
        }
    }

    // Adjust the player's stats if s/he has the deterioration mutation.
    if (player_mutation_level(MUT_DETERIORATION)
        && x_chance_in_y(player_mutation_level(MUT_DETERIORATION) * 5 - 1, 200))
    {
        lose_stat(STAT_RANDOM, 1, false, "deterioration mutation");
    }

    int added_contamination = 0;

    // Account for mutagenic radiation.  Invis and haste will give the
    // player about .1 points per turn, mutagenic randarts will give
    // about 1.5 points on average, so they can corrupt the player
    // quite quickly.  Wielding one for a short battle is OK, which is
    // as things should be.   -- GDL
    if (you.duration[DUR_INVIS] && x_chance_in_y(6, 10))
        added_contamination++;

    if (you.duration[DUR_HASTE] && x_chance_in_y(6, 10))
        added_contamination++;

    if (you.duration[DUR_FINESSE] && x_chance_in_y(4, 10))
        added_contamination++;

    bool mutagenic_randart = false;
    if (const int artefact_glow = scan_artefacts(ARTP_MUTAGENIC))
    {
        // Reduced randart glow. Note that one randart will contribute
        // 2 - 5 units of glow to artefact_glow. A randart with a mutagen
        // index of 2 does about 0.58 points of contamination per turn.
        // A randart with a mutagen index of 5 does about 0.7 points of
        // contamination per turn.

        const int mean_glow   = 500 + artefact_glow * 40;
        const int actual_glow = mean_glow / 2 + random2(mean_glow);
        added_contamination += div_rand_round(actual_glow, 1000);
        mutagenic_randart = true;
    }

    // The Orb adds .25 points per turn (effectively halving dissipation),
    // but won't cause glow on its own -- otherwise it'd spam the player
    // with messages about contamination oscillating near zero.
    if (you.magic_contamination && orb_haloed(you.pos()) && one_chance_in(4))
        added_contamination++;

    // We take off about .5 points per turn.
    if (!you.duration[DUR_INVIS] && !you.duration[DUR_HASTE] && coinflip())
        added_contamination--;

    // Only punish if contamination caused by mutagenic randarts.
    // (Haste and invisibility already penalised earlier.)
    contaminate_player(added_contamination, mutagenic_randart);

    // Only check for badness once every other turn.
    if (coinflip())
    {
        // [ds] Move magic contamination effects closer to b26 again.
        const bool glow_effect =
            (get_contamination_level() > 1
             && x_chance_in_y(you.magic_contamination, 12));

        if (glow_effect && is_sanctuary(you.pos()))
        {
            mpr("Your body momentarily shudders from a surge of wild "
                "energies until Zin's power calms it.", MSGCH_GOD);
        }
        else if (glow_effect)
        {
            mpr("Your body shudders with the violent release "
                "of wild energies!", MSGCH_WARN);

            // For particularly violent releases, make a little boom.
            // Undead enjoy extra contamination explosion damage because
            // the magical contamination has a harder time dissipating
            // through non-living flesh. :-)
            if (you.magic_contamination > 10 && coinflip())
            {
                bolt beam;

                beam.flavour      = BEAM_RANDOM;
                beam.glyph        = dchar_glyph(DCHAR_FIRED_BURST);
                beam.damage       = dice_def(3, you.magic_contamination
                                             * (you.is_undead ? 4 : 2) / 4);
                beam.target       = you.pos();
                beam.name         = "magical storm";
                beam.beam_source  = NON_MONSTER;
                beam.aux_source   = "a magical explosion";
                beam.ex_size      = std::max(1, std::min(9,
                                        you.magic_contamination / 15));
                beam.ench_power   = you.magic_contamination * 5;
                beam.is_explosion = true;

                beam.explode();
            }

            // We want to warp the player, not do good stuff!
            if (one_chance_in(5))
                mutate(RANDOM_MUTATION);
            else
                give_bad_mutation(true, coinflip());

            // we're meaner now, what with explosions and whatnot, but
            // we dial down the contamination a little faster if its actually
            // mutating you.  -- GDL
            contaminate_player(-(random2(you.magic_contamination / 4) + 1));
        }
    }

    // Check to see if an upset god wants to do something to the player.
    handle_god_time();

    if (player_mutation_level(MUT_SCREAM)
        && x_chance_in_y(3 + player_mutation_level(MUT_SCREAM) * 3, 100))
    {
        yell(true);
    }

    _rot_inventory_food(time_delta);

    // Exercise armour *xor* stealth skill: {dlb}
    practise(EX_WAIT);

    // From time to time change a section of the labyrinth.
    if (player_in_branch(BRANCH_LABYRINTH) && one_chance_in(10))
        change_labyrinth();

    if (player_in_branch(BRANCH_ABYSS))
    {
        // Update the abyss speed. This place is unstable and the speed can
        // fluctuate. It's not a constant increase.
        if (you.religion == GOD_CHEIBRIADOS && coinflip())
            ; // Speed change less often for Chei.
        else if (coinflip() && you.abyss_speed < 100)
            ++you.abyss_speed;
        else if (one_chance_in(5) && you.abyss_speed > 0)
            --you.abyss_speed;
    }

    if (you.religion == GOD_JIYVA && one_chance_in(10))
    {
        int total_jellies = 1 + random2(5);
        bool success = false;
        for (int num_jellies = total_jellies; num_jellies > 0; num_jellies--)
        {
            // Spread jellies around the level.
            coord_def newpos;
            do
                newpos = random_in_bounds();
            while (grd(newpos) != DNGN_FLOOR
                       && grd(newpos) != DNGN_SHALLOW_WATER
                   || monster_at(newpos)
                   || env.cgrid(newpos) != EMPTY_CLOUD
                   || testbits(env.pgrid(newpos), FPROP_NO_JIYVA));

            mgen_data mg(MONS_JELLY, BEH_STRICT_NEUTRAL, 0, 0, 0, newpos,
                         MHITNOT, 0, GOD_JIYVA);
            mg.non_actor_summoner = "Jiyva";

            if (create_monster(mg))
                success = true;
        }

        if (success && !silenced(you.pos()))
        {
            switch (random2(3))
            {
                case 0:
                    simple_god_message(" gurgles merrily.");
                    break;
                case 1:
                    mprf(MSGCH_SOUND, "You hear %s splatter%s.",
                         total_jellies > 1 ? "a series of" : "a",
                         total_jellies > 1 ? "s" : "");
                    break;
                case 2:
                    simple_god_message(" says: Divide and consume!");
                    break;
            }
        }
    }

    if (you.religion == GOD_JIYVA && x_chance_in_y(you.piety / 4, MAX_PIETY)
        && !player_under_penance() && one_chance_in(4))
    {
        jiyva_stat_action();
    }

    if (you.religion == GOD_JIYVA && one_chance_in(25))
        jiyva_eat_offlevel_items();

    if (int lev = player_mutation_level(MUT_EVOLUTION))
        if (one_chance_in(100 / lev)
            && you.attribute[ATTR_EVOL_XP] * (1 + random2(10))
               > (int)exp_needed(you.experience_level + 1))
        {
            you.attribute[ATTR_EVOL_XP] = 0;
            mpr("You feel a genetic drift.");
            bool evol = mutate(coinflip() ? RANDOM_GOOD_MUTATION : RANDOM_MUTATION,
                               false, false, false, false, false, true);
            // it would kill itself anyway, but let's speed that up
            if (one_chance_in(10)
                && (!wearing_amulet(AMU_RESIST_MUTATION) || one_chance_in(10)))
            {
                evol |= delete_mutation(MUT_EVOLUTION, false);
            }
            // interrupt the player only if something actually happened
            if (evol)
                more();
        }

    if (player_in_branch(BRANCH_SPIDER_NEST) && coinflip())
        place_webs(random2(20 / (6 - you.depth)), true);
}

// Move monsters around to fake them walking around while player was
// off-level. Also let them go back to sleep eventually.
static void _catchup_monster_moves(monster* mon, int turns)
{
    // Summoned monsters might have disappeared.
    if (!mon->alive())
        return;

    // Don't move non-land or stationary monsters around.
    if (mons_primary_habitat(mon) != HT_LAND
        || mons_is_zombified(mon)
           && mons_class_primary_habitat(mon->base_monster) != HT_LAND
        || mons_is_stationary(mon))
    {
        return;
    }

    // Don't shift giant spores since that would disrupt their trail.
    if (mon->type == MONS_GIANT_SPORE)
        return;

    if (mon->type == MONS_ORB_OF_DESTRUCTION)
    {
        iood_catchup(mon, turns);
        return;
    }

    // Let sleeping monsters lie.
    if (mon->asleep() || mon->paralysed())
        return;

    const int range = (turns * mon->speed) / 10;
    const int moves = (range > 50) ? 50 : range;

    // probably too annoying even for DEBUG_DIAGNOSTICS
    dprf("mon #%d: range %d; "
         "pos (%d,%d); targ %d(%d,%d); flags %"PRIx64,
         mon->mindex(), range, mon->pos().x, mon->pos().y,
         mon->foe, mon->target.x, mon->target.y, mon->flags);

    if (range <= 0)
        return;

    // After x turns, half of the monsters will have forgotten about the
    // player, and a quarter has gone to sleep. A given monster has a
    // 95% chance of forgetting the player after 4*x turns, and going to
    // sleep after 10*x turns.
    int x = 0; // Quiet unitialized variable compiler warning.
    switch (mons_intel(mon))
    {
    case I_HIGH:
        x = 1000;
        break;
    case I_NORMAL:
        x = 500;
        break;
    case I_ANIMAL:
    case I_INSECT:
        x = 250;
        break;
    case I_PLANT:
        x = 125;
        break;
    }

    bool changed = false;
    for  (int i = 0; i < range/x; i++)
    {
        if (mon->behaviour == BEH_SLEEP)
            break;

        if (coinflip())
        {
            changed = true;
            if (coinflip())
                mon->behaviour = BEH_SLEEP;
            else
            {
                mon->behaviour = BEH_WANDER;
                mon->foe = MHITNOT;
                mon->target = random_in_bounds();
            }
        }
    }

    if (mons_has_ranged_attack(mon) && !changed)
    {
        // If we're doing short time movement and the monster has a
        // ranged attack (missile or spell), then the monster will
        // flee to gain distance if it's "too close", else it will
        // just shift its position rather than charge the player. -- bwr
        if (grid_distance(mon->pos(), mon->target) < 3)
        {
            mon->behaviour = BEH_FLEE;

            // If the monster is on the target square, fleeing won't
            // work.
            if (mon->pos() == mon->target)
            {
                if (in_bounds(env.old_player_pos)
                    && env.old_player_pos != mon->pos())
                {
                    // Flee from player's old position if different.
                    mon->target = env.old_player_pos;
                }
                else
                {
                    coord_def mshift(random2(3) - 1, random2(3) - 1);

                    // Bounds check: don't let fleeing monsters try to
                    // run off the grid.
                    const coord_def s = mon->target + mshift;
                    if (!in_bounds_x(s.x))
                        mshift.x = 0;
                    if (!in_bounds_y(s.y))
                        mshift.y = 0;

                    // Randomise the target so we have a direction to
                    // flee.
                    mon->target.x += mshift.x;
                    mon->target.y += mshift.y;
                }
            }

            dprf("backing off...");
        }
        else
        {
            shift_monster(mon, mon->pos());
            dprf("shifted to (%d, %d)", mon->pos().x, mon->pos().y);
            return;
        }
    }

    coord_def pos(mon->pos());

    // Dirt simple movement.
    for (int i = 0; i < moves; ++i)
    {
        coord_def inc(mon->target - pos);
        inc = coord_def(sgn(inc.x), sgn(inc.y));

        if (mons_is_retreating(mon))
            inc *= -1;

        // Bounds check: don't let shifting monsters try to run off the
        // grid.
        const coord_def s = pos + inc;
        if (!in_bounds_x(s.x))
            inc.x = 0;
        if (!in_bounds_y(s.y))
            inc.y = 0;

        if (inc.origin())
            break;

        const coord_def next(pos + inc);
        const dungeon_feature_type feat = grd(next);
        if (feat_is_solid(feat)
            || monster_at(next)
            || !monster_habitable_grid(mon, feat))
        {
            break;
        }

        pos = next;
    }

    if (!shift_monster(mon, pos))
        shift_monster(mon, mon->pos());

    // Submerge monsters that fell asleep, as on placement.
    if (changed && mon->behaviour == BEH_SLEEP
        && monster_can_submerge(mon, grd(mon->pos()))
        && !one_chance_in(5))
    {
        mon->add_ench(ENCH_SUBMERGED);
    }

    dprf("moved to (%d, %d)", mon->pos().x, mon->pos().y);
}

//---------------------------------------------------------------
//
// update_level
//
// Update the level when the player returns to it.
//
//---------------------------------------------------------------
void update_level(int elapsedTime)
{
    ASSERT(!crawl_state.game_is_arena());

    const int turns = elapsedTime / 10;

#ifdef DEBUG_DIAGNOSTICS
    int mons_total = 0;

    dprf("turns: %d", turns);
#endif

    update_corpses(elapsedTime);
    shoals_apply_tides(turns, true, turns < 5);
    timeout_tombs(turns);
    recharge_rods(turns, true);

    if (env.sanctuary_time)
    {
        if (turns >= env.sanctuary_time)
            remove_sanctuary();
        else
            env.sanctuary_time -= turns;
    }

    dungeon_events.fire_event(
        dgn_event(DET_TURN_ELAPSED, coord_def(0, 0), turns * 10));

    for (monster_iterator mi; mi; ++mi)
    {
#ifdef DEBUG_DIAGNOSTICS
        mons_total++;
#endif

        // Pacified monsters often leave the level now.
        if (mi->pacified() && turns > random2(40) + 21)
        {
            make_mons_leave_level(*mi);
            continue;
        }

        // Following monsters don't get movement.
        if (mi->flags & MF_JUST_SUMMONED)
            continue;

        // XXX: Allow some spellcasting (like Healing and Teleport)? - bwr
        // const bool healthy = (mi->hit_points * 2 > mi->max_hit_points);

        // This is the monster healing code, moved here from tag.cc:
        if (mons_can_regenerate(*mi))
        {
            if (monster_descriptor(mi->type, MDSC_REGENERATES)
                || mi->type == MONS_PLAYER_GHOST)
            {
                mi->heal(turns);
            }
            else
            {
                // Set a lower ceiling of 0.1 on the regen rate.
                const int regen_rate =
                    std::max(mons_natural_regen_rate(*mi) * 2, 5);

                mi->heal(div_rand_round(turns * regen_rate, 50));
            }
        }

        // Handle nets specially to remove the trapping property of the net.
        if (mi->caught())
            mi->del_ench(ENCH_HELD, true);

        _catchup_monster_moves(*mi, turns);

        mi->foe_memory = std::max(mi->foe_memory - turns, 0);

        if (turns >= 10 && mi->alive())
            mi->timeout_enchantments(turns / 10);
    }

#ifdef DEBUG_DIAGNOSTICS
    dprf("total monsters on level = %d", mons_total);
#endif

    for (int i = 0; i < MAX_CLOUDS; i++)
        delete_cloud(i);
}

static void _maybe_restart_fountain_flow(const coord_def& where,
                                         const int tries)
{
    dungeon_feature_type grid = grd(where);

    if (grid < DNGN_DRY_FOUNTAIN_BLUE || grid > DNGN_DRY_FOUNTAIN_BLOOD)
        return;

    for (int i = 0; i < tries; ++i)
    {
        if (!one_chance_in(100))
            continue;

        // Make it start flowing again.
        grd(where) = static_cast<dungeon_feature_type> (grid
                        - (DNGN_DRY_FOUNTAIN_BLUE - DNGN_FOUNTAIN_BLUE));

        // XXX: why should the player magically know this?!
        if (env.map_knowledge(where).seen())
            env.map_knowledge(where).set_feature(grd(where));

        // Clean bloody floor.
        if (is_bloodcovered(where))
            env.pgrid(where) &= ~(FPROP_BLOODY);

        // Chance of cleaning adjacent squares.
        for (adjacent_iterator ai(where); ai; ++ai)
            if (is_bloodcovered(*ai) && one_chance_in(5))
                env.pgrid(*ai) &= ~(FPROP_BLOODY);

        break;
   }
}


// A comparison struct for use in an stl priority queue.
template<typename T>
struct greater_second
{
    // The stl priority queue is a max queue and uses < as the default
    // comparison.  We want a min queue so we have to use a > operation
    // here.
    bool operator()(const T & left, const T & right)
    {
        return (left.second > right.second);
    }
};

// Basically we want to break a circle into n_arcs equal sized arcs and find
// out which arc the input point pos falls on.
static int _arc_decomposition(const coord_def & pos, int n_arcs)
{
    float theta = atan2((float)pos.y, (float)pos.x);

    if (pos.x == 0 && pos.y != 0)
        theta = pos.y > 0 ? PI / 2 : -PI / 2;

    if (theta < 0)
        theta += 2 * PI;

    float arc_angle = 2 * PI / n_arcs;

    theta += arc_angle / 2.0f;

    if (theta >= 2 * PI)
        theta -= 2 * PI;

    return static_cast<int> (theta / arc_angle);
}

int place_ring(std::vector<coord_def> &ring_points,
               const coord_def &origin,
               mgen_data prototype,
               int n_arcs,
               int arc_occupancy,
               int &seen_count)
{
    std::random_shuffle(ring_points.begin(),
                        ring_points.end());

    int target_amount = ring_points.size();
    int spawned_count = 0;
    seen_count = 0;

    std::vector<int> arc_counts(n_arcs, arc_occupancy);

    for (unsigned i = 0;
         spawned_count < target_amount && i < ring_points.size();
         i++)
    {
        int direction = _arc_decomposition(ring_points.at(i)
                                           - origin, n_arcs);

        if (arc_counts[direction]-- <= 0)
            continue;

        prototype.pos = ring_points.at(i);

        if (create_monster(prototype, false))
            spawned_count++;
            if (you.see_cell(ring_points.at(i)))
                seen_count++;
    }

    return (spawned_count);
}

// Collect lists of points that are within LOS (under the given env map),
// unoccupied, and not solid (walls/statues).
void collect_radius_points(std::vector<std::vector<coord_def> > &radius_points,
                           const coord_def &origin, const los_base* los)
{
    radius_points.clear();
    radius_points.resize(LOS_RADIUS);

    // Just want to associate a point with a distance here for convenience.
    typedef std::pair<coord_def, int> coord_dist;

    // Using a priority queue because squares don't make very good circles at
    // larger radii.  We will visit points in order of increasing euclidean
    // distance from the origin (not path distance).
    std::priority_queue<coord_dist,
                        std::vector<coord_dist>,
                        greater_second<coord_dist> > fringe;

    fringe.push(coord_dist(origin, 0));

    std::set<int> visited_indices;

    int current_r = 1;
    int current_thresh = current_r * (current_r + 1);

    int max_distance = LOS_RADIUS * LOS_RADIUS + 1;

    while (!fringe.empty())
    {
        coord_dist current = fringe.top();
        // We're done here once we hit a point that is farther away from the
        // origin than our maximum permissible radius.
        if (current.second > max_distance)
            break;

        fringe.pop();


        int idx = current.first.x + current.first.y * X_WIDTH;
        if (!visited_indices.insert(idx).second)
            continue;

        while (current.second > current_thresh)
        {
            current_r++;
            current_thresh = current_r * (current_r + 1);
        }

        // We don't include radius 0.  This is also a good place to check if
        // the squares are already occupied since we want to search past
        // occupied squares but don't want to consider them valid targets.
        if (current.second && !actor_at(current.first))
            radius_points[current_r - 1].push_back(current.first);

        for (adjacent_iterator i(current.first); i; ++i)
        {
            coord_dist temp(*i, current.second);

            // If the grid is out of LOS, skip it.
            if (!los->see_cell(temp.first))
                continue;

            coord_def local = temp.first - origin;

            temp.second = local.abs();

            idx = temp.first.x + temp.first.y * X_WIDTH;

            if (visited_indices.find(idx) == visited_indices.end()
                && in_bounds(temp.first)
                && !cell_is_solid(temp.first))
            {
                fringe.push(temp);
            }
        }

    }
}

// Place a partial ring of toadstools around the given corpse.  Returns
// the number of mushrooms spawned.  A return of 0 indicates no
// mushrooms were placed -> some sort of failure mode was reached.
static int _mushroom_ring(item_def &corpse, int & seen_count,
                          beh_type toadstool_behavior)
{
    // minimum number of mushrooms spawned on a given ring
    unsigned min_spawn = 2;

    seen_count = 0;

    std::vector<std::vector<coord_def> > radius_points;

    los_def los(corpse.pos, opc_solid);

    collect_radius_points(radius_points, corpse.pos, &los);

    // So what we have done so far is collect the set of points at each radius
    // reachable from the origin with (somewhat constrained) 8 connectivity,
    // now we will choose one of those radii and spawn mushrooms at some
    // of the points along it.
    int chosen_idx = random2(LOS_RADIUS);

    unsigned max_size = 0;
    for (unsigned i = 0; i < LOS_RADIUS; ++i)
    {
        if (radius_points[i].size() >= max_size)
        {
            max_size = radius_points[i].size();
            chosen_idx = i;
        }
    }

    chosen_idx = random2(chosen_idx + 1);

    // Not enough valid points?
    if (radius_points[chosen_idx].size() < min_spawn)
        return (0);

    mgen_data temp(MONS_TOADSTOOL,
                   toadstool_behavior, 0, 0, 0,
                   coord_def(),
                   MHITNOT,
                   MG_FORCE_PLACE,
                   GOD_NO_GOD,
                   MONS_NO_MONSTER,
                   0,
                   corpse.colour);

    float target_arc_len = 2 * sqrtf(2.0f);

    int n_arcs = static_cast<int> (ceilf(2 * PI * (chosen_idx + 1)
                                   / target_arc_len));

    int spawned_count = place_ring(radius_points[chosen_idx], corpse.pos, temp,
                                   n_arcs, 1, seen_count);

    return (spawned_count);
}

// Try to spawn 'target_count' mushrooms around the position of
// 'corpse'.  Returns the number of mushrooms actually spawned.
// Mushrooms radiate outwards from the corpse following bfs with
// 8-connectivity.  Could change the expansion pattern by using a
// priority queue for sequencing (priority = distance from origin under
// some metric).
int spawn_corpse_mushrooms(item_def& corpse,
                           int target_count,
                           int& seen_targets,
                           beh_type toadstool_behavior,
                           bool distance_as_time)

{
    seen_targets = 0;
    if (target_count == 0)
        return (0);

    int c_size = 8;
    int permutation[] = {0, 1, 2, 3, 4, 5, 6, 7};

    int placed_targets = 0;

    std::queue<coord_def> fringe;
    std::set<int> visited_indices;

    // Slight chance of spawning a ring of mushrooms around the corpse (and
    // skeletonising it) if the corpse square is unoccupied.
    if (!actor_at(corpse.pos) && one_chance_in(100))
    {
        int ring_seen;
        // It's possible no reasonable ring can be found, in that case we'll
        // give up and just place a toadstool on top of the corpse (probably).
        int res = _mushroom_ring(corpse, ring_seen, toadstool_behavior);

        if (res)
        {
            corpse.special = 0;

            if (you.see_cell(corpse.pos))
                mpr("A ring of toadstools grows before your very eyes.");
            else if (ring_seen > 1)
                mpr("Some toadstools grow in a peculiar arc.");
            else if (ring_seen > 0)
                mpr("A toadstool grows.");

            seen_targets = -1;

            return (res);
        }
    }

    visited_indices.insert(X_WIDTH * corpse.pos.y + corpse.pos.x);
    fringe.push(corpse.pos);

    while (!fringe.empty())
    {
        coord_def current = fringe.front();

        fringe.pop();

        monster* mons = monster_at(current);

        bool player_occupant = you.pos() == current;

        // Is this square occupied by a non mushroom?
        if (mons && mons->mons_species() != MONS_TOADSTOOL
            || player_occupant && you.religion != GOD_FEDHAS
            || !can_spawn_mushrooms(current))
        {
            continue;
        }

        if (!mons)
        {
            monster *mushroom = create_monster(
                        mgen_data(MONS_TOADSTOOL,
                                  toadstool_behavior,
                                  0,
                                  0,
                                  0,
                                  current,
                                  MHITNOT,
                                  MG_FORCE_PLACE,
                                  GOD_NO_GOD,
                                  MONS_NO_MONSTER,
                                  0,
                                  corpse.colour),
                                  false);

            if (mushroom)
            {
                // Going to explicitly override the die-off timer in
                // this case (this condition means we got called from
                // fedhas_fungal_bloom() or similar, and are creating a
                // lot of toadstools at once that should die off
                // quickly).
                if (distance_as_time)
                {
                    coord_def offset = corpse.pos - current;

                    int dist = static_cast<int>(sqrtf(offset.abs()) + 0.5);

                    // Trying a longer base duration...
                    int time_left = random2(8) + dist * 8 + 8;

                    time_left *= 10;

                    mon_enchant temp_en(ENCH_SLOWLY_DYING, 1, 0, time_left);
                    mushroom->update_ench(temp_en);
                }

                placed_targets++;
                if (current == you.pos())
                {
                    mprf("A toadstool grows at your feet.");
                    current = mushroom->pos();
                }
                else if (you.see_cell(current))
                    seen_targets++;
            }
            else
                continue;
        }

        // We're done here if we placed the desired number of mushrooms.
        if (placed_targets == target_count)
            break;

        // Wish adjacent_iterator had a random traversal.
        std::random_shuffle(permutation, permutation+c_size);

        for (int count = 0; count < c_size; ++count)
        {
            coord_def temp = current + Compass[permutation[count]];

            int index = temp.x + temp.y * X_WIDTH;

            if (visited_indices.find(index) == visited_indices.end()
                && in_bounds(temp)
                && mons_class_can_pass(MONS_TOADSTOOL, grd(temp)))
            {
                visited_indices.insert(index);
                fringe.push(temp);
            }
        }
    }

    return (placed_targets);
}

int mushroom_prob(item_def & corpse)
{
    int low_threshold = 5;
    int high_threshold = FRESHEST_CORPSE - 5;

    // Expect this many trials over a corpse's lifetime since this function
    // is called once for every 10 units of rot_time.
    int step_size = 10;
    float total_trials = (high_threshold - low_threshold) / step_size;

    // Chance of producing no mushrooms (not really because of weight_factor
    // below).
    float p_failure = 0.5f;

    float trial_prob_f = 1 - powf(p_failure, 1.0f / total_trials);

    // The chance of producing mushrooms depends on the weight of the
    // corpse involved.  Humans weigh 550 so we will take that as the
    // base factor here.
    float weight_factor = item_mass(corpse) / 550.0f;

    trial_prob_f *= weight_factor;

    int trial_prob = static_cast<int>(100 * trial_prob_f);

    return (trial_prob);
}

bool mushroom_spawn_message(int seen_targets, int seen_corpses)
{
    if (seen_targets > 0)
    {
        std::string what  = seen_targets  > 1 ? "Some toadstools"
                                              : "A toadstool";
        std::string where = seen_corpses  > 1 ? "nearby corpses" :
                            seen_corpses == 1 ? "a nearby corpse"
                                              : "the ground";
        mprf("%s grow%s from %s.",
             what.c_str(), seen_targets > 1 ? "" : "s", where.c_str());

        return (true);
    }

    return (false);
}

// Randomly decide whether or not to spawn a mushroom over the given
// corpse.  Assumption: this is called before the rotting away logic in
// update_corpses.  Some conditions in this function may set the corpse
// timer to 0, assuming that the corpse will be turned into a
// skeleton/destroyed on this update.
static void _maybe_spawn_mushroom(item_def & corpse, int rot_time)
{
    if (crawl_state.disables[DIS_SPAWNS])
        return;

    // We won't spawn a mushroom within 10 turns of the corpse's being created
    // or rotting away.
    int low_threshold  = 5;
    int high_threshold = FRESHEST_CORPSE - 15;

    if (corpse.special < low_threshold || corpse.special > high_threshold)
        return;

    int spawn_time = (rot_time > corpse.special ? corpse.special : rot_time);

    if (spawn_time > high_threshold)
        spawn_time = high_threshold;

    int step_size = 10;

    int current_trials = spawn_time / step_size;
    int trial_prob     = mushroom_prob(corpse);
    int success_count  = binomial_generator(current_trials, trial_prob);

    int seen_spawns;
    spawn_corpse_mushrooms(corpse, success_count, seen_spawns);
    mushroom_spawn_message(seen_spawns, you.see_cell(corpse.pos) ? 1 : 0);
}

//---------------------------------------------------------------
//
// update_corpses
//
// Update all of the corpses and food chunks on the floor.
//
//---------------------------------------------------------------
void update_corpses(int elapsedTime)
{
    if (elapsedTime <= 0)
        return;

    const int rot_time = elapsedTime / 20;

    for (int c = 0; c < MAX_ITEMS; ++c)
    {
        item_def &it = mitm[c];

        if (!_food_item_needs_time_check(it))
            continue;

        if (it.base_type == OBJ_POTIONS)
        {
            maybe_coagulate_blood_potions_floor(c);
            continue;
        }

        if (it.sub_type == CORPSE_BODY)
            _maybe_spawn_mushroom(it, rot_time);

        if (rot_time >= it.special && !is_being_butchered(it))
        {
            if (it.base_type == OBJ_FOOD)
                destroy_item(c);
            else
            {
                if (it.sub_type == CORPSE_SKELETON
                    || !mons_skeleton(it.plus))
                {
                    item_was_destroyed(it);
                    destroy_item(c);
                }
                else
                    turn_corpse_into_skeleton(it);
            }
        }
        else
            it.special -= rot_time;
    }

    int fountain_checks = elapsedTime / 1000;
    if (x_chance_in_y(elapsedTime % 1000, 1000))
        fountain_checks += 1;

    // Dry fountains may start flowing again.
    if (fountain_checks > 0)
    {
        for (rectangle_iterator ri(1); ri; ++ri)
        {
            if (grd(*ri) >= DNGN_DRY_FOUNTAIN_BLUE
                && grd(*ri) < DNGN_PERMADRY_FOUNTAIN)
            {
                _maybe_restart_fountain_flow(*ri, fountain_checks);
            }
        }
    }
}

static void _recharge_rod(item_def &rod, int aut, bool in_inv)
{
    if (!item_is_rod(rod) || rod.plus >= rod.plus2)
        return;

    int rate = 4 + short(rod.props["rod_enchantment"]);

    rate *= 10 * aut + skill_bump(SK_EVOCATIONS, aut);
    rate = div_rand_round(rate, 100);

    if (rate > rod.plus2 - rod.plus) // Prevent overflow
        rate = rod.plus2 - rod.plus;

    // With this, a +0 rod with no skill gets 1 mana per 25.0 turns

    if (rod.plus / ROD_CHARGE_MULT != (rod.plus + rate) / ROD_CHARGE_MULT)
    {
        if (item_is_equipped(rod, true))
            you.wield_change = true;
    }

    rod.plus += rate;

    if (in_inv && rod.plus == rod.plus2)
    {
        msg::stream << "Your " << rod.name(DESC_QUALNAME) << " has recharged."
                    << std::endl;
        if (is_resting())
            stop_running();
    }

    return;
}

void recharge_rods(int aut, bool level_only)
{
    if (!level_only)
    {
        for (int item = 0; item < ENDOFPACK; ++item)
            _recharge_rod(you.inv[item], aut, true);
    }

    for (int item = 0; item < MAX_ITEMS; ++item)
        _recharge_rod(mitm[item], aut, false);
}

void slime_wall_damage(actor* act, int delay)
{
    const int depth = player_in_branch(BRANCH_SLIME_PITS) ? you.depth : 1;

    int walls = 0;
    for (adjacent_iterator ai(act->pos()); ai; ++ai)
        if (env.grid(*ai) == DNGN_SLIMY_WALL)
            walls++;

    if (!walls)
        return;

    // Up to 1d6 damage per wall per slot.
    const int strength = div_rand_round(depth * walls * delay, BASELINE_DELAY);

    if (act->atype() == ACT_PLAYER)
    {
        ASSERT(act == &you);

        if (you.religion != GOD_JIYVA || you.penance[GOD_JIYVA])
        {
            splash_with_acid(strength, false,
                             (walls > 1) ? "The walls burn you!"
                                         : "The wall burns you!");
        }
    }
    else
    {
        monster* mon = act->as_monster();

        // Slime native monsters are immune to slime walls.
        if (mons_is_slime(mon))
            return;

         const int dam = resist_adjust_damage(mon, BEAM_ACID, mon->res_acid(),
                                              roll_dice(2, strength));
         if (dam > 0 && you.can_see(mon))
         {
             mprf((walls > 1) ? "The walls burn %s!" : "The wall burns %s!",
                  mon->name(DESC_THE).c_str());
         }
         mon->hurt(NULL, dam, BEAM_ACID);
    }
}<|MERGE_RESOLUTION|>--- conflicted
+++ resolved
@@ -511,103 +511,8 @@
     if (crawl_state.game_is_zotdef())
         return;
 
-<<<<<<< HEAD
     mark_milestone("abyss.enter",
                    "is cast into the Abyss!" + _who_banished(who));
-=======
-    if (gate_type == DNGN_ENTER_ABYSS)
-    {
-        mark_milestone("abyss.enter",
-                       "is cast into the Abyss!" + _who_banished(who));
-    }
-    else if (gate_type == DNGN_EXIT_ABYSS)
-    {
-        mark_milestone("abyss.exit",
-                       "escaped from the Abyss!" + _who_banished(who));
-    }
-
-    std::string cast_into;
-
-    switch (gate_type)
-    {
-    case DNGN_ENTER_ABYSS:
-        if (you.level_type == LEVEL_ABYSS)
-        {
-            mpr("You feel trapped.");
-            return;
-        }
-        cast_into = "the Abyss";
-
-        // Too problematic with level_type hackery.
-        if (you.level_type == LEVEL_PORTAL_VAULT)
-            break;
-        you.props["abyss_return_name"] = you.level_type_name;
-        you.props["abyss_return_abbrev"] = you.level_type_name_abbrev;
-        you.props["abyss_return_origin"] = you.level_type_origin;
-        you.props["abyss_return_tag"] = you.level_type_tag;
-        you.props["abyss_return_ext"] = you.level_type_ext;
-        you.props["abyss_return_desc"] = level_id::current().describe();
-        break;
-
-    case DNGN_EXIT_ABYSS:
-        if (you.level_type != LEVEL_ABYSS)
-        {
-            mpr("You feel dizzy for a moment.");
-            return;
-        }
-        break;
-
-    case DNGN_ENTER_PANDEMONIUM:
-        if (you.level_type == LEVEL_PANDEMONIUM)
-        {
-            mpr("You feel trapped.");
-            return;
-        }
-        cast_into = "Pandemonium";
-        break;
-
-    case DNGN_TRANSIT_PANDEMONIUM:
-        if (you.level_type != LEVEL_PANDEMONIUM)
-        {
-            banished(DNGN_ENTER_PANDEMONIUM, who);
-            return;
-        }
-        break;
-
-    case DNGN_EXIT_PANDEMONIUM:
-        if (you.level_type != LEVEL_PANDEMONIUM)
-        {
-            mpr("You feel dizzy for a moment.");
-            return;
-        }
-        break;
-
-    case DNGN_ENTER_LABYRINTH:
-        if (you.level_type == LEVEL_LABYRINTH)
-        {
-            mpr("You feel trapped.");
-            return;
-        }
-        cast_into = "a Labyrinth";
-        break;
-
-    case DNGN_ENTER_HELL:
-    case DNGN_ENTER_DIS:
-    case DNGN_ENTER_GEHENNA:
-    case DNGN_ENTER_COCYTUS:
-    case DNGN_ENTER_TARTARUS:
-        if (player_in_hell() || player_in_branch(BRANCH_VESTIBULE_OF_HELL))
-        {
-            mpr("You feel dizzy for a moment.");
-            return;
-        }
-        cast_into = "Hell";
-        break;
-
-    default:
-        die("Invalid banished() gateway %d", static_cast<int>(gate_type));
-    }
->>>>>>> 9d196e98
 
     if (player_in_branch(BRANCH_ABYSS))
     {
