/**
 * @file
 * @brief Functions for making use of inventory items.
**/

#include "AppHdr.h"

#include "item_use.h"

#include <math.h>
#include <sstream>
#include <string.h>
#include <stdlib.h>
#include <stdio.h>

#include "externs.h"

#include "abl-show.h"
#include "acquire.h"
#include "areas.h"
#include "artefact.h"
#include "beam.h"
#include "cio.h"
#include "cloud.h"
#include "colour.h"
#include "command.h"
#include "coord.h"
#include "coordit.h"
#include "debug.h"
#include "decks.h"
#include "delay.h"
#include "describe.h"
#include "directn.h"
#include "effects.h"
#include "env.h"
#include "exercise.h"
#include "fight.h"
#include "food.h"
#include "godconduct.h"
#include "goditem.h"
#include "hints.h"
#include "invent.h"
#include "evoke.h"
#include "itemname.h"
#include "itemprop.h"
#include "items.h"
#include "macro.h"
#include "makeitem.h"
#include "map_knowledge.h"
#include "message.h"
#include "mgen_data.h"
#include "misc.h"
#include "mon-behv.h"
#include "mon-util.h"
#include "mon-place.h"
#include "mon-stuff.h"
#include "mutation.h"
#include "notes.h"
#include "options.h"
#include "ouch.h"
#include "player.h"
#include "player-equip.h"
#include "player-stats.h"
#include "potion.h"
#include "quiver.h"
#include "religion.h"
#include "shopping.h"
#include "shout.h"
#include "skills.h"
#include "skills2.h"
#include "spl-book.h"
#include "spl-cast.h"
#include "spl-clouds.h"
#include "spl-damage.h"
#include "spl-goditem.h"
#include "spl-miscast.h"
#include "spl-selfench.h"
#include "spl-transloc.h"
#include "spl-util.h"
#include "state.h"
#include "stuff.h"
#include "teleport.h"
#include "terrain.h"
#include "transform.h"
#include "traps.h"
#include "view.h"
#include "viewchar.h"
#include "viewgeom.h"
#include "xom.h"

static bool _drink_fountain();
static bool _handle_enchant_weapon(enchant_stat_type which_stat,
                                   bool quiet = false);
static int _handle_enchant_armour(int item_slot = -1,
                                  std::string *pre_msg = NULL);

static int  _fire_prompt_for_item();
static bool _fire_validate_item(int selected, std::string& err);

static bool _is_cancellable_scroll(scroll_type scroll);

// Rather messy - we've gathered all the can't-wield logic from wield_weapon()
// here.
bool can_wield(item_def *weapon, bool say_reason,
               bool ignore_temporary_disability, bool unwield)
{
#define SAY(x) if (say_reason) { x; } else

    if (!ignore_temporary_disability && you.berserk())
    {
        SAY(canned_msg(MSG_TOO_BERSERK));
        return (false);
    }

    if (you.melded[EQ_WEAPON] && unwield)
    {
        SAY(mpr("Your weapon is melded into your body!"));
        return (false);
    }

    if (!can_equip(EQ_WEAPON, ignore_temporary_disability))
    {
        SAY(mpr("You can't wield anything in your present form."));
        return (false);
    }

    if (!ignore_temporary_disability
        && you.weapon()
        && (you.weapon()->base_type == OBJ_WEAPONS
           || you.weapon()->base_type == OBJ_STAVES)
        && you.weapon()->cursed())
    {
        SAY(mprf("You can't unwield your weapon%s!",
                 !unwield ? " to draw a new one" : ""));
        return (false);
    }

    // If we don't have an actual weapon to check, return now.
    if (!weapon)
        return (true);

    for (int i = EQ_MIN_ARMOUR; i <= EQ_MAX_WORN; i++)
    {
        if (you.equip[i] != -1 && &you.inv[you.equip[i]] == weapon)
        {
            SAY(mpr("You are wearing that object!"));
            return (false);
        }
    }

    if (you.species == SP_FELID
        && (weapon->base_type == OBJ_WEAPONS
            || weapon->base_type == OBJ_STAVES))
    {
        SAY(mpr("You can't use weapons."));
        return (false);
    }

    // Only ogres and trolls can wield giant clubs (>= 30 aum)
    // and large rocks (60 aum).
    if (you.body_size() < SIZE_LARGE
        && (item_mass(*weapon) >= 500
            || weapon->base_type == OBJ_WEAPONS
               && item_mass(*weapon) >= 300))
    {
        SAY(mpr("That's too large and heavy for you to wield."));
        return (false);
    }

    // All non-weapons only need a shield check.
    if (weapon->base_type != OBJ_WEAPONS)
    {
        if (!ignore_temporary_disability && is_shield_incompatible(*weapon))
        {
            SAY(mpr("You can't wield that with a shield."));
            return (false);
        }
        else
            return (true);
    }

    // Small species wielding large weapons...
    if (you.body_size(PSIZE_BODY) < SIZE_MEDIUM
        && !check_weapon_wieldable_size(*weapon, you.body_size(PSIZE_BODY)))
    {
        SAY(mpr("That's too large for you to wield."));
        return (false);
    }

    if (you.undead_or_demonic() && is_holy_item(*weapon))
    {
        if (say_reason)
        {
            mpr("This weapon is holy and will not allow you to wield it.");
            // If it's a standard weapon, you know its ego now.
            if (!is_artefact(*weapon) && !is_blessed(*weapon)
                && !item_type_known(*weapon))
            {
                set_ident_flags(*weapon, ISFLAG_KNOW_TYPE);
                if (in_inventory(*weapon))
                    mpr(weapon->name(DESC_INVENTORY_EQUIP).c_str());
            }
            else if (is_artefact(*weapon) && !item_type_known(*weapon))
                artefact_wpn_learn_prop(*weapon, ARTP_BRAND);
        }
        return (false);
    }

    if (!ignore_temporary_disability
        && you.hunger_state < HS_FULL
        && get_weapon_brand(*weapon) == SPWPN_VAMPIRICISM
        && !you.is_undead)
    {
        if (say_reason)
        {
            mpr("As you grasp it, you feel a great hunger. Being not satiated, you stop.");
            // If it's a standard weapon, you know its ego now.
            if (!is_artefact(*weapon) && !is_blessed(*weapon)
                && !item_type_known(*weapon))
            {
                set_ident_flags(*weapon, ISFLAG_KNOW_TYPE);
                if (in_inventory(*weapon))
                    mpr(weapon->name(DESC_INVENTORY_EQUIP).c_str());
            }
            else if (is_artefact(*weapon) && !item_type_known(*weapon))
                artefact_wpn_learn_prop(*weapon, ARTP_BRAND);
        }
        return (false);
    }

    if (!ignore_temporary_disability && is_shield_incompatible(*weapon))
    {
        SAY(mpr("You can't wield that with a shield."));
        return (false);
    }

    // We can wield this weapon. Phew!
    return (true);

#undef SAY
}

static bool _valid_weapon_swap(const item_def &item)
{
    // Weapons and staves are valid weapons.
    // Also allow missiles to enchant them.
    if (item.base_type == OBJ_WEAPONS || item.base_type == OBJ_STAVES
        || item.base_type == OBJ_MISSILES)
    {
        return (you.species != SP_FELID);
    }

    // Some misc. items need to be wielded to be evoked.
    if (is_deck(item) || item.base_type == OBJ_MISCELLANY
                         && item.sub_type == MISC_LANTERN_OF_SHADOWS)
    {
        return (true);
    }

    // Sublimation of Blood.
    if (!you.has_spell(SPELL_SUBLIMATION_OF_BLOOD))
        return (false);

    if (item.base_type == OBJ_FOOD)
        return (item.sub_type == FOOD_CHUNK);

    if (item.base_type == OBJ_POTIONS && item_type_known(item))
    {
       return (item.sub_type == POT_BLOOD
               || item.sub_type == POT_BLOOD_COAGULATED);
    }

    return (false);
}

// If force is true, don't check weapon inscriptions.
// (Assuming the player was already prompted for that.)
bool wield_weapon(bool auto_wield, int slot, bool show_weff_messages,
                  bool force, bool show_unwield_msg, bool show_wield_msg)
{
    if (inv_count() < 1)
    {
        canned_msg(MSG_NOTHING_CARRIED);
        return (false);
    }

    // Look for conditions like berserking that could prevent wielding
    // weapons.
    if (!can_wield(NULL, true, false, slot == SLOT_BARE_HANDS))
        return (false);

    int item_slot = 0;          // default is 'a'

    if (auto_wield)
    {
        if (item_slot == you.equip[EQ_WEAPON]
            || you.equip[EQ_WEAPON] == -1
               && !_valid_weapon_swap(you.inv[item_slot]))
        {
            item_slot = 1;      // backup is 'b'
        }

        if (slot != -1)         // allow external override
            item_slot = slot;
    }

    // If the swap slot has a bad (but valid) item in it,
    // the swap will be to bare hands.
    const bool good_swap = (item_slot == SLOT_BARE_HANDS
                            || _valid_weapon_swap(you.inv[item_slot]));

    // Prompt if not using the auto swap command, or if the swap slot
    // is empty.
    if (item_slot != SLOT_BARE_HANDS
        && (!auto_wield || !you.inv[item_slot].defined() || !good_swap))
    {
        if (!auto_wield)
        {
            item_slot = prompt_invent_item(
                            "Wield which item (- for none, * to show all)?",
                            MT_INVLIST, OSEL_WIELD,
                            true, true, true, '-', -1, NULL, OPER_WIELD);
        }
        else
            item_slot = SLOT_BARE_HANDS;
    }

    if (prompt_failed(item_slot))
        return (false);
    else if (item_slot == you.equip[EQ_WEAPON])
    {
        mpr("You are already wielding that!");
        return (true);
    }

    // Now we really change weapons! (Most likely, at least...)
    if (you.duration[DUR_SURE_BLADE])
    {
        mpr("The bond with your blade fades away.");
        you.duration[DUR_SURE_BLADE] = 0;
    }
    // Reset the warning counter.
    you.received_weapon_warning = false;

    if (item_slot == SLOT_BARE_HANDS)
    {
        if (const item_def* wpn = you.weapon())
        {
            // Can we safely unwield this item?
            if (needs_handle_warning(*wpn, OPER_WIELD))
            {
                const std::string prompt =
                    "Really unwield " + wpn->name(DESC_INVENTORY) + "?";
                if (!yesno(prompt.c_str(), false, 'n'))
                    return (false);
            }

            if (!unwield_item(show_weff_messages))
                return (false);

            if (show_unwield_msg)
                canned_msg(MSG_EMPTY_HANDED);

            // Switching to bare hands is extra fast.
            you.turn_is_over = true;
            you.time_taken *= 3;
            you.time_taken /= 10;
        }
        else
            canned_msg(MSG_EMPTY_HANDED);

        return (true);
    }

    item_def& new_wpn(you.inv[item_slot]);

    // Non-auto_wield cases are checked below.
    if (auto_wield && !force
        && !check_warning_inscriptions(new_wpn, OPER_WIELD))
    {
        return (false);
    }

    // Unwield any old weapon.
    if (you.weapon() && !unwield_item(show_weff_messages))
        return (false);

    if (!can_wield(&new_wpn, true))
        return (false);

    // Check for stat losses.
    if (!safe_to_remove_or_wear(new_wpn, false))
        return (false);

    const unsigned int old_talents = your_talents(false).size();

    // Go ahead and wield the weapon.
    equip_item(EQ_WEAPON, item_slot, show_weff_messages);

    if (show_wield_msg)
        mpr(new_wpn.name(DESC_INVENTORY_EQUIP).c_str());

    check_item_hint(new_wpn, old_talents);

    // Time calculations.
    you.time_taken /= 2;

    you.wield_change  = true;
    you.m_quiver->on_weapon_changed();
    you.turn_is_over  = true;

    return (true);
}

static const char *shield_base_name(const item_def *shield)
{
    return (shield->sub_type == ARM_BUCKLER? "buckler"
                                           : "shield");
}

static const char *shield_impact_degree(int impact)
{
    return (impact > 160 ? "severely "      :
            impact > 130 ? "significantly " :
            impact > 110 ? ""
                         : NULL);
}

static void warn_launcher_shield_slowdown(const item_def &launcher)
{
    const int slowspeed =
        launcher_final_speed(launcher, you.shield()) * player_speed() / 100;
    const int normspeed =
        launcher_final_speed(launcher, NULL) * player_speed() / 100;

    // Don't warn the player unless the slowdown is real.
    if (slowspeed > normspeed)
    {
        const char *slow_degree =
            shield_impact_degree(slowspeed * 100 / normspeed);

        if (slow_degree)
        {
            mprf(MSGCH_WARN,
                    "Your %s %sslows your rate of fire.",
                    shield_base_name(you.shield()),
                    slow_degree);
        }
    }
}

// Warn if your shield is greatly impacting the effectiveness of your weapon?
void warn_shield_penalties()
{
    if (!you.shield())
        return;

    // Warnings are limited to bows and quarterstaves at the moment.
    const item_def *weapon = you.weapon();
    if (!weapon)
        return;

    if (is_range_weapon(*weapon))
        warn_launcher_shield_slowdown(*weapon);
    else if (weapon->base_type == OBJ_WEAPONS
             && weapon_skill(*weapon) == SK_STAVES)
    {
        mprf(MSGCH_WARN, "Your %s severely limits your weapon's effectiveness.",
             shield_base_name(you.shield()));
    }
}

void warn_armour_penalties()
{
    const int penalty = 3 * player_raw_body_armour_evasion_penalty() - you.strength();

    if (penalty > 0)
    {
        mprf(MSGCH_WARN, "Your low strength makes using this armour %smore difficult.",
             (penalty < 3) ? "a little " :
             (penalty < 5) ? "" :
                             "a lot ");
    }
}

//---------------------------------------------------------------
//
// armour_prompt
//
// Prompt the user for some armour. Returns true if the user picked
// something legit.
//
//---------------------------------------------------------------
bool armour_prompt(const std::string & mesg, int *index, operation_types oper)
{
    ASSERT(index != NULL);

    bool  succeeded = false;
    int   slot;

    if (inv_count() < 1)
        canned_msg(MSG_NOTHING_CARRIED);
    else if (you.berserk())
        canned_msg(MSG_TOO_BERSERK);
    else
    {
        int selector = OBJ_ARMOUR;
        if (oper == OPER_TAKEOFF && !Options.equip_unequip)
            selector = OSEL_WORN_ARMOUR;
        slot = prompt_invent_item(mesg.c_str(), MT_INVLIST, selector,
                                   true, true, true, 0, -1, NULL,
                                   oper);

        if (!prompt_failed(slot))
        {
            *index = slot;
            succeeded = true;
        }
    }

    return (succeeded);
}

static bool cloak_is_being_removed(void)
{
    if (current_delay_action() != DELAY_ARMOUR_OFF)
        return (false);

    if (you.delay_queue.front().parm1 != you.equip[ EQ_CLOAK ])
        return (false);

    return (true);
}

//---------------------------------------------------------------
//
// wear_armour
//
//---------------------------------------------------------------
void wear_armour(int slot) // slot is for tiles
{
    if (you.species == SP_FELID)
    {
        mpr("You can't wear anything.");
        return;
    }

    if (!player_can_handle_equipment())
    {
        mpr("You can't wear anything in your present form.");
        return;
    }

    int armour_wear_2 = 0;

    if (slot != -1)
        armour_wear_2 = slot;
    else if (!armour_prompt("Wear which item?", &armour_wear_2, OPER_WEAR))
        return;

    do_wear_armour(armour_wear_2, false);
}

static int armour_equip_delay(const item_def &item)
{
    int delay = property(item, PARM_AC);

    // Shields are comparatively easy to wear.
    if (is_shield(item))
        delay = delay / 2 + 1;

    if (delay < 1)
        delay = 1;

    return (delay);
}

bool can_wear_armour(const item_def &item, bool verbose, bool ignore_temporary)
{
    const object_class_type base_type = item.base_type;
    if (base_type != OBJ_ARMOUR || you.species == SP_FELID)
    {
        if (verbose)
           mpr("You can't wear that.");

        return (false);
    }

    const int sub_type = item.sub_type;
    const equipment_type slot = get_armour_slot(item);

    if (you.species == SP_OCTOPUS && slot != EQ_HELMET && slot != EQ_SHIELD)
    {
        if (verbose)
            mpr("You can't wear that!");
        return (false);
    }

    if (sub_type == ARM_NAGA_BARDING || sub_type == ARM_CENTAUR_BARDING)
    {
        if (you.species == SP_NAGA && sub_type == ARM_NAGA_BARDING
            || you.species == SP_CENTAUR && sub_type == ARM_CENTAUR_BARDING)
        {
            if (ignore_temporary || !player_is_shapechanged())
                return (true);
            else if (verbose)
                mpr("You can wear that only in your normal form.");
        }
        else if (verbose)
            mpr("You can't wear that!");
        return (false);
    }

    size_type player_size = you.body_size(PSIZE_TORSO, ignore_temporary);
    // Draconians are medium for weapons, large for armour.
    if (player_genus(GENPC_DRACONIAN)) // no transforms which alter size allow armour
        player_size = SIZE_LARGE;
    int bad_size = fit_armour_size(item, player_size);

    if (bad_size)
    {
        if (verbose)
            mprf("This armour is too %s for you!",
                 (bad_size > 0) ? "big" : "small");

        return (false);
    }

    if (sub_type == ARM_GLOVES)
    {
        if (you.has_claws(false) >= 3)
        {
            if (verbose)
                mpr("You can't wear gloves with your huge claws!");

            return (false);
        }
    }

    if (sub_type == ARM_BOOTS)
    {
        if (player_mutation_level(MUT_HOOVES) >= 3)
        {
            if (verbose)
                mpr("You can't wear boots with hooves!");
            return (false);
        }

        if (player_mutation_level(MUT_TALONS) >= 3)
        {
            if (verbose)
                mpr("Boots don't fit your talons!");
           return (false);
        }

        if (you.species == SP_NAGA)
        {
            if (verbose)
                mpr("You can't wear that!");
            return (false);
        }

        if (!ignore_temporary
            && you.fishtail)
        {
            if (verbose)
               mpr("You don't currently have feet!");

            return (false);
        }
    }

    if (slot == EQ_HELMET)
    {
        // Horns 3 & Antennae 3 mutations disallow all headgear
        if (player_mutation_level(MUT_HORNS) == 3)
        {
          if (verbose)
                mpr("You can't wear any headgear with your large horns!");

            return (false);
        }
          if (player_mutation_level(MUT_ANTENNAE) == 3)
        {
          if (verbose)
                mpr("You can't wear any headgear with your large antennae!");

            return (false);
        }
        // Soft helmets (caps and wizard hats) always fit, otherwise.
        if (!is_hard_helmet(item))
            return (true);

        if (player_mutation_level(MUT_HORNS))
        {
            if (verbose)
                mpr("You can't wear that with your horns!");

            return (false);
        }

        if (player_mutation_level(MUT_BEAK))
        {
            if (verbose)
                mpr("You can't wear that with your beak!");

            return (false);
        }

        if (player_mutation_level(MUT_ANTENNAE))
        {
            if (verbose)
                mpr("You can't wear that with your antennae!");

            return (false);
        }

        if (you.species == SP_OCTOPUS)
        {
            if (verbose)
                mpr("You can't wear that!");
            return (false);
        }

    }

    if (!can_equip(slot, ignore_temporary))
    {
        if (verbose)
            mpr("You can't wear that in your present form.");

        return (false);
    }

    return (true);
}

bool do_wear_armour(int item, bool quiet)
{
    const item_def &invitem = you.inv[item];
    if (!invitem.defined())
    {
        if (!quiet)
           mpr("You don't have any such object.");

        return (false);
    }

    if (!can_wear_armour(invitem, !quiet, false))
        return (false);

    const equipment_type slot = get_armour_slot(invitem);

    if (item == you.equip[EQ_WEAPON])
    {
        if (!quiet)
           mpr("You are wielding that object!");

        return (false);
    }

    if (wearing_slot(item))
    {
        if (Options.equip_unequip)
            return (!takeoff_armour(item));
        else
        {
            mpr("You're already wearing that object!");
            return (false);
        }
    }

    // if you're wielding something,
    if (you.weapon()
        // attempting to wear a shield,
        && is_shield(invitem)
        && is_shield_incompatible(*you.weapon(), &invitem))
    {
        if (!quiet)
           if (you.species == SP_OCTOPUS)
               mpr("You'd need nine tentacles to do that!");
           else
               mpr("You'd need three hands to do that!");

        return (false);
    }

    bool removed_cloak = false;
    int  cloak = -1;

    // Removing body armour requires removing the cloak first.
    if (slot == EQ_BODY_ARMOUR
        && you.equip[EQ_CLOAK] != -1 && !cloak_is_being_removed())
    {
        if (you.equip[EQ_BODY_ARMOUR] != -1
            && you.inv[you.equip[EQ_BODY_ARMOUR]].cursed())
        {
            if (!quiet)
            {
                mprf("%s is stuck to your body!",
                     you.inv[you.equip[EQ_BODY_ARMOUR]].name(DESC_CAP_YOUR)
                                                       .c_str());
            }
            return (false);
        }
        if (!you.inv[you.equip[EQ_CLOAK]].cursed())
        {
            cloak = you.equip[EQ_CLOAK];
            if (!takeoff_armour(you.equip[EQ_CLOAK]))
                return (false);

            removed_cloak = true;
        }
        else
        {
            if (!quiet)
               mpr("Your cloak prevents you from wearing the armour.");

            return (false);
        }
    }

    if ((slot == EQ_CLOAK
           || slot == EQ_HELMET
           || slot == EQ_GLOVES
           || slot == EQ_BOOTS
           || slot == EQ_SHIELD
           || slot == EQ_BODY_ARMOUR)
        && you.equip[slot] != -1)
    {
        if (!takeoff_armour(you.equip[slot]))
            return (false);
    }

    you.turn_is_over = true;

    if (!safe_to_remove_or_wear(invitem, false))
        return (false);

    const int delay = armour_equip_delay(invitem);
    if (delay)
        start_delay(DELAY_ARMOUR_ON, delay, item);

    if (removed_cloak)
        start_delay(DELAY_ARMOUR_ON, 1, cloak);

    return (true);
}

bool takeoff_armour(int item)
{
    const item_def& invitem = you.inv[item];

    if (invitem.base_type != OBJ_ARMOUR)
    {
        mpr("You aren't wearing that!");
        return (false);
    }

    if (you.berserk())
    {
        canned_msg(MSG_TOO_BERSERK);
        return (false);
    }

    const equipment_type slot = get_armour_slot(invitem);
    if (item == you.equip[slot] && you.melded[slot])
    {
        mprf("%s is melded into your body!",
             invitem.name(DESC_CAP_YOUR).c_str());
        return (false);
    }

    if (!wearing_slot(item))
    {
        if (Options.equip_unequip)
            return do_wear_armour(item, true);
        else
        {
            mpr("You aren't wearing that object!");
            return (false);
        }
    }

    // If we get here, we're wearing the item.
    if (invitem.cursed())
    {
        mprf("%s is stuck to your body!", invitem.name(DESC_CAP_YOUR).c_str());
        return (false);
    }

    if (!safe_to_remove_or_wear(invitem, true))
        return (false);

    bool removed_cloak = false;
    int cloak = -1;

    if (slot == EQ_BODY_ARMOUR)
    {
        if (you.equip[EQ_CLOAK] != -1 && !cloak_is_being_removed())
        {
            if (!you.inv[you.equip[EQ_CLOAK]].cursed())
            {
                cloak = you.equip[ EQ_CLOAK ];
                if (!takeoff_armour(you.equip[EQ_CLOAK]))
                    return (false);

                removed_cloak = true;
            }
            else
            {
                mpr("Your cloak prevents you from removing the armour.");
                return (false);
            }
        }
    }
    else
    {
        switch (slot)
        {
        case EQ_SHIELD:
        case EQ_CLOAK:
        case EQ_HELMET:
        case EQ_GLOVES:
        case EQ_BOOTS:
            if (item != you.equip[slot])
            {
                mpr("You aren't wearing that!");
                return (false);
            }
            break;

        default:
            break;
        }
    }

    you.turn_is_over = true;

    const int delay = armour_equip_delay(invitem);
    start_delay(DELAY_ARMOUR_OFF, delay, item);

    if (removed_cloak)
        start_delay(DELAY_ARMOUR_ON, 1, cloak);

    return (true);
}

bool item_is_quivered(const item_def &item)
{
    return (item.link == you.m_quiver->get_fire_item());
}

int get_next_fire_item(int current, int direction)
{
    std::vector<int> fire_order;
    you.m_quiver->get_fire_order(fire_order);

    if (fire_order.size() == 0)
        return -1;

    int next = direction > 0 ? 0 : -1;
    for (unsigned i = 0; i < fire_order.size(); i++)
    {
        if (fire_order[i] == current)
        {
            next = i + direction;
            break;
        }
    }

    next = (next + fire_order.size()) % fire_order.size();
    return fire_order[next];
}

class fire_target_behaviour : public targeting_behaviour
{
public:
    fire_target_behaviour()
        : chosen_ammo(false),
          selected_from_inventory(false),
          need_redraw(false)
    {
        m_slot = you.m_quiver->get_fire_item(&m_noitem_reason);
        set_prompt();
    }

    // targeting_behaviour API
    virtual command_type get_command(int key = -1);
    virtual bool should_redraw() const { return need_redraw; }
    virtual void clear_redraw()        { need_redraw = false; }
    virtual void update_top_prompt(std::string* p_top_prompt);

public:
    const item_def* active_item() const;
    // FIXME: these should be privatized and given accessors.
    int m_slot;
    bool chosen_ammo;

private:
    void set_prompt();
    void cycle_fire_item(bool forward);
    void pick_fire_item_from_inventory();
    void display_help();

    std::string prompt;
    std::string m_noitem_reason;
    std::string internal_prompt;
    bool selected_from_inventory;
    bool need_redraw;
};

void fire_target_behaviour::update_top_prompt(std::string* p_top_prompt)
{
    *p_top_prompt = internal_prompt;
}

const item_def* fire_target_behaviour::active_item() const
{
    if (m_slot == -1)
        return NULL;
    else
        return &you.inv[m_slot];
}

void fire_target_behaviour::set_prompt()
{
    std::string old_prompt = internal_prompt; // Keep for comparison at the end.
    internal_prompt.clear();

    // Figure out if we have anything else to cycle to.
    const int next_item = get_next_fire_item(m_slot, +1);
    const bool no_other_items = (next_item == -1 || next_item == m_slot);

    std::ostringstream msg;

    // Build the action.
    if (!active_item())
    {
        msg << "Firing ";
    }
    else
    {
        const launch_retval projected = is_launched(&you, you.weapon(),
                                                    *active_item());
        switch (projected)
        {
        case LRET_FUMBLED:  msg << "Awkwardly throwing "; break;
        case LRET_LAUNCHED: msg << "Firing ";             break;
        case LRET_THROWN:   msg << "Throwing ";           break;
        }
    }

    // And a key hint.
    msg << (no_other_items ? "(i - inventory)"
                           : "(i - inventory. (,) - cycle)")
        << ": ";

    // Describe the selected item for firing.
    if (!active_item())
    {
        msg << "<red>" << m_noitem_reason << "</red>";
    }
    else
    {
        const char* colour = (selected_from_inventory ? "lightgrey" : "w");
        msg << "<" << colour << ">"
            << active_item()->name(DESC_INVENTORY_EQUIP)
            << "</" << colour << ">";
    }

    formatted_string cut(msg.str());
    // Write it out.
    internal_prompt += cut.chop(crawl_view.msgsz.x);

    // Never unset need_redraw here, because we might have cleared the
    // screen or something else which demands a redraw.
    if (internal_prompt != old_prompt)
        need_redraw = true;
}

// Cycle to the next (forward == true) or previous (forward == false)
// fire item.
void fire_target_behaviour::cycle_fire_item(bool forward)
{
    const int next = get_next_fire_item(m_slot, forward ? 1 : -1);
    if (next != m_slot && next != -1)
    {
        m_slot = next;
        selected_from_inventory = false;
        chosen_ammo = true;
    }
    set_prompt();
}

void fire_target_behaviour::pick_fire_item_from_inventory()
{
    need_redraw = true;
    std::string err;
    const int selected = _fire_prompt_for_item();
    if (selected >= 0 && _fire_validate_item(selected, err))
    {
        m_slot = selected;
        selected_from_inventory = true;
        chosen_ammo = true;
    }
    else if (!err.empty())
    {
        mpr(err);
        more();
    }
    set_prompt();
}

void fire_target_behaviour::display_help()
{
    show_targeting_help();
    redraw_screen();
    need_redraw = true;
    set_prompt();
}

command_type fire_target_behaviour::get_command(int key)
{
    if (key == -1)
        key = get_key();

    switch (key)
    {
    case '(': case CONTROL('N'): cycle_fire_item(true);  return (CMD_NO_CMD);
    case ')': case CONTROL('P'): cycle_fire_item(false); return (CMD_NO_CMD);
    case 'i': pick_fire_item_from_inventory(); return (CMD_NO_CMD);
    case '?': display_help(); return (CMD_NO_CMD);
    case CMD_TARGET_CANCEL: chosen_ammo = false; break;
    }

    return targeting_behaviour::get_command(key);
}

static bool _fire_choose_item_and_target(int& slot, dist& target,
                                         bool teleport = false)
{
    fire_target_behaviour beh;
    const bool was_chosen = (slot != -1);

    if (was_chosen)
    {
        std::string warn;
        if (!_fire_validate_item(slot, warn))
        {
            mpr(warn.c_str());
            return (false);
        }
        // Force item to be the prechosen one.
        beh.m_slot = slot;
    }

    direction_chooser_args args;
    args.mode = TARG_HOSTILE;
    args.needs_path = !teleport;
    args.behaviour = &beh;

    direction(target, args);

    if (!beh.active_item())
    {
        canned_msg(MSG_OK);
        return (false);
    }
    if (!target.isValid)
    {
        if (target.isCancel)
            canned_msg(MSG_OK);
        return (false);
    }

    you.m_quiver->on_item_fired(*beh.active_item(), beh.chosen_ammo);
    you.redraw_quiver = true;
    slot = beh.m_slot;

    return (true);
}

// Bring up an inventory screen and have user choose an item.
// Returns an item slot, or -1 on abort/failure
// On failure, returns error text, if any.
static int _fire_prompt_for_item()
{
    if (inv_count() < 1)
        return -1;

    int slot = prompt_invent_item("Fire/throw which item? (* to show all)",
                                   MT_INVLIST,
                                   OSEL_THROWABLE, true, true, true, 0, -1,
                                   NULL, OPER_FIRE);

    if (slot == PROMPT_ABORT || slot == PROMPT_NOTHING)
        return -1;

    return slot;
}

// Returns false and err text if this item can't be fired.
static bool _fire_validate_item(int slot, std::string &err)
{
    if (slot == you.equip[EQ_WEAPON]
        && (you.inv[slot].base_type == OBJ_WEAPONS
            || you.inv[slot].base_type == OBJ_STAVES)
        && you.inv[slot].cursed())
    {
        err = "That weapon is stuck to your hand!";
        return (false);
    }
    else if (wearing_slot(slot))
    {
        err = "You are wearing that object!";
        return (false);
    }
    return (true);
}

// Returns true if warning is given.
bool fire_warn_if_impossible(bool silent)
{
    if (you.species == SP_FELID)
    {
        if (!silent)
            mpr("You can't grasp things well enough to throw them.");
        return (true);
    }

    // If you can't wield it, you can't throw it.
    if (!form_can_wield())
    {
        if (!silent)
            canned_msg(MSG_PRESENT_FORM);
        return (true);
    }

    if (you.attribute[ATTR_HELD])
    {
        const item_def *weapon = you.weapon();
        if (!weapon || !is_range_weapon(*weapon))
        {
            if (!silent)
                mpr("You cannot throw anything while held in a net!");
            return (true);
        }
        else if (weapon->sub_type != WPN_BLOWGUN)
        {
            if (!silent)
                mprf("You cannot shoot with your %s while held in a net!",
                     weapon->name(DESC_BASENAME).c_str());
            return (true);
        }
        // Else shooting is possible.
    }
    if (you.berserk())
    {
        if (!silent)
            canned_msg(MSG_TOO_BERSERK);
        return (true);
    }
    return (false);
}

int get_ammo_to_shoot(int item, dist &target, bool teleport)
{
    if (fire_warn_if_impossible())
    {
        flush_input_buffer(FLUSH_ON_FAILURE);
        return (-1);
    }

    if (!_fire_choose_item_and_target(item, target, teleport))
        return (-1);

    std::string warn;
    if (!_fire_validate_item(item, warn))
    {
        mpr(warn.c_str());
        return (-1);
    }
    return (item);
}

// If item == -1, prompt the user.
// If item passed, it will be put into the quiver.
void fire_thing(int item)
{
    dist target;
    item = get_ammo_to_shoot(item, target);
    if (item == -1)
        return;

    if (check_warning_inscriptions(you.inv[item], OPER_FIRE))
    {
        bolt beam;
        throw_it(beam, item, false, 0, &target);
    }
}

// Basically does what throwing used to do: throw an item without changing
// the quiver.
void throw_item_no_quiver()
{
    if (fire_warn_if_impossible())
    {
        flush_input_buffer(FLUSH_ON_FAILURE);
        return;
    }

    if (inv_count() < 1)
    {
        canned_msg(MSG_NOTHING_CARRIED);
        return;
    }

    std::string warn;
    int slot = _fire_prompt_for_item();

    if (slot == -1)
    {
        canned_msg(MSG_OK);
        return;
    }

    if (!_fire_validate_item(slot, warn))
    {
        mpr(warn.c_str());
        return;
    }

    // Okay, item is valid.
    bolt beam;
    throw_it(beam, slot);
}

// Returns delay multiplier numerator (denominator should be 100) for the
// launcher with the currently equipped shield.
int launcher_shield_slowdown(const item_def &launcher, const item_def *shield)
{
    int speed_adjust = 100;
    if (!shield)
        return (speed_adjust);

    const int shield_type = shield->sub_type;
    hands_reqd_type hands = hands_reqd(launcher, you.body_size());

    switch (hands)
    {
    default:
    case HANDS_ONE:
        break;

    case HANDS_HALF:
        speed_adjust = shield_type == ARM_BUCKLER  ? 105 :
                       shield_type == ARM_SHIELD   ? 125 :
                                                     150;
        break;

    case HANDS_TWO:
        speed_adjust = shield_type == ARM_BUCKLER  ? 125 :
                       shield_type == ARM_SHIELD   ? 150 :
                                                     200;
        break;
    }

    // Adjust for shields skill.
    if (speed_adjust > 100)
        speed_adjust -= ((speed_adjust - 100) * 5 / 10)
                            * you.skill(SK_SHIELDS) / 27;

    return (speed_adjust);
}

// Returns the attack cost of using the launcher, taking skill and shields
// into consideration. NOTE: You must pass in the shield; if you send in
// NULL, this function assumes no shield is in use.
int launcher_final_speed(const item_def &launcher, const item_def *shield)
{
    const int  str_weight   = weapon_str_weight(launcher);
    const int  dex_weight   = 10 - str_weight;
    const skill_type launcher_skill = range_skill(launcher);
    const int shoot_skill = you.skill(launcher_skill);
    const int bow_brand = get_weapon_brand(launcher);

    int speed_base = 10 * property(launcher, PWPN_SPEED);
    int speed_min = 70;
    int speed_stat = str_weight * you.strength() + dex_weight * you.dex();

    // Reduce runaway bow overpoweredness.
    if (launcher_skill == SK_BOWS)
        speed_min = 60;

    if (shield)
    {
        const int speed_adjust = launcher_shield_slowdown(launcher, shield);

        // Shields also reduce the speed cap.
        speed_base = speed_base * speed_adjust / 100;
        speed_min =  speed_min  * speed_adjust / 100;
    }

    // Do the same when trying to shoot while held in a net
    // (only possible with blowguns).
    if (you.attribute[ATTR_HELD])
    {
        int speed_adjust = 105; // Analogous to buckler and one-handed weapon.
        speed_adjust -= ((speed_adjust - 100) * 5 / 10)
                            * you.skill(SK_THROWING) / 27;

        // Also reduce the speed cap.
        speed_base = speed_base * speed_adjust / 100;
        speed_min =  speed_min  * speed_adjust / 100;
    }

    int speed = speed_base - 4 * shoot_skill * speed_stat / 250;
    if (speed < speed_min)
        speed = speed_min;

    if (bow_brand == SPWPN_SPEED)
    {
        // Speed nerf as per 4.1. Even with the nerf, bows of speed are the
        // best bows, bar none.
        speed = 2 * speed / 3;
    }

    if (you.duration[DUR_FINESSE])
    {
        ASSERT(!you.duration[DUR_BERSERK]);
        // Need to undo haste by hand.
        if (you.duration[DUR_HASTE])
            speed = haste_mul(speed);
        speed /= 2;
    }

    return (speed);
}

// Determines if the end result of the combined launcher + ammo brands a
// fire/frost beam.
// positive: frost, negative: flame, zero: neither
bool elemental_missile_beam(int launcher_brand, int ammo_brand)
{
    if (launcher_brand == SPWPN_CHAOS || ammo_brand == SPMSL_CHAOS)
        return (true);

    int element = (launcher_brand == SPWPN_FROST
                   + ammo_brand == SPMSL_FROST
                   - launcher_brand == SPWPN_FLAME
                   - ammo_brand == SPMSL_FLAME);

    return (element != 0);
}

static bool _poison_hit_victim(bolt& beam, actor* victim, int dmg, int corpse)
{
    if (!victim->alive() || victim->res_poison() > 0)
        return (false);

    if (beam.is_tracer)
        return (true);

    int levels = 0;

    actor* agent = beam.agent();

    if (dmg > 0 || beam.ench_power == AUTOMATIC_HIT
                   && x_chance_in_y(90 - 3 * victim->armour_class(), 100))
    {
        levels = 1 + random2(3);
    }

    if (levels <= 0)
        return (false);

    victim->poison(agent, levels);

    return (true);
}

static bool _item_penetrates_victim(const bolt &beam, const actor *victim,
                                    int &used)
{
    if (beam.aimed_at_feet)
        return (false);

    used = 0;

    return (true);
}

static bool _silver_damages_victim(bolt &beam, actor* victim, int &dmg,
                                   std::string &dmg_msg)
{
    int mutated = 0;

    // For mutation damage, we want to count innate mutations for
    // the demonspawn, but not for other species.
    if (you.species == SP_DEMONSPAWN)
        mutated = how_mutated(true, true);
    else
        mutated = how_mutated(false, true);

    if (victim->is_chaotic()
        || (victim == &you && player_is_shapechanged()))
    {
        dmg *= 7;
        dmg /= 4;
    }
    else if (victim == &you && mutated > 0)
    {
        int multiplier = 100 + (mutated * 5);

        if (multiplier > 175)
            multiplier = 175;

        dmg = (dmg * multiplier) / 100;
    }
    else
        return (false);

    if (!beam.is_tracer && you.can_see(victim))
       dmg_msg = "The silver sears " + victim->name(DESC_NOCAP_THE) + "!";

    return (false);
}

static bool _reaping_hit_victim(bolt& beam, actor* victim, int dmg, int corpse)
{
    if (beam.is_tracer || victim->alive() || corpse == -1
        || corpse == NON_ITEM || victim->atype() == ACT_PLAYER)
    {
        return (false);
    }

    return (mons_reaped(beam.agent(), victim->as_monster()));
}

static bool _dispersal_hit_victim(bolt& beam, actor* victim, int dmg,
                                  int corpse)
{
    const actor* agent = beam.agent();

    if (!victim->alive() || victim == agent)
        return (false);

    if (beam.is_tracer)
        return (true);

    if (victim->atype() == ACT_PLAYER && item_blocks_teleport(true, true))
    {
        canned_msg(MSG_STRANGE_STASIS);
        return (false);
    }

    const bool was_seen = you.can_see(victim);
    const bool no_sanct = victim->kill_alignment() == KC_OTHER;

    coord_def pos, pos2;

    int tries = 0;
    do
    {
        if (!random_near_space(victim->pos(), pos, false, true, false,
                               no_sanct))
        {
            return (false);
        }
    }
    while (!victim->is_habitable(pos) && tries++ < 100);

    if (!victim->is_habitable(pos))
        return (false);

    tries = 0;
    do
        random_near_space(victim->pos(), pos2, false, true, false, no_sanct);
    while (!victim->is_habitable(pos2) && tries++ < 100);

    if (!victim->is_habitable(pos2))
        return (false);

    // Pick the square further away from the agent.
    const coord_def from = agent->pos();
    if (in_bounds(pos2)
        && distance(pos2, from) > distance(pos, from))
    {
        pos = pos2;
    }

    if (pos == victim->pos())
        return (false);

    const coord_def oldpos = victim->pos();
    victim->clear_clinging();

    if (victim->atype() == ACT_PLAYER)
    {
        // Leave a purple cloud.
        place_cloud(CLOUD_TLOC_ENERGY, you.pos(), 1 + random2(3), &you);

        canned_msg(MSG_YOU_BLINK);
        move_player_to_grid(pos, false, true);
    }
    else
    {
        monster* mon = victim->as_monster();

        if (!(mon->flags & MF_WAS_IN_VIEW))
            mon->seen_context = "thin air";

        mon->move_to_pos(pos);

        // Leave a purple cloud.
        place_cloud(CLOUD_TLOC_ENERGY, oldpos, 1 + random2(3), victim);

        mon->apply_location_effects(oldpos);
        mon->check_redraw(oldpos);

        const bool        seen = you.can_see(mon);
        const std::string name = mon->name(DESC_CAP_THE);
        if (was_seen && seen)
            mprf("%s blinks!", name.c_str());
        else if (was_seen && !seen)
            mprf("%s vanishes!", name.c_str());
    }

    return (true);
}

static bool _charged_hit_victim(bolt &beam, actor* victim, int &dmg,
                                   std::string &dmg_msg)
{
    if (victim->airborne() || victim->res_elec() > 0 || !one_chance_in(3))
        return (false);

    // A hack and code duplication, but that's easier than adding accounting
    // for each of multiple brands.
    if (victim->type == MONS_SIXFIRHY)
    {
        if (!beam.is_tracer)
            victim->heal(10 + random2(15));
        // physical damage is still done
    }
    else
        dmg += 10 + random2(15);

    if (beam.is_tracer)
        return (false);

    if (you.can_see(victim))
    {
        if (victim->atype() == ACT_PLAYER)
            dmg_msg = "You are electrocuted!";
        else if (victim->type == MONS_SIXFIRHY)
            dmg_msg = victim->name(DESC_CAP_THE) + " is charged up!";
        else
            dmg_msg = "There is a sudden explosion of sparks!";
    }

    if (feat_is_water(grd(victim->pos())))
    {
        if (you.can_see(victim))
            mpr("Electricity arcs through the water!");

        conduct_electricity(victim->pos(), beam.agent());
        beam.finish_beam();
    }

    return (false);
}

static bool _blessed_hit_victim(bolt &beam, actor* victim, int &dmg,
                                   std::string &dmg_msg)
{
    if (victim->undead_or_demonic())
    {
        dmg += 1 + (random2(dmg * 15) / 10);

        if (!beam.is_tracer && you.can_see(victim))
           dmg_msg = victim->name(DESC_CAP_THE) + " "
                   + victim->conj_verb("convulse") + "!";
    }

    return (false);
}

static int _blowgun_power_roll(bolt &beam)
{
    actor* agent = beam.agent();
    if (!agent)
        return 0;

    // Could check player shield skill here or something,
    // but that won't work with potential other sources
    // of reflection, and it doesn't matter anyway. [rob]
    if (beam.reflections > 0)
        return (agent->get_experience_level() / 3);

    int base_power;
    item_def* blowgun;
    if (agent->atype() == ACT_MONSTER)
    {
        base_power = agent->get_experience_level();
        blowgun = agent->as_monster()->launcher();
    }
    else
    {
        base_power = agent->skill(SK_THROWING);
        blowgun = agent->weapon();
    }

    ASSERT(blowgun && blowgun->sub_type == WPN_BLOWGUN);

    return (base_power + blowgun->plus);
}

static bool _blowgun_check(bolt &beam, actor* victim, bool message = true)
{
    actor* agent = beam.agent();

    if (!agent || agent->atype() == ACT_MONSTER || beam.reflections > 0)
        return (true);

    const int skill = you.skill(SK_THROWING);
    const item_def* wp = agent->weapon();
    ASSERT(wp && wp->sub_type == WPN_BLOWGUN);
    const int enchantment = wp->plus;

    // You have a really minor chance of hitting with no skills or good
    // enchants.
    if (victim->get_experience_level() < 15 && random2(100) <= 2)
        return (true);

    const int resist_roll = 2 + random2(4 + skill + enchantment);

    dprf("Brand rolled %d against defender HD: %d.",
         resist_roll, victim->get_experience_level());

    if (resist_roll < victim->get_experience_level())
    {
        if (victim->atype() == ACT_MONSTER)
            simple_monster_message(victim->as_monster(), " resists.");
        else
            canned_msg(MSG_YOU_RESIST);
        return (false);
    }

    return (true);
}

static bool _paralysis_hit_victim(bolt& beam, actor* victim, int dmg,
                                 int corpse)
{
    if (beam.is_tracer)
        return (false);

    if (!_blowgun_check(beam, victim))
        return (false);

    int blowgun_power = _blowgun_power_roll(beam);
    victim->paralyse(beam.agent(), 5 + random2(blowgun_power));
    return (true);
}

static bool _sleep_hit_victim(bolt& beam, actor* victim, int dmg,
                              int corpse)
{
    if (beam.is_tracer)
        return (false);

    if (!_blowgun_check(beam, victim))
        return (false);

    int blowgun_power = _blowgun_power_roll(beam);
    victim->put_to_sleep(beam.agent(), 5 + random2(blowgun_power));
    return (true);
}

static bool _confusion_hit_victim(bolt &beam, actor* victim, int dmg,
                                  int corpse)
{
    if (beam.is_tracer)
        return (false);

    if (!_blowgun_check(beam, victim))
        return (false);

    int blowgun_power = _blowgun_power_roll(beam);
    victim->confuse(beam.agent(), 5 + random2(blowgun_power));
    return (true);
}

static bool _slow_hit_victim(bolt &beam, actor* victim, int dmg,
                                  int corpse)
{
    if (beam.is_tracer)
        return (false);

    if (!_blowgun_check(beam, victim))
        return (false);

    int blowgun_power = _blowgun_power_roll(beam);
    victim->slow_down(beam.agent(), 5 + random2(blowgun_power));
    return (true);
}

static bool _sickness_hit_victim(bolt &beam, actor* victim, int dmg,
                                 int corpse)
{
    if (beam.is_tracer)
        return (false);

    if (!_blowgun_check(beam, victim))
        return (false);

    int blowgun_power = _blowgun_power_roll(beam);
    victim->sicken(40 + random2(blowgun_power));
    return (true);
}

static bool _rage_hit_victim(bolt &beam, actor* victim, int dmg,
                             int corpse)
{
    if (beam.is_tracer)
        return (false);

    if (!_blowgun_check(beam, victim))
        return (false);

    if (victim->atype() == ACT_MONSTER)
        victim->as_monster()->go_frenzy();
    else
        victim->go_berserk(false);

    return (true);
}

bool setup_missile_beam(const actor *agent, bolt &beam, item_def &item,
                        std::string &ammo_name, bool &returning)
{
    dungeon_char_type zapsym = NUM_DCHAR_TYPES;
    switch (item.base_type)
    {
    case OBJ_WEAPONS:    zapsym = DCHAR_FIRED_WEAPON;  break;
    case OBJ_MISSILES:   zapsym = DCHAR_FIRED_MISSILE; break;
    case OBJ_ARMOUR:     zapsym = DCHAR_FIRED_ARMOUR;  break;
    case OBJ_WANDS:      zapsym = DCHAR_FIRED_STICK;   break;
    case OBJ_FOOD:       zapsym = DCHAR_FIRED_CHUNK;   break;
    case OBJ_SCROLLS:    zapsym = DCHAR_FIRED_SCROLL;  break;
    case OBJ_JEWELLERY:  zapsym = DCHAR_FIRED_TRINKET; break;
    case OBJ_POTIONS:    zapsym = DCHAR_FIRED_FLASK;   break;
    case OBJ_BOOKS:      zapsym = DCHAR_FIRED_BOOK;    break;
    case OBJ_STAVES:     zapsym = DCHAR_FIRED_STICK;   break;
    default: break;
    }

    beam.glyph = dchar_glyph(zapsym);
    beam.was_missile = true;

    item_def *launcher  = const_cast<actor*>(agent)->weapon(0);
    if (launcher && !item.launched_by(*launcher))
        launcher = NULL;

    int bow_brand = SPWPN_NORMAL;
    if (launcher != NULL)
        bow_brand = get_weapon_brand(*launcher);

    int ammo_brand = get_ammo_brand(item);

    // Launcher brand does not override ammunition.
    if (ammo_brand != SPMSL_NORMAL && bow_brand != SPWPN_NORMAL)
    {
        // But not for Nessos.
        if (agent->atype() == ACT_MONSTER)
        {
            const monster* mon = static_cast<const monster* >(agent);
            if (mon->type != MONS_NESSOS)
                bow_brand = SPWPN_NORMAL;
        }
        else
            bow_brand = SPWPN_NORMAL;
    }

    if (is_launched(agent, launcher, item) == LRET_FUMBLED)
    {
        // We want players to actually carry blowguns and bows, not just rely
        // on high to-hit modifiers.  Rationalization: The poison/magic/
        // whatever is only applied to the tips.  -sorear

        bow_brand = SPWPN_NORMAL;
        ammo_brand = SPMSL_NORMAL;
    }

    // This is a bit of a special case because it applies even for melee
    // weapons, for which brand is normally ignored.
    returning = get_weapon_brand(item) == SPWPN_RETURNING
                || ammo_brand == SPMSL_RETURNING;

    if (agent->atype() == ACT_PLAYER)
    {
        beam.attitude      = ATT_FRIENDLY;
        beam.beam_source   = NON_MONSTER;
        beam.smart_monster = true;
        beam.thrower       = KILL_YOU_MISSILE;
    }
    else
    {
        const monster* mon = agent->as_monster();

        beam.attitude      = mons_attitude(mon);
        beam.beam_source   = mon->mindex();
        beam.smart_monster = (mons_intel(mon) >= I_NORMAL);
        beam.thrower       = KILL_MON_MISSILE;
    }

    beam.item         = &item;
    beam.effect_known = item_ident(item, ISFLAG_KNOW_TYPE);
    beam.source       = agent->pos();
    beam.colour       = item.colour;
    beam.flavour      = BEAM_MISSILE;
    beam.is_beam      = false;
    beam.aux_source.clear();

    beam.can_see_invis = agent->can_see_invisible();

    const unrandart_entry* entry = launcher && is_unrandom_artefact(*launcher)
        ? get_unrand_entry(launcher->special) : NULL;

    if (entry && entry->fight_func.launch)
    {
        setup_missile_type sm =
            entry->fight_func.launch(launcher, &beam, &ammo_name,
                                     &returning);

        switch(sm)
        {
        case SM_CONTINUE:
            break;
        case SM_FINISHED:
            return (false);
        case SM_CANCEL:
            return (true);
        }
    }

    bool poisoned   = (bow_brand == SPWPN_VENOM
                        || ammo_brand == SPMSL_POISONED);

    const bool exploding    = (ammo_brand == SPMSL_EXPLODING);
    const bool penetrating  = (bow_brand  == SPWPN_PENETRATION
                                || ammo_brand == SPMSL_PENETRATION);
    const bool silver       = (ammo_brand == SPMSL_SILVER);
    const bool disperses    = (ammo_brand == SPMSL_DISPERSAL);
    const bool reaping      = (bow_brand  == SPWPN_REAPING
                               || ammo_brand == SPMSL_REAPING);
    const bool charged      = bow_brand  == SPWPN_ELECTROCUTION;
    const bool blessed      = bow_brand == SPWPN_HOLY_WRATH;

    const bool paralysis    = ammo_brand == SPMSL_PARALYSIS;
    const bool slow         = ammo_brand == SPMSL_SLOW;
    const bool sleep        = ammo_brand == SPMSL_SLEEP;
    const bool confusion    = ammo_brand == SPMSL_CONFUSION;
    const bool sickness     = ammo_brand == SPMSL_SICKNESS;
    const bool rage         = ammo_brand == SPMSL_RAGE;

    ASSERT(!exploding || !is_artefact(item));

    beam.name = item.name(DESC_PLAIN, false, false, false);

    // The chief advantage here is the extra damage this does
    // against susceptible creatures.

    // Note that bow_brand is known since the bow is equipped.

    bool beam_changed = false;

    // Chaos overides flame and frost/ice.
    if (bow_brand == SPWPN_CHAOS || ammo_brand == SPMSL_CHAOS)
    {
        // Chaos can't be poisoned, since that might conflict with
        // the random healing effect or overlap with the random
        // poisoning effect.
        poisoned = false;
        if (item.special == SPWPN_VENOM || item.special == SPMSL_CURARE)
            item.special = SPMSL_NORMAL;

        beam.effect_known = false;

        beam.flavour = BEAM_CHAOS;
        if (ammo_brand != SPMSL_CHAOS)
        {
            beam.name    += " of chaos";
            ammo_name    += " of chaos";
        }
        else
        {
            set_ident_flags (item, ISFLAG_KNOW_TYPE);
            beam_changed = true;
        }
        beam.colour  = ETC_RANDOM;
    }
    else if ((bow_brand == SPWPN_FLAME || ammo_brand == SPMSL_FLAME)
             && ammo_brand != SPMSL_FROST && bow_brand != SPWPN_FROST)
    {
        beam.flavour = BEAM_FIRE;
        if (ammo_brand != SPMSL_FLAME)
        {
            beam.name    += " of flame";
            ammo_name    += " of flame";
        }
        else
        {
            set_ident_flags (item, ISFLAG_KNOW_TYPE);
            beam_changed = true;
        }

        beam.colour  = RED;
    }
    else if ((bow_brand == SPWPN_FROST || ammo_brand == SPMSL_FROST)
             && ammo_brand != SPMSL_FLAME && bow_brand != SPWPN_FLAME)
    {
        beam.flavour = BEAM_COLD;
        if (ammo_brand != SPMSL_FROST)
        {
            beam.name    += " of frost";
            ammo_name   += " of frost";
        }
        else
        {
            set_ident_flags (item, ISFLAG_KNOW_TYPE);
            beam_changed = true;
        }
        beam.colour  = WHITE;
    }

    if (beam_changed)
        beam.name = item.name(DESC_PLAIN, false, false, false);

    ammo_name = item.name(DESC_PLAIN);

    ASSERT(beam.flavour == BEAM_MISSILE || !is_artefact(item));

    if (silver)
        beam.damage_funcs.push_back(_silver_damages_victim);
    if (poisoned)
        beam.hit_funcs.push_back(_poison_hit_victim);
    if (penetrating)
    {
        beam.range_funcs.push_back(_item_penetrates_victim);
        beam.hit_verb = "pierces through";
    }
    if (reaping)
        beam.hit_funcs.push_back(_reaping_hit_victim);
    if (disperses)
        beam.hit_funcs.push_back(_dispersal_hit_victim);
    if (charged)
        beam.damage_funcs.push_back(_charged_hit_victim);
    if (blessed)
        beam.damage_funcs.push_back(_blessed_hit_victim);

    // New needle brands have no effect when thrown without launcher.
    if (launcher != NULL)
    {
        if (paralysis)
            beam.hit_funcs.push_back(_paralysis_hit_victim);
        if (slow)
            beam.hit_funcs.push_back(_slow_hit_victim);
        if (sleep)
            beam.hit_funcs.push_back(_sleep_hit_victim);
        if (confusion)
            beam.hit_funcs.push_back(_confusion_hit_victim);
        if (sickness)
            beam.hit_funcs.push_back(_sickness_hit_victim);
        if (rage)
            beam.hit_funcs.push_back(_rage_hit_victim);
    }

    if (reaping && item.special != SPMSL_REAPING)
    {
        beam.name = "shadowy " + beam.name;
        ammo_name = "shadowy " + ammo_name;
    }

    if (disperses && item.special != SPMSL_DISPERSAL)
    {
        beam.name = "dispersing " + beam.name;
        ammo_name = "dispersing " + ammo_name;
    }

    // XXX: This doesn't make sense, but it works.
    if (poisoned && item.special != SPMSL_POISONED)
    {
        beam.name = "poisoned " + beam.name;
        ammo_name = "poisoned " + ammo_name;
    }

    if (penetrating && item.special != SPMSL_PENETRATION)
    {
        beam.name = "penetrating " + beam.name;
        ammo_name = "penetrating " + ammo_name;
    }

    if (silver && item.special != SPMSL_SILVER)
    {
        beam.name = "silvery " + beam.name;
        ammo_name = "silvery " + ammo_name;
    }

    if (blessed)
    {
        beam.name = "blessed " + beam.name;
        ammo_name = "blessed " + ammo_name;
    }

    // Do this here so that we get all the name mods except for a
    // redundant "exploding".
    if (exploding)
    {
         bolt *expl = new bolt(beam);

         expl->is_explosion = true;
         expl->damage       = dice_def(2, 5);
         expl->ex_size      = 1;

         if (beam.flavour == BEAM_MISSILE)
         {
             expl->flavour = BEAM_FRAG;
             expl->name   += " fragments";

             const std::string short_name =
                 item.name(DESC_PLAIN, false, false, false, false,
                           ISFLAG_IDENT_MASK | ISFLAG_COSMETIC_MASK
                           | ISFLAG_RACIAL_MASK);

             expl->name = replace_all(expl->name, item.name(DESC_PLAIN),
                                      short_name);
         }
         expl->name = "explosion of " + expl->name;

         beam.special_explosion = expl;
    }

    if (exploding && item.special != SPMSL_EXPLODING)
    {
        beam.name = "exploding " + beam.name;
        ammo_name = "exploding " + ammo_name;
    }

    if (beam.flavour != BEAM_MISSILE)
    {
        returning = false;

        beam.glyph = dchar_glyph(DCHAR_FIRED_BOLT);
    }

    if (!is_artefact(item))
        ammo_name = article_a(ammo_name, true);
    else
        ammo_name = "the " + ammo_name;

    return (false);
}

// XXX This is a bit too generous, as it lets the player determine
// that the bolt of fire he just shot from a flaming bow is actually
// a poison arrow. Hopefully this isn't too abusable.
static bool determines_ammo_brand(int bow_brand, int ammo_brand)
{
    if (bow_brand == SPWPN_FLAME && ammo_brand == SPMSL_FLAME)
        return (false);
    if (bow_brand == SPWPN_FROST && ammo_brand == SPMSL_FROST)
        return (false);
    if (bow_brand == SPWPN_VENOM && ammo_brand == SPMSL_POISONED)
        return (false);
    if (bow_brand == SPWPN_CHAOS && ammo_brand == SPMSL_CHAOS)
        return (false);
    if (bow_brand == SPWPN_PENETRATION && ammo_brand == SPMSL_PENETRATION)
        return (false);
    if (bow_brand == SPWPN_REAPING && ammo_brand == SPMSL_REAPING)
        return (false);

    return (true);
}

static int stat_adjust(int value, int stat, int statbase,
                       const int maxmult = 160, const int minmult = 40)
{
    int multiplier = (statbase + (stat - statbase) / 2) * 100 / statbase;
    if (multiplier > maxmult)
        multiplier = maxmult;
    else if (multiplier < minmult)
        multiplier = minmult;

    if (multiplier > 100)
        value = value * (100 + random2avg(multiplier - 100, 2)) / 100;
    else if (multiplier < 100)
        value = value * (100 - random2avg(100 - multiplier, 2)) / 100;

    return (value);
}

static int str_adjust_thrown_damage(int dam)
{
    return stat_adjust(dam, you.strength(), 15, 160, 90);
}

static int dex_adjust_thrown_tohit(int hit)
{
    return stat_adjust(hit, you.dex(), 13, 160, 90);
}

static void identify_floor_missiles_matching(item_def mitem, int idflags)
{
    mitem.flags &= ~idflags;

    for (int y = 0; y < GYM; ++y)
        for (int x = 0; x < GXM; ++x)
            for (stack_iterator si(coord_def(x,y)); si; ++si)
            {
                if ((si->flags & ISFLAG_THROWN) && items_stack(*si, mitem))
                    si->flags |= idflags;
            }
}

static void _merge_ammo_in_inventory(int slot)
{
    if (!you.inv[slot].defined())
        return;

    bool done_anything = false;

    for (int i = 0; i < ENDOFPACK; ++i)
    {
        if (i == slot || !you.inv[i].defined())
            continue;

        // Merge with the thrower slot. This could be a bad
        // thing if you're wielding IDed ammo and firing from
        // an unIDed stack...but that's a pretty remote case.
        if (items_stack(you.inv[i], you.inv[slot]))
        {
            if (!done_anything)
                mpr("You combine your ammunition.");

            inc_inv_item_quantity(slot, you.inv[i].quantity, true);
            dec_inv_item_quantity(i, you.inv[i].quantity);
            done_anything = true;
        }
    }
}

void throw_noise(actor* act, const bolt &pbolt, const item_def &ammo)
{
    const item_def* launcher = act->weapon();

    if (launcher == NULL || launcher->base_type != OBJ_WEAPONS)
        return;

    if (is_launched(act, launcher, ammo) != LRET_LAUNCHED)
        return;

    // Throwing and blowguns are silent...
    int         level = 0;
    const char* msg   = NULL;

    switch(launcher->sub_type)
    {
    case WPN_BLOWGUN:
        return;

    case WPN_SLING:
        level = 1;
        msg   = "You hear a whirring sound.";
        break;
     case WPN_BOW:
        level = 5;
        msg   = "You hear a twanging sound.";
        break;
     case WPN_LONGBOW:
        level = 6;
        msg   = "You hear a loud twanging sound.";
        break;
     case WPN_CROSSBOW:
        level = 7;
        msg   = "You hear a thunk.";
        break;

    default:
        die("Invalid launcher '%s'",
                 launcher->name(DESC_PLAIN).c_str());
        return;
    }
    if (act->atype() == ACT_PLAYER || you.can_see(act))
        msg = NULL;

    noisy(level, act->pos(), msg, act->mindex());
}

// throw_it - currently handles player throwing only.  Monster
// throwing is handled in mon-act:_mons_throw()
// Note: If teleport is true, assume that pbolt is already set up,
// and teleport the projectile onto the square.
//
// Return value is only relevant if dummy_target is non-NULL, and returns
// true if dummy_target is hit.
bool throw_it(bolt &pbolt, int throw_2, bool teleport, int acc_bonus,
              dist *target)
{
    dist thr;
    int shoot_skill = 0;
    bool ammo_ided = false;

    // launcher weapon sub-type
    weapon_type lnchType;

    int baseHit      = 0, baseDam = 0;       // from thrown or ammo
    int ammoHitBonus = 0, ammoDamBonus = 0;  // from thrown or ammo
    int lnchHitBonus = 0, lnchDamBonus = 0;  // special add from launcher
    int exHitBonus   = 0, exDamBonus = 0;    // 'extra' bonus from skill/dex/str
    int effSkill     = 0;        // effective launcher skill
    int dice_mult    = 100;
    bool returning   = false;    // Item can return to pack.
    bool did_return  = false;    // Returning item actually does return to pack.
    int slayDam      = 0;
    bool speed_brand = false;

    if (you.confused())
        thr.target = you.pos() + coord_def(random2(13)-6, random2(13)-6);
    else if (target)
        thr = *target;
    else
    {
        direction_chooser_args args;
        args.mode = TARG_HOSTILE;
        direction(thr, args);

        if (!thr.isValid)
        {
            if (thr.isCancel)
                canned_msg(MSG_OK);

            return (false);
        }
    }
    pbolt.set_target(thr);

    item_def& thrown = you.inv[throw_2];
    ASSERT(thrown.defined());

    // Figure out if we're thrown or launched.
    const launch_retval projected = is_launched(&you, you.weapon(), thrown);

    // Making a copy of the item: changed only for venom launchers.
    item_def item = thrown;
    item.quantity = 1;
    item.slot     = index_to_letter(item.link);

    // Items that get a temporary brand from a player spell lose the
    // brand as soon as the player lets go of the item.  Can't call
    // unwield_item() yet since the beam might get canceled.
    if (you.duration[DUR_WEAPON_BRAND] && projected != LRET_LAUNCHED
        && throw_2 == you.equip[EQ_WEAPON])
    {
        set_item_ego_type(item, OBJ_WEAPONS, SPWPN_NORMAL);
    }

    std::string ammo_name;

    if (setup_missile_beam(&you, pbolt, item, ammo_name, returning))
    {
        you.turn_is_over = false;
        return (false);
    }

    // Did we know the ammo's brand before throwing it?
    const bool ammo_brand_known = item_type_known(thrown);

    // Get the ammo/weapon type.  Convenience.
    const object_class_type wepClass = thrown.base_type;
    const int               wepType  = thrown.sub_type;

    // Determine range.
    int max_range = 0;
    int range = 0;

    if (projected)
    {
        if (wepType == MI_LARGE_ROCK)
        {
            range     = 1 + random2(you.strength() / 5);
            max_range = you.strength() / 5;
            if (you.can_throw_large_rocks())
            {
                range     += random_range(4, 7);
                max_range += 7;
            }
        }
        else if (wepType == MI_THROWING_NET)
        {
            max_range = range = 2 + you.body_size(PSIZE_BODY);
        }
        else
        {
            max_range = range = LOS_RADIUS;
        }
    }
    else
    {
        // Range based on mass & strength, between 1 and 9.
        max_range = range = std::max(you.strength()-item_mass(thrown)/10 + 3, 1);
    }

    range = std::min(range, LOS_RADIUS);
    max_range = std::min(max_range, LOS_RADIUS);

    // For the tracer, use max_range. For the actual shot, use range.
    pbolt.range = max_range;

    // Save the special explosion (exploding missiles) for later.
    // Need to clear this if unknown to avoid giving away the explosion.
    bolt* expl = pbolt.special_explosion;
    if (!pbolt.effect_known)
        pbolt.special_explosion = NULL;

    // Don't do the tracing when using Portaled Projectile, or when confused.
    if (!teleport && !you.confused())
    {
        // Set values absurdly high to make sure the tracer will
        // complain if we're attempting to fire through allies.
        pbolt.hit    = 100;
        pbolt.damage = dice_def(1, 100);

        // Init tracer variables.
        pbolt.foe_info.reset();
        pbolt.friend_info.reset();
        pbolt.foe_ratio = 100;
        pbolt.is_tracer = true;

        pbolt.fire();

        // Should only happen if the player answered 'n' to one of those
        // "Fire through friendly?" prompts.
        if (pbolt.beam_cancelled)
        {
            canned_msg(MSG_OK);
            you.turn_is_over = false;
            if (pbolt.special_explosion != NULL)
                delete pbolt.special_explosion;
            return (false);
        }
        pbolt.hit    = 0;
        pbolt.damage = dice_def();
    }
    pbolt.is_tracer = false;

    // Reset values.
    pbolt.range = range;
    pbolt.special_explosion = expl;

    bool unwielded = false;
    if (throw_2 == you.equip[EQ_WEAPON] && thrown.quantity == 1)
    {
        if (!wield_weapon(true, SLOT_BARE_HANDS, true, false, false))
            return (false);

        unwielded = true;
    }

    // Now start real firing!
    origin_set_unknown(item);

    if (is_blood_potion(item) && thrown.quantity > 1)
    {
        // Initialise thrown potion with oldest potion in stack.
        long val = remove_oldest_blood_potion(thrown);
        val -= you.num_turns;
        item.props.clear();
        init_stack_blood_potions(item, val);
    }

    // Even though direction is allowed, we're throwing so we
    // want to use tx, ty to make the missile fly to map edge.
    if (!teleport)
        pbolt.set_target(thr);

    // Get the launcher class, type.  Convenience.
    if (!you.weapon())
        lnchType = NUM_WEAPONS;
    else
        lnchType = static_cast<weapon_type>(you.weapon()->sub_type);

    // baseHit and damage for generic objects
    baseHit = std::min(0, you.strength() - item_mass(item) / 10);
    baseDam = item_mass(item) / 100;

    // special: might be throwing generic weapon;
    // use base wep. damage, w/ penalty
    if (wepClass == OBJ_WEAPONS)
        baseDam = std::max(0, property(item, PWPN_DAMAGE) - 4);

    // Extract weapon/ammo bonuses due to magic.
    ammoHitBonus = item.plus;
    ammoDamBonus = item.plus2;

    int bow_brand = SPWPN_NORMAL;

    if (projected == LRET_LAUNCHED)
        bow_brand = get_weapon_brand(*you.weapon());

    int ammo_brand = get_ammo_brand(item);

    if (projected == LRET_FUMBLED)
    {
        // See comment in setup_missile_beam.  Why is this duplicated?
        ammo_brand = SPMSL_NORMAL;
    }

    // CALCULATIONS FOR LAUNCHED WEAPONS
    if (projected == LRET_LAUNCHED)
    {
        const item_def &launcher = *you.weapon();

        // Extract launcher bonuses due to magic.
        lnchHitBonus = launcher.plus;
        lnchDamBonus = launcher.plus2;

        const int item_base_dam = property(item, PWPN_DAMAGE);
        const int lnch_base_dam = property(launcher, PWPN_DAMAGE);

        const skill_type launcher_skill = range_skill(launcher);

        baseHit = property(launcher, PWPN_HIT);
        baseDam = lnch_base_dam + random2(1 + item_base_dam);

        // Slings are terribly weakened otherwise.
        if (lnch_base_dam == 0)
            baseDam = item_base_dam;

        // If we've a zero base damage + an elemental brand, up the damage
        // slightly so the brand has something to work with. This should
        // only apply to needles.
        if (!baseDam && elemental_missile_beam(bow_brand, ammo_brand))
            baseDam = 4;

        // [dshaligram] This is a horrible hack - we force beam.cc to consider
        // this beam "needle-like". (XXX)
        if (wepClass == OBJ_MISSILES && wepType == MI_NEEDLE)
            pbolt.ench_power = AUTOMATIC_HIT;

        dprf("Base hit == %d; Base damage == %d "
                "(item %d + launcher %d)",
                        baseHit, baseDam,
                        item_base_dam, lnch_base_dam);

        // Fix ammo damage bonus, since missiles only use inv_plus.
        ammoDamBonus = ammoHitBonus;

        // Check for matches; dwarven, elven, orcish.
        if (!(get_equip_race(*you.weapon()) == 0))
        {
            if (get_equip_race(*you.weapon()) == get_equip_race(item))
            {
                baseHit++;
                baseDam++;

                // elves with elven bows
                if (get_equip_race(*you.weapon()) == ISFLAG_ELVEN
                    && player_genus(GENPC_ELVEN))
                {
                    baseHit++;
                }
            }
        }

        // Lower accuracy if held in a net.
        if (you.attribute[ATTR_HELD])
            baseHit--;

        // For all launched weapons, maximum effective specific skill
        // is twice throwing skill.  This models the fact that no matter
        // how 'good' you are with a bow, if you know nothing about
        // trajectories you're going to be a damn poor bowman.  Ditto
        // for crossbows and slings.

        // [dshaligram] Throwing now two parts launcher skill, one part
        // ranged combat. Removed the old model which is... silly.

        // [jpeg] Throwing now only affects actual throwing weapons,
        // i.e. not launched ones. (Sep 10, 2007)

        shoot_skill = you.skill(launcher_skill);
        effSkill    = shoot_skill;

        const int speed = launcher_final_speed(launcher, you.shield());
        dprf("Final launcher speed: %d", speed);
        you.time_taken = speed * you.time_taken / 100;

        // [dshaligram] Improving missile weapons:
        //  - Remove the strength/enchantment cap where you need to be strong
        //    to exploit a launcher bonus.
        //  - Add on launcher and missile pluses to extra damage.

        // [dshaligram] This can get large...
        exDamBonus = lnchDamBonus + random2(1 + ammoDamBonus);
        exDamBonus = (exDamBonus > 0   ? random2(exDamBonus + 1)
                                       : -random2(-exDamBonus + 1));
        exHitBonus = (lnchHitBonus > 0 ? random2(lnchHitBonus + 1)
                                       : -random2(-lnchHitBonus + 1));

        // Identify ammo type if the information is there. Note
        // that the bow is always type-identified because it's
        // wielded.
        if (determines_ammo_brand(bow_brand, ammo_brand))
        {
            set_ident_flags(item, ISFLAG_KNOW_TYPE);
            if (ammo_brand != SPMSL_NORMAL)
            {
                set_ident_flags(you.inv[throw_2], ISFLAG_KNOW_TYPE);
                ammo_ided = true;
            }
        }

        practise(EX_WILL_LAUNCH, launcher_skill);

        // Removed 2 random2(2)s from each of the learning curves, but
        // left slings because they're hard enough to develop without
        // a good source of shot in the dungeon.
        switch (launcher_skill)
        {
        case SK_SLINGS:
        {
            // Sling bullets are designed for slinging and easier to aim.
            if (wepType == MI_SLING_BULLET)
                baseHit += 4;

            exHitBonus += (effSkill * 3) / 2;

            // Strength is good if you're using a nice sling.
            int strbonus = (10 * (you.strength() - 10)) / 9;
            strbonus = (strbonus * (2 * baseDam + ammoDamBonus)) / 20;

            // cap
            strbonus = std::min(lnchDamBonus + 1, strbonus);

            exDamBonus += strbonus;
            // Add skill for slings... helps to find those vulnerable spots.
            dice_mult = dice_mult * (14 + random2(1 + effSkill)) / 14;

            // Now kill the launcher damage bonus.
            lnchDamBonus = std::min(0, lnchDamBonus);
            break;
        }

        // Blowguns take a _very_ steady hand; a lot of the bonus
        // comes from dexterity.  (Dex bonus here as well as below.)
        case SK_THROWING:
            baseHit -= 2;
            exHitBonus += (effSkill * 3) / 2 + you.dex() / 2;

            // No extra damage for blowguns.
            // exDamBonus = 0;

            // Now kill the launcher damage and ammo bonuses.
            lnchDamBonus = std::min(0, lnchDamBonus);
            ammoDamBonus = std::min(0, ammoDamBonus);
            break;

        case SK_BOWS:
        {
            baseHit -= 3;
            exHitBonus += (effSkill * 2);

            // Strength is good if you're using a nice bow.
            int strbonus = (10 * (you.strength() - 10)) / 4;
            strbonus = (strbonus * (2 * baseDam + ammoDamBonus)) / 20;

            // Cap; reduced this cap, because we don't want to allow
            // the extremely-strong to quadruple the enchantment bonus.
            strbonus = std::min(lnchDamBonus + 1, strbonus);

            exDamBonus += strbonus;

            // Add in skill for bows - helps you to find those vulnerable spots.
            // exDamBonus += effSkill;

            dice_mult = dice_mult * (17 + random2(1 + effSkill)) / 17;

            // Now kill the launcher damage bonus.
            lnchDamBonus = std::min(0, lnchDamBonus);
            break;
        }
            // Crossbows are easy for unskilled people.

        case SK_CROSSBOWS:
            baseHit++;
            exHitBonus += (3 * effSkill) / 2 + 6;
            // exDamBonus += effSkill * 2 / 3 + 4;

            dice_mult = dice_mult * (22 + random2(1 + effSkill)) / 22;

        default:
            break;
        }

        if (bow_brand == SPWPN_VORPAL)
        {
            // Vorpal brand adds 30% damage bonus. Increased from 25%
            // because at 25%, vorpal brand is completely inferior to
            // speed. At 30% it's marginally better than speed when
            // fighting monsters with very heavy armour.
            dice_mult = dice_mult * 130 / 100;
        }

        // Note that branded missile damage goes through defender
        // resists.
        if (ammo_brand == SPMSL_STEEL)
        {
            dice_mult = dice_mult * 130 / 100;
        }

        if (elemental_missile_beam(bow_brand, ammo_brand))
        {
            dice_mult = dice_mult * 150 / 100;
        }

        // ID check. Can't ID off teleported projectiles, uh, because
        // it's too weird. Also it messes up the messages.
        if (item_ident(*you.weapon(), ISFLAG_KNOW_PLUSES))
        {
            if (!teleport
                && !item_ident(you.inv[throw_2], ISFLAG_KNOW_PLUSES)
                && x_chance_in_y(shoot_skill, 100))
            {
                set_ident_flags(item, ISFLAG_KNOW_PLUSES);
                set_ident_flags(you.inv[throw_2], ISFLAG_KNOW_PLUSES);
                ammo_ided = true;
                identify_floor_missiles_matching(item, ISFLAG_KNOW_PLUSES);
                mprf("You are firing %s.",
                     you.inv[throw_2].name(DESC_NOCAP_A).c_str());
            }
        }
        else if (!teleport && x_chance_in_y(shoot_skill, 100))
        {
            item_def& weapon = *you.weapon();
            set_ident_flags(weapon, ISFLAG_KNOW_PLUSES);

            mprf("You are wielding %s.", weapon.name(DESC_NOCAP_A).c_str());

            more();
            you.wield_change = true;
        }

        if (get_weapon_brand(launcher) == SPWPN_SPEED)
            speed_brand = true;
    }

    // check for returning ammo from launchers
    if (returning && projected == LRET_LAUNCHED)
    {
        switch (lnchType)
        {
            case WPN_CROSSBOW:
                if (returning && !one_chance_in(1 + skill_bump(SK_CROSSBOWS)))
                    did_return = true;
                break;
            case WPN_SLING:
                if (returning && !one_chance_in(1 + skill_bump(SK_SLINGS)))
                    did_return = true;
                break;
            case WPN_BOW:
            case WPN_LONGBOW:
                if (returning && !one_chance_in(1 + skill_bump(SK_BOWS)))
                    did_return = true;
                break;
            case WPN_BLOWGUN:
                if (returning && !one_chance_in(1 + skill_bump(SK_THROWING)))
                    did_return = true;
                break;
            default:
                break;
        }
    }

    // CALCULATIONS FOR THROWN WEAPONS
    if (projected == LRET_THROWN)
    {
        returning = returning && !teleport;

        if (returning && !one_chance_in(1 + skill_bump(SK_THROWING)))
            did_return = true;

        baseHit = 0;

        // Missiles only use inv_plus.
        if (wepClass == OBJ_MISSILES)
            ammoDamBonus = ammoHitBonus;

        // All weapons that use 'throwing' go here.
        if (wepClass == OBJ_WEAPONS
            || (wepClass == OBJ_MISSILES
                && (wepType == MI_STONE || wepType == MI_LARGE_ROCK
                    || wepType == MI_DART || wepType == MI_JAVELIN)))
        {
            // Elves with elven weapons.
            if (get_equip_race(item) == ISFLAG_ELVEN
                && player_genus(GENPC_ELVEN))
            {
                baseHit++;
            }

            // Give an appropriate 'tohit':
            // * hand axes and clubs are -5
            // * daggers are +1
            // * spears are -1
            // * rocks are 0
            if (wepClass == OBJ_WEAPONS)
            {
                switch (wepType)
                {
                    case WPN_DAGGER:
                        baseHit++;
                        break;
                    case WPN_SPEAR:
                        baseHit--;
                        break;
                    default:
                        baseHit -= 5;
                        break;
                }
            }
            else if (wepClass == OBJ_MISSILES)
            {
                switch (wepType)
                {
                    case MI_DART:
                        baseHit += 2;
                        break;
                    case MI_JAVELIN:
                        baseHit++;
                        break;
                    default:
                        break;
                }
            }

            exHitBonus = you.skill(SK_THROWING) * 2;

            baseDam = property(item, PWPN_DAMAGE);

            // [dshaligram] The defined base damage applies only when used
            // for launchers. Hand-thrown stones do only half
            // base damage. Yet another evil 4.0ism.
            if (wepClass == OBJ_MISSILES && wepType == MI_STONE)
            {
                baseDam = div_rand_round(baseDam, 2);
            }

            // Dwarves/orcs with dwarven/orcish weapons.
            if (get_equip_race(item) == ISFLAG_DWARVEN
                   && player_genus(GENPC_DWARVEN)
                || get_equip_race(item) == ISFLAG_ORCISH
                   && you.species == SP_HILL_ORC)
            {
                baseDam++;
            }

            exDamBonus =
                (10 * (you.skill(SK_THROWING) / 2 + you.strength() - 10)) / 12;

            // Now, exDamBonus is a multiplier.  The full multiplier
            // is applied to base damage, but only a third is applied
            // to the magical modifier.
            exDamBonus = (exDamBonus * (3 * baseDam + ammoDamBonus)) / 30;
        }

        if (wepClass == OBJ_MISSILES)
        {
            // Identify ammo type.
            set_ident_flags(you.inv[throw_2], ISFLAG_KNOW_TYPE);
            ammo_ided = true;

            switch (wepType)
            {
            case MI_LARGE_ROCK:
                if (you.can_throw_large_rocks())
                    baseHit = 1;
                break;

            case MI_DART:
                // Darts also using throwing skills, now.
                exHitBonus += skill_bump(SK_THROWING);
                exDamBonus += you.skill(SK_THROWING) * 3 / 5;
                break;

            case MI_JAVELIN:
                // Javelins use throwing skill.
                exHitBonus += skill_bump(SK_THROWING);
                exDamBonus += you.skill(SK_THROWING) * 3 / 5;

                // Adjust for strength and dex.
                exDamBonus = str_adjust_thrown_damage(exDamBonus);
                exHitBonus = dex_adjust_thrown_tohit(exHitBonus);

                // High dex helps damage a bit, too (aim for weak spots).
                exDamBonus = stat_adjust(exDamBonus, you.dex(), 20, 150, 100);
                break;

            case MI_THROWING_NET:
                // Nets use throwing skill.  They don't do any damage!
                baseDam = 0;
                exDamBonus = 0;
                ammoDamBonus = 0;

                // ...but accuracy is important for this one.
                baseHit = 1;
                exHitBonus += (skill_bump(SK_THROWING) * 7 / 2);
                // Adjust for strength and dex.
                exHitBonus = dex_adjust_thrown_tohit(exHitBonus);
                break;
            }

            if (ammo_brand == SPMSL_STEEL)
                dice_mult = dice_mult * 150 / 100;

            practise(EX_WILL_THROW_MSL, wepType);
        }
        else
        {
            practise(EX_WILL_THROW_WEAPON);
        }

        // ID check
        if (!teleport
            && !item_ident(you.inv[throw_2], ISFLAG_KNOW_PLUSES)
            && x_chance_in_y(you.skill(SK_THROWING), 100))
        {
            set_ident_flags(item, ISFLAG_KNOW_PLUSES);
            set_ident_flags(you.inv[throw_2], ISFLAG_KNOW_PLUSES);
            identify_floor_missiles_matching(item, ISFLAG_KNOW_PLUSES);
            ammo_ided = true;
            mprf("You are throwing %s.",
                 you.inv[throw_2].name(DESC_NOCAP_A).c_str());
        }
    }

    // Dexterity bonus, and possible skill increase for silly throwing.
    if (projected)
    {
        if (wepType != MI_LARGE_ROCK && wepType != MI_THROWING_NET)
        {
            exHitBonus += you.dex() / 2;

            // slaying bonuses
            if (wepType != MI_NEEDLE)
            {
                slayDam = slaying_bonus(PWPN_DAMAGE, true);
                slayDam = (slayDam < 0 ? -random2(1 - slayDam)
                                       :  random2(1 + slayDam));
            }

            exHitBonus += slaying_bonus(PWPN_HIT, true);
        }
    }
    else // LRET_FUMBLED
    {
        practise(EX_WILL_THROW_OTHER);

        exHitBonus = you.dex() / 4;
    }

    // FINALISE tohit and damage
    if (exHitBonus >= 0)
        pbolt.hit = baseHit + random2avg(exHitBonus + 1, 2);
    else
        pbolt.hit = baseHit - random2avg(0 - (exHitBonus - 1), 2);

    if (exDamBonus >= 0)
        pbolt.damage = dice_def(1, baseDam + random2(exDamBonus + 1));
    else
        pbolt.damage = dice_def(1, baseDam - random2(0 - (exDamBonus - 1)));

    pbolt.damage.size  = dice_mult * pbolt.damage.size / 100;
    pbolt.damage.size += slayDam;

    // Only add bonuses if we're throwing something sensible.
    if (projected || wepClass == OBJ_WEAPONS)
    {
        pbolt.hit += ammoHitBonus + lnchHitBonus;
        pbolt.damage.size += ammoDamBonus + lnchDamBonus;
    }

    if (speed_brand)
        pbolt.damage.size = div_rand_round(pbolt.damage.size * 9, 10);

    // Add in bonus (only from Portal Projectile for now).
    if (acc_bonus != DEBUG_COOKIE)
        pbolt.hit += acc_bonus;

    scale_dice(pbolt.damage);

    dprf("H:%d+%d;a%dl%d.  D:%d+%d;a%dl%d -> %d,%dd%d",
              baseHit, exHitBonus, ammoHitBonus, lnchHitBonus,
              baseDam, exDamBonus, ammoDamBonus, lnchDamBonus,
              pbolt.hit, pbolt.damage.num, pbolt.damage.size);

    // Create message.
    mprf("%s %s%s %s.",
          teleport  ? "Magically, you" : "You",
          projected ? "" : "awkwardly ",
          projected == LRET_LAUNCHED ? "shoot" : "throw",
          ammo_name.c_str());

    // Ensure we're firing a 'missile'-type beam.
    pbolt.is_beam   = false;
    pbolt.is_tracer = false;

    pbolt.loudness = int(sqrt(item_mass(item))/3 + 0.5);

    // Mark this item as thrown if it's a missile, so that we'll pick it up
    // when we walk over it.
    if (wepClass == OBJ_MISSILES || wepClass == OBJ_WEAPONS)
        item.flags |= ISFLAG_THROWN;

    bool hit = false;
    if (teleport)
    {
        // Violating encapsulation somewhat...oh well.
        pbolt.use_target_as_pos = true;
        pbolt.affect_cell();
        pbolt.affect_endpoint();
        if (!did_return && acc_bonus != DEBUG_COOKIE)
            pbolt.drop_object();
    }
    else
    {
        if (crawl_state.game_is_hints())
            Hints.hints_throw_counter++;

        // Dropping item copy, since the launched item might be different.
        pbolt.drop_item = !did_return;
        pbolt.fire();

        // The item can be destroyed before returning.
        if (did_return && thrown_object_destroyed(&item, pbolt.target))
            did_return = false;
    }

    if (bow_brand == SPWPN_CHAOS || ammo_brand == SPMSL_CHAOS)
    {
        did_god_conduct(DID_CHAOS, 2 + random2(3),
                        bow_brand == SPWPN_CHAOS || ammo_brand_known);
    }

    if (bow_brand == SPWPN_REAPING || ammo_brand == SPMSL_REAPING)
    {
        did_god_conduct(DID_NECROMANCY, 2,
                        bow_brand == SPWPN_REAPING || ammo_brand_known);
        did_god_conduct(DID_CORPSE_VIOLATION, 2,
                        bow_brand == SPWPN_REAPING || ammo_brand_known);
    }

    if (ammo_brand == SPMSL_RAGE)
        did_god_conduct(DID_HASTY, 6 + random2(3), ammo_brand_known);

    if (did_return)
    {
        // Fire beam in reverse.
        pbolt.setup_retrace();
        viewwindow();
        pbolt.fire();

        msg::stream << item.name(DESC_CAP_THE) << " returns to your pack!"
                    << std::endl;

        // Player saw the item return.
        if (!is_artefact(you.inv[throw_2]))
        {
            // Since this only happens for non-artefacts, also mark properties
            // as known.
            set_ident_flags(you.inv[throw_2],
                            ISFLAG_KNOW_TYPE | ISFLAG_KNOW_PROPERTIES);
        }
    }
    else
    {
        // Should have returned but didn't.
        if (returning && item_type_known(you.inv[throw_2]))
        {
            msg::stream << item.name(DESC_CAP_THE)
                        << " fails to return to your pack!" << std::endl;
        }
        dec_inv_item_quantity(throw_2, 1);
        if (unwielded)
            canned_msg(MSG_EMPTY_HANDED);
    }

    throw_noise(&you, pbolt, thrown);

    // ...any monster nearby can see that something has been thrown, even
    // if it didn't make any noise.
    alert_nearby_monsters();

    if (ammo_ided)
        _merge_ammo_in_inventory(throw_2);

    you.turn_is_over = true;

    if (pbolt.special_explosion != NULL)
        delete pbolt.special_explosion;

    return (hit);
}

bool thrown_object_destroyed(item_def *item, const coord_def& where)
{
    ASSERT(item != NULL);

    std::string name = item->name(DESC_PLAIN, false, true, false);

    // Exploding missiles are always destroyed.
    if (name.find("explod") != std::string::npos)
        return (true);

    if (item->base_type != OBJ_MISSILES)
        return (false);

    int brand = get_ammo_brand(*item);
    if (brand == SPMSL_CHAOS || brand == SPMSL_DISPERSAL)
        return (true);

    // Nets don't get destroyed by throwing.
    if (item->sub_type == MI_THROWING_NET)
        return (false);

    int chance;

    // [dshaligram] Removed influence of Throwing on ammo preservation.
    // The effect is nigh impossible to perceive.
    switch (item->sub_type)
    {
    case MI_NEEDLE:
        chance = (brand == SPMSL_CURARE ? 3 : 6);
        break;

    case MI_SLING_BULLET:
    case MI_STONE:
    case MI_ARROW:
    case MI_BOLT:
        chance = 4;
        break;

    case MI_DART:
        chance = 3;
        break;

    case MI_JAVELIN:
        chance = 10;
        break;

    case MI_LARGE_ROCK:
        chance = 25;
        break;

    default:
        die("Unknown missile type");
    }

    // Inflate by 4 to avoid rounding errors.
    const int mult = 4;
    chance *= mult;

    if (brand == SPMSL_STEEL)
        chance *= 10;
    if (brand == SPMSL_FLAME)
        chance /= 2;
    if (brand == SPMSL_FROST)
        chance /= 2;
    if (brand == SPMSL_REAPING)
        chance /= 4;

    // Enchanted projectiles get an extra shot at avoiding
    // destruction: plus / (3 + plus) chance of survival.
    return (x_chance_in_y(mult, chance) && x_chance_in_y(3, item->plus + 3));
}

static int _prompt_ring_to_remove(int new_ring)
{
    const item_def *left  = you.slot_item(EQ_LEFT_RING, true);
    const item_def *right = you.slot_item(EQ_RIGHT_RING, true);

    mesclr();
    mprf("Wearing %s.", you.inv[new_ring].name(DESC_NOCAP_A).c_str());

    const char lslot = index_to_letter(left->link);
    const char rslot = index_to_letter(right->link);

    mprf(MSGCH_PROMPT,
         "You're wearing two rings. Remove which one? (%c/%c/<</>/Esc)",
         lslot, rslot);

    mprf(" << or %s", left->name(DESC_INVENTORY).c_str());
    mprf(" > or %s", right->name(DESC_INVENTORY).c_str());
    flush_prev_message();

    // Deactivate choice from tile inventory.
    // FIXME: We need to be able to get the choice (item letter)
    //        *without* the choice taking action by itself!
    mouse_control mc(MOUSE_MODE_MORE);
    int c;
    do
        c = getchm();
    while (c != lslot && c != rslot && c != '<' && c != '>'
           && !key_is_escape(c) && c != ' ');

    mesclr();

    if (key_is_escape(c) || c == ' ')
        return (-1);

    const int eqslot = (c == lslot || c == '<') ? EQ_LEFT_RING
                                                : EQ_RIGHT_RING;
    return (you.equip[eqslot]);
}

static int _prompt_ring_to_remove_octopus(int new_ring)
{
    const item_def *one_ring = you.slot_item(EQ_RING_ONE, true);
    const item_def *two_ring = you.slot_item(EQ_RING_TWO, true);
    const item_def *three_ring = you.slot_item(EQ_RING_THREE, true);
    const item_def *four_ring = you.slot_item(EQ_RING_FOUR, true);
    const item_def *five_ring = you.slot_item(EQ_RING_FIVE, true);
    const item_def *six_ring = you.slot_item(EQ_RING_SIX, true);
    const item_def *seven_ring = you.slot_item(EQ_RING_SEVEN, true);
    const item_def *eight_ring = you.slot_item(EQ_RING_EIGHT, true);

    const char one_slot = index_to_letter(one_ring->link);
    const char two_slot = index_to_letter(two_ring->link);
    const char three_slot = index_to_letter(three_ring->link);
    const char four_slot = index_to_letter(four_ring->link);
    const char five_slot = index_to_letter(five_ring->link);
    const char six_slot = index_to_letter(six_ring->link);
    const char seven_slot = index_to_letter(seven_ring->link);
    const char eight_slot = index_to_letter(eight_ring->link);

    mesclr();
//    mprf("Wearing %s.", you.inv[new_ring].name(DESC_NOCAP_A).c_str());

    mprf(MSGCH_PROMPT,
         "You're wearing eight rings. Remove which one?");
//I think it looks better without the letters.
// (%c/%c/%c/%c/%c/%c/%c/%c/Esc)",
//         one_slot, two_slot, three_slot, four_slot, five_slot, six_slot, seven_slot, eight_slot);

    mprf("%s", one_ring->name(DESC_INVENTORY).c_str());
    mprf("%s", two_ring->name(DESC_INVENTORY).c_str());
    mprf("%s", three_ring->name(DESC_INVENTORY).c_str());
    mprf("%s", four_ring->name(DESC_INVENTORY).c_str());
    mprf("%s", five_ring->name(DESC_INVENTORY).c_str());
    mprf("%s", six_ring->name(DESC_INVENTORY).c_str());
    mprf("%s", seven_ring->name(DESC_INVENTORY).c_str());
    mprf("%s", eight_ring->name(DESC_INVENTORY).c_str());
    flush_prev_message();

    // Deactivate choice from tile inventory.
    // FIXME: We need to be able to get the choice (item letter)
    //        *without* the choice taking action by itself!

    mouse_control mc(MOUSE_MODE_MORE);
    int c;
    do
        c = getchm();
    while (c != one_slot && c != two_slot && c != three_slot && c != four_slot &&
           c != five_slot && c != six_slot && c != seven_slot && c != eight_slot &&
           !key_is_escape(c) && c != ' ');

    mesclr();

    if (key_is_escape(c) || c == ' ')
        return (-1);

    const int eqslot = (c == one_slot)   ? EQ_RING_ONE   :
                       (c == two_slot)   ? EQ_RING_TWO   :
                       (c == three_slot) ? EQ_RING_THREE :
                       (c == four_slot)  ? EQ_RING_FOUR  :
                       (c == five_slot)  ? EQ_RING_FIVE  :
                       (c == six_slot)   ? EQ_RING_SIX   :
                       (c == seven_slot) ? EQ_RING_SEVEN :
                                                           EQ_RING_EIGHT;
    return (you.equip[eqslot]);
}

// Checks whether a to-be-worn or to-be-removed item affects
// character stats and whether wearing/removing it could be fatal.
// If so, warns the player, or just returns false if quiet is true.
bool safe_to_remove_or_wear(const item_def &item, bool remove, bool quiet)
{
    if (remove && !safe_to_remove(item, quiet))
        return (false);

    int prop_str = 0;
    int prop_dex = 0;
    int prop_int = 0;
    if (item.base_type == OBJ_JEWELLERY
        && item_ident(item, ISFLAG_KNOW_PLUSES))
    {
        switch (item.sub_type)
        {
        case RING_STRENGTH:
            if (item.plus != 0)
                prop_str = item.plus;
            break;
        case RING_DEXTERITY:
            if (item.plus != 0)
                prop_dex = item.plus;
            break;
        case RING_INTELLIGENCE:
            if (item.plus != 0)
                prop_int = item.plus;
            break;
        default:
            break;
        }
    }
    else if (item.base_type == OBJ_ARMOUR && item_type_known(item))
    {
        switch (item.special)
        {
        case SPARM_STRENGTH:
            prop_str = 3;
            break;
        case SPARM_INTELLIGENCE:
            prop_int = 3;
            break;
        case SPARM_DEXTERITY:
            prop_dex = 3;
            break;
        default:
            break;
        }
    }

    if (is_artefact(item))
    {
        prop_str += artefact_known_wpn_property(item, ARTP_STRENGTH);
        prop_int += artefact_known_wpn_property(item, ARTP_INTELLIGENCE);
        prop_dex += artefact_known_wpn_property(item, ARTP_DEXTERITY);
    }

    if (!remove)
    {
        prop_str *= -1;
        prop_int *= -1;
        prop_dex *= -1;
    }
    stat_type red_stat = NUM_STATS;
    if (prop_str >= you.strength() && you.strength() > 0)
        red_stat = STAT_STR;
    else if (prop_int >= you.intel() && you.intel() > 0)
        red_stat = STAT_INT;
    else if (prop_dex >= you.dex() && you.dex() > 0)
        red_stat = STAT_DEX;

    if (red_stat == NUM_STATS)
        return (true);

    if (quiet)
        return (false);

    std::string verb = "";
    if (remove)
    {
        if (item.base_type == OBJ_WEAPONS)
            verb = "Unwield";
        else
            verb = "Remov";
    }
    else
    {
        if (item.base_type == OBJ_WEAPONS)
            verb = "Wield";
        else
            verb = "Wear";
    }

    std::string prompt = make_stringf("%sing this item will reduce your %s to zero or below. Continue?",
                                      verb.c_str(), stat_desc(red_stat, SD_NAME));
    if (!yesno(prompt.c_str(), true, 'n', true, false))
    {
        canned_msg(MSG_OK);
        return (false);
    }
    return (true);
}

// Checks whether removing an item would cause levitation to end and the
// player to fall to their death.
bool safe_to_remove(const item_def &item, bool quiet)
{
    item_info inf = get_item_info(item);

    const bool grants_lev =
         inf.base_type == OBJ_JEWELLERY && inf.sub_type == RING_LEVITATION
         || inf.base_type == OBJ_ARMOUR && inf.special == SPARM_LEVITATION
         || is_artefact(inf)
            && artefact_known_wpn_property(inf, ARTP_LEVITATE);

    // assumes item can't grant levitation twice
    const bool removing_ends_lev =
        you.is_levitating()
        && !you.attribute[ATTR_LEV_UNCANCELLABLE]
        && (player_evokable_levitation() == 1);

    const dungeon_feature_type feat = grd(you.pos());

    if (grants_lev && removing_ends_lev
        && (feat == DNGN_LAVA
            || feat == DNGN_DEEP_WATER && !player_likes_water()))
    {
        if (quiet)
            return (false);
        else
        {
            std::string fname = (feat == DNGN_LAVA ? "lava" : "deep water");
            std::string prompt = "Really remove this item over " + fname + "?";
            return (yesno(prompt.c_str(), false, 'n'));
        }
    }

    return (true);
}

// Assumptions:
// you.inv[ring_slot] is a valid ring.
// EQ_LEFT_RING and EQ_RIGHT_RING are both occupied, and ring_slot is not
// one of the worn rings.
//
// Does not do amulets.
static bool _swap_rings(int ring_slot)
{
    const item_def* lring = you.slot_item(EQ_LEFT_RING, true);
    const item_def* rring = you.slot_item(EQ_RIGHT_RING, true);

    if (lring->cursed() && rring->cursed())
    {
        mprf("You're already wearing two cursed rings!");
        return (false);
    }

    int unwanted;

    // Don't prompt if both rings are of the same type.
    if ((lring->sub_type == rring->sub_type
         && lring->plus == rring->plus
         && lring->plus2 == rring->plus2
         && !is_artefact(*lring) && !is_artefact(*rring)) ||
        lring->cursed() || rring->cursed())
    {
        if (lring->cursed())
            unwanted = you.equip[EQ_RIGHT_RING];
        else
            unwanted = you.equip[EQ_LEFT_RING];
    }
    else
    {
        // Ask the player which existing ring is persona non grata.
        unwanted = _prompt_ring_to_remove(ring_slot);
    }

    if (unwanted == -1)
    {
        canned_msg(MSG_OK);
        return (false);
    }

    if (!remove_ring(unwanted, false))
        return (false);

    // Check for stat loss.
    if (!safe_to_remove_or_wear(you.inv[ring_slot], false))
        return (false);

    // Put on the new ring.
    start_delay(DELAY_JEWELLERY_ON, 1, ring_slot);

    return (true);
}

static bool _swap_rings_octopus(int ring_slot)
{
    const item_def* ring [8] = {you.slot_item(EQ_RING_ONE, true), you.slot_item(EQ_RING_TWO, true),
                                you.slot_item(EQ_RING_THREE, true), you.slot_item(EQ_RING_FOUR, true),
                                you.slot_item(EQ_RING_FIVE, true), you.slot_item(EQ_RING_SIX, true),
                                you.slot_item(EQ_RING_SEVEN, true), you.slot_item(EQ_RING_EIGHT, true)};
    int array = 0;
    int unwanted = 0;
    int cursed = 0;
    int uncursed = 0;

    for (int slots = EQ_RING_ONE; slots < NUM_EQUIP && array < 8; ++slots && ++array)
    {
        if (ring[array] != NULL)
        {
            if (ring[array]->cursed())
            {
                cursed++;
                continue;
            }
            else
            {
                uncursed++;
                unwanted = you.equip[slots];
            }
        }
    }

    //We can't put a ring on, because we're wearing 8 cursed ones.
    if (cursed == 8)
    {
        mprf("You're already wearing eight cursed rings! Isn't that enough for you?");
        return (false);
    }
    //The simple case - only one uncursed ring.
    else if (uncursed == 1)
    {
      if (!remove_ring(unwanted, false))
          return (false);
    }
   //We can't put a ring on without swapping - because we found multiple uncursed rings.
    else if (uncursed > 1)
    {
      unwanted = _prompt_ring_to_remove_octopus(ring_slot);
      if (!remove_ring(unwanted, false))
          return (false);
    }

    //In case something goes wrong.
    if (unwanted == -1)
    {
        canned_msg(MSG_OK);
        return (false);
    }

    // Put on the new ring.
    start_delay(DELAY_JEWELLERY_ON, 1, ring_slot);

    return (true);
}

bool puton_item(int item_slot)
{
    item_def& item = you.inv[item_slot];

    if (item_slot == you.equip[EQ_LEFT_RING] || item_slot == you.equip[EQ_RIGHT_RING] || item_slot == you.equip[EQ_AMULET] ||
        item_slot == you.equip[EQ_RING_ONE] || item_slot == you.equip[EQ_RING_TWO] || item_slot == you.equip[EQ_RING_THREE] ||
        item_slot == you.equip[EQ_RING_FOUR] || item_slot == you.equip[EQ_RING_FIVE] || item_slot == you.equip[EQ_RING_SIX] ||
        item_slot == you.equip[EQ_RING_SEVEN] || item_slot == you.equip[EQ_RING_EIGHT])
    {
        // "Putting on" an equipped item means taking it off.
        if (Options.equip_unequip)
            return (!remove_ring(item_slot));
        else
        {
            mpr("You're already wearing that object!");
            return (false);
        }
    }

    if (item_slot == you.equip[EQ_WEAPON])
    {
        mpr("You are wielding that object.");
        return (false);
    }

    if (item.base_type != OBJ_JEWELLERY)
    {
        mpr("You can only put on jewellery.");
        return (false);
    }

    const bool lring = (you.slot_item(EQ_LEFT_RING, true)  != NULL);
    const bool rring = (you.slot_item(EQ_RIGHT_RING, true) != NULL);
    const bool is_amulet = jewellery_is_amulet(item);
    const bool blinged_octopus = (you.species == SP_OCTOPUS &&
                          (you.slot_item(EQ_RING_ONE, true) != NULL && you.slot_item(EQ_RING_TWO, true) != NULL &&
                           you.slot_item(EQ_RING_THREE, true) != NULL && you.slot_item(EQ_RING_FOUR, true) != NULL &&
                           you.slot_item(EQ_RING_FIVE, true) != NULL && you.slot_item(EQ_RING_SIX, true) != NULL &&
                           you.slot_item(EQ_RING_SEVEN, true) != NULL && you.slot_item(EQ_RING_EIGHT, true) != NULL));

    if (!is_amulet)     // i.e. it's a ring
    {
        const item_def* gloves = you.slot_item(EQ_GLOVES, false);
        // Cursed gloves cannot be removed.
        if (gloves && gloves->cursed())
        {
            mpr("You can't take your gloves off to put on a ring!");
            return (false);
        }

        if (blinged_octopus)
            return _swap_rings_octopus(item_slot);

        if (lring && rring)
            return _swap_rings(item_slot);
    }
    else if (item_def* amulet = you.slot_item(EQ_AMULET, true))
    {
        // Remove the previous one.
        if (!check_warning_inscriptions(*amulet, OPER_REMOVE)
            || !remove_ring(you.equip[EQ_AMULET], true))
        {
            return (false);
        }

        // Check for stat loss.
        if (!safe_to_remove_or_wear(item, false))
            return (false);

        // Put on the new amulet.
        start_delay(DELAY_JEWELLERY_ON, 1, item_slot);

        // Assume it's going to succeed.
        return (true);
    }

    // Check for stat loss.
    if (!safe_to_remove_or_wear(item, false))
        return (false);

    equipment_type hand_used;

    if (is_amulet)
    {
        hand_used = EQ_AMULET;
    }
    else if (you.species == SP_OCTOPUS)
    {
        hand_used =
                    (you.slot_item(EQ_RING_ONE, true) == NULL)    ? EQ_RING_ONE   :
                    (you.slot_item(EQ_RING_TWO, true) == NULL)    ? EQ_RING_TWO   :
                    (you.slot_item(EQ_RING_THREE, true) == NULL)  ? EQ_RING_THREE :
                    (you.slot_item(EQ_RING_FOUR, true) == NULL)   ? EQ_RING_FOUR  :
                    (you.slot_item(EQ_RING_FIVE, true) == NULL)   ? EQ_RING_FIVE  :
                    (you.slot_item(EQ_RING_SIX, true) == NULL)    ? EQ_RING_SIX   :
                    (you.slot_item(EQ_RING_SEVEN, true) == NULL)  ? EQ_RING_SEVEN :
                    (you.slot_item(EQ_RING_EIGHT, true) == NULL)  ? EQ_RING_EIGHT
                                                                  : EQ_NONE;
    }
    else
    {
        // First ring always goes on left hand.
        hand_used = EQ_LEFT_RING;

        // ... unless we're already wearing a ring on the left hand.
        if (lring && !rring)
            hand_used = EQ_RIGHT_RING;
    }

    const unsigned int old_talents = your_talents(false).size();

    // Actually equip the item.
    equip_item(hand_used, item_slot);

    check_item_hint(you.inv[item_slot], old_talents);

    // Putting on jewellery is as fast as wielding weapons.
    you.time_taken /= 2;
    you.turn_is_over = true;

    return (true);
}

bool puton_ring(int slot)
{
    if (!player_can_handle_equipment())
    {
        mpr("You can't put on anything in your present form.");
        return (false);
    }

    int item_slot;

    if (inv_count() < 1)
    {
        canned_msg(MSG_NOTHING_CARRIED);
        return (false);
    }

    if (you.berserk())
    {
        canned_msg(MSG_TOO_BERSERK);
        return (false);
    }

    if (slot != -1)
        item_slot = slot;
    else
    {
        item_slot = prompt_invent_item("Put on which piece of jewellery?",
                                        MT_INVLIST, OBJ_JEWELLERY, true, true,
                                        true, 0, -1, NULL, OPER_PUTON);
    }

    if (prompt_failed(item_slot))
        return (false);

    return puton_item(item_slot);
}

bool remove_ring(int slot, bool announce)
{
    if (!player_can_handle_equipment())
    {
        mpr("You can't wear or remove anything in your present form.");
        return (false);
    }

    equipment_type hand_used = EQ_NONE;
    int ring_wear_2;

    const bool left  = player_wearing_slot(EQ_LEFT_RING);
    const bool right = player_wearing_slot(EQ_RIGHT_RING);
    const bool amu   = player_wearing_slot(EQ_AMULET);
    const bool octopus_with_ring = (you.species == SP_OCTOPUS &&
                          (player_wearing_slot(EQ_RING_ONE)   || player_wearing_slot(EQ_RING_TWO)  ||
                           player_wearing_slot(EQ_RING_THREE) || player_wearing_slot(EQ_RING_FOUR) ||
                           player_wearing_slot(EQ_RING_FIVE)  || player_wearing_slot(EQ_RING_SIX)  ||
                           player_wearing_slot(EQ_RING_SEVEN) || player_wearing_slot(EQ_RING_EIGHT)));

    if (!left && !right && !amu && !octopus_with_ring)
    {
        mpr("You aren't wearing any rings or amulets.");
        return (false);
    }

    if (you.berserk())
    {
        canned_msg(MSG_TOO_BERSERK);
        return (false);
    }

    const item_def* gloves = you.slot_item(EQ_GLOVES);
    const bool gloves_cursed = gloves && gloves->cursed();
    if (gloves_cursed && !amu)
    {
        mpr("You can't take your gloves off to remove any rings!");
        return (false);
    }

    if (left && !right && !amu)
        hand_used = EQ_LEFT_RING;
    else if (!left && right && !amu)
        hand_used = EQ_RIGHT_RING;
    else if (!left && !right && !octopus_with_ring && amu)
        hand_used = EQ_AMULET;

    if (hand_used == EQ_NONE)
    {
        const int equipn =
            (slot == -1)? prompt_invent_item("Remove which piece of jewellery?",
                                             MT_INVLIST,
                                             OBJ_JEWELLERY, true, true, true,
                                             0, -1, NULL, OPER_REMOVE)
                        : slot;

        if (prompt_failed(equipn))
            return (false);

        hand_used = item_equip_slot(you.inv[equipn]);
        if (hand_used == EQ_NONE)
        {
            mpr("You aren't wearing that.");
            return (false);
        }
        else if (you.inv[equipn].base_type != OBJ_JEWELLERY)
        {
            mpr("That isn't a piece of jewellery.");
            return (false);
        }
    }

    if (you.equip[hand_used] == -1)
    {
        mpr("I don't think you really meant that.");
        return (false);
    }
    else if (you.melded[hand_used])
    {
        mpr("You can't take that off while it's melded.");
        return (false);
    }
    else if (gloves_cursed
             && (hand_used == EQ_LEFT_RING || hand_used == EQ_RIGHT_RING))
    {
        mpr("You can't take your gloves off to remove any rings!");
        return (false);
    }

    if (!check_warning_inscriptions(you.inv[you.equip[hand_used]],
                                    OPER_REMOVE))
    {
        canned_msg(MSG_OK);
        return (false);
    }

    if (you.inv[you.equip[hand_used]].cursed())
    {
        if (announce)
        {
            mprf("%s is stuck to you!",
                 you.inv[you.equip[hand_used]].name(DESC_CAP_YOUR).c_str());
        }
        else
            mpr("It's stuck to you!");

        set_ident_flags(you.inv[you.equip[hand_used]], ISFLAG_KNOW_CURSE);
        return (false);
    }

    ring_wear_2 = you.equip[hand_used];

    // Remove the ring.
    if (!safe_to_remove_or_wear(you.inv[ring_wear_2], true))
        return (false);

    mprf("You remove %s.", you.inv[ring_wear_2].name(DESC_NOCAP_YOUR).c_str());
    unequip_item(hand_used);

    you.time_taken /= 2;
    you.turn_is_over = true;

    return (true);
}

static int _wand_range(zap_type ztype)
{
    // FIXME: Eventually we should have sensible values here.
    return (LOS_RADIUS);
}

static int _max_wand_range()
{
    return (LOS_RADIUS);
}

static bool _dont_use_invis()
{
    if (!you.backlit())
        return (false);

    if (you.haloed() || you.glows_naturally())
    {
        mpr("You can't turn invisible.");
        return (true);
    }
    else if (get_contamination_level() > 1
             && !yesno("Invisibility will do you no good right now; "
                       "use anyway?", false, 'n'))
    {
        return (true);
    }

    return (false);
}

void zap_wand(int slot)
{
    if (you.species == SP_FELID)
    {
        mpr("You have no means to grasp a wand firmly enough.");
        return;
    }

    if (!player_can_handle_equipment())
    {
        canned_msg(MSG_PRESENT_FORM);
        return;
    }

    bolt beam;
    dist zap_wand;
    int item_slot;

    // Unless the character knows the type of the wand, the targeting
    // system will default to enemies. -- [ds]
    targ_mode_type targ_mode = TARG_HOSTILE;

    beam.obvious_effect = false;
    beam.beam_source = MHITYOU;

    if (inv_count() < 1)
    {
        canned_msg(MSG_NOTHING_CARRIED);
        return;
    }

    if (you.berserk())
    {
        canned_msg(MSG_TOO_BERSERK);
        return;
    }

    if (slot != -1)
        item_slot = slot;
    else
    {
        item_slot = prompt_invent_item("Zap which item?",
                                       MT_INVLIST,
                                       OBJ_WANDS,
                                       true, true, true, 0, -1, NULL,
                                       OPER_ZAP);
    }

    if (prompt_failed(item_slot))
        return;

    item_def& wand = you.inv[item_slot];
    if (wand.base_type != OBJ_WANDS)
    {
        canned_msg(MSG_NOTHING_HAPPENS);
        return;
    }

    // If you happen to be wielding the wand, its display might change.
    if (you.equip[EQ_WEAPON] == item_slot)
        you.wield_change = true;

    const zap_type type_zapped = wand.zap();

    bool has_charges = true;
    if (wand.plus < 1)
    {
        if (wand.plus2 == ZAPCOUNT_EMPTY)
        {
            mpr("This wand has no charges.");
            return;
        }
        has_charges = false;
    }

    const bool alreadyknown = item_type_known(wand);
    const bool alreadytried = item_type_tried(wand);
          bool invis_enemy  = false;
    const bool dangerous    = player_in_a_dangerous_place(&invis_enemy);

    if (!alreadyknown)
        beam.effect_known = false;
    else
    {
        switch (wand.sub_type)
        {
        case WAND_DIGGING:
        case WAND_TELEPORTATION:
            targ_mode = TARG_ANY;
            break;

        case WAND_HEALING:
            if (you.religion == GOD_ELYVILON)
            {
                targ_mode = TARG_ANY;
                break;
            }
            // else intentional fall-through
        case WAND_HASTING:
        case WAND_INVISIBILITY:
            targ_mode = TARG_FRIEND;
            break;

        default:
            targ_mode = TARG_HOSTILE;
            break;
        }
    }

    const int tracer_range =
        (alreadyknown && wand.sub_type != WAND_RANDOM_EFFECTS) ?
        _wand_range(type_zapped) : _max_wand_range();
    const std::string zap_title =
        "Zapping: " + get_menu_colour_prefix_tags(wand, DESC_INVENTORY);
    direction_chooser_args args;
    args.mode = targ_mode;
    args.range = tracer_range;
    args.top_prompt = zap_title;
    direction(zap_wand, args);

    if (!zap_wand.isValid)
    {
        if (zap_wand.isCancel)
            canned_msg(MSG_OK);
        return;
    }

    if (alreadyknown && zap_wand.target == you.pos())
    {
        if (wand.sub_type == WAND_TELEPORTATION
            && item_blocks_teleport(false, false))
        {
            mpr("You cannot teleport right now.");
            return;
        }
        else if (wand.sub_type == WAND_INVISIBILITY
                 && _dont_use_invis())
        {
            return;
        }
    }

    if (!has_charges)
    {
        canned_msg(MSG_NOTHING_HAPPENS);
        // It's an empty wand; inscribe it that way.
        wand.plus2 = ZAPCOUNT_EMPTY;
        you.turn_is_over = true;
        return;
    }

    if (you.confused())
    {
        zap_wand.confusion_fuzz();
    }

    if (wand.sub_type == WAND_RANDOM_EFFECTS)
        beam.effect_known = false;

    beam.source   = you.pos();
    beam.attitude = ATT_FRIENDLY;
    beam.set_target(zap_wand);

    const bool aimed_at_self = (beam.target == you.pos());
    const int power = 15 + you.skill(SK_EVOCATIONS) * 5 / 2;

    // Check whether we may hit friends, use "safe" values for random effects
    // and unknown wands (highest possible range, and unresistable beam
    // flavour). Don't use the tracer if firing at self.
    if (!aimed_at_self)
    {
        beam.range = tracer_range;
        if (!player_tracer(beam.effect_known ? type_zapped
                                             : ZAP_DEBUGGING_RAY,
                           power, beam, beam.effect_known ? 0 : 17))
        {
            return;
        }
    }

    // Zapping the wand isn't risky if you aim it away from all monsters
    // and yourself, unless there's a nearby invisible enemy and you're
    // trying to hit it at random.
    const bool risky = dangerous && (beam.friend_info.count
                                     || beam.foe_info.count
                                     || invis_enemy
                                     || aimed_at_self);

    if (risky && alreadyknown && wand.sub_type == WAND_RANDOM_EFFECTS)
    {
        // Xom loves it when you use a Wand of Random Effects and
        // there is a dangerous monster nearby...
        xom_is_stimulated(255);
    }

    // Reset range.
    beam.range = _wand_range(type_zapped);

#ifdef WIZARD
    if (you.wizard)
    {
        std::string str = wand.inscription;
        int wiz_range = strip_number_tag(str, "range:");
        if (wiz_range != TAG_UNFOUND)
            beam.range = wiz_range;
    }
#endif

    // zapping() updates beam.
    zapping(type_zapped, power, beam);

    // Take off a charge.
    wand.plus--;

    // Zap counts count from the last recharge.
    if (wand.plus2 == ZAPCOUNT_MAX_CHARGED || wand.plus2 == ZAPCOUNT_RECHARGED)
        wand.plus2 = 0;
    // Increment zap count.
    if (wand.plus2 >= 0)
        wand.plus2++;

    // Identify if necessary.
    if (!alreadyknown && (beam.obvious_effect || type_zapped == ZAP_FIREBALL))
    {
        set_ident_type(wand, ID_KNOWN_TYPE);
        if (wand.sub_type == WAND_RANDOM_EFFECTS)
            mpr("You feel that this wand is rather unreliable.");

        mpr(wand.name(DESC_INVENTORY_EQUIP).c_str());
    }
    else
        set_ident_type(wand, ID_TRIED_TYPE);

    if (item_type_known(wand)
        && (item_ident(wand, ISFLAG_KNOW_PLUSES)
            || you.skill(SK_EVOCATIONS) > 5 + random2(15)))
    {
        if (!item_ident(wand, ISFLAG_KNOW_PLUSES))
        {
            mpr("Your skill with magical items lets you calculate "
                "the power of this device...");
        }

        mprf("This wand has %d charge%s left.",
             wand.plus, wand.plus == 1 ? "" : "s");

        set_ident_flags(wand, ISFLAG_KNOW_PLUSES);
    }

    practise(EX_DID_ZAP_WAND);
    alert_nearby_monsters();

    if (!alreadyknown && !alreadytried && risky)
    {
        // Xom loves it when you use an unknown wand and there is a
        // dangerous monster nearby...
        xom_is_stimulated(255);
    }

    you.turn_is_over = true;
}

void prompt_inscribe_item()
{
    if (inv_count() < 1)
    {
        mpr("You don't have anything to inscribe.");
        return;
    }

    int item_slot = prompt_invent_item("Inscribe which item?",
                                       MT_INVLIST, OSEL_ANY);

    if (prompt_failed(item_slot))
        return;

    inscribe_item(you.inv[item_slot], true);
}

static void _vampire_corpse_help()
{
    if (you.species != SP_VAMPIRE)
        return;

    if (check_blood_corpses_on_ground() || count_corpses_in_pack(true) > 0)
        mpr("If it's blood you're after, try <w>e</w>.");
}

void drink(int slot)
{
    if (you.is_undead == US_UNDEAD)
    {
        mpr("You can't drink.");
        return;
    }

    if (slot == -1)
    {
        const dungeon_feature_type feat = grd(you.pos());
        if (feat >= DNGN_FOUNTAIN_BLUE && feat <= DNGN_FOUNTAIN_BLOOD)
            if (_drink_fountain())
                return;
    }

    if (inv_count() == 0)
    {
        canned_msg(MSG_NOTHING_CARRIED);
        _vampire_corpse_help();
        return;
    }

    if (you.berserk())
    {
        canned_msg(MSG_TOO_BERSERK);
        return;
    }

    if (!player_can_handle_equipment())
    {
       canned_msg(MSG_PRESENT_FORM);
       _vampire_corpse_help();
       return;
    }

    if (slot == -1)
    {
        slot = prompt_invent_item("Drink which item?",
                                  MT_INVLIST, OBJ_POTIONS,
                                  true, true, true, 0, -1, NULL,
                                  OPER_QUAFF);
        if (prompt_failed(slot))
        {
            _vampire_corpse_help();
            return;
        }
    }

    item_def& potion = you.inv[slot];

    if (potion.base_type != OBJ_POTIONS)
    {
        if (you.species == SP_VAMPIRE && potion.base_type == OBJ_CORPSES)
            eat_food(slot);
        else
            mpr("You can't drink that!");
        return;
    }

    const bool alreadyknown = item_type_known(potion);

    if (alreadyknown && you.hunger_state == HS_ENGORGED
        && (is_blood_potion(potion) || potion.sub_type == POT_PORRIDGE))
    {
        mpr("You are much too full right now.");
        return;
    }

    if (alreadyknown && potion.sub_type == POT_INVISIBILITY
        && _dont_use_invis())
    {
        return;
    }

    if (alreadyknown && potion.sub_type == POT_BERSERK_RAGE
        && (!berserk_check_wielded_weapon()
            || !you.can_go_berserk(true, true)))
    {
        return;
    }

    // The "> 1" part is to reduce the amount of times that Xom is
    // stimulated when you are a low-level 1 trying your first unknown
    // potions on monsters.
    const bool dangerous = (player_in_a_dangerous_place()
                            && you.experience_level > 1);

    // Identify item and type.
    if (potion_effect(static_cast<potion_type>(potion.sub_type),
                      40, true, alreadyknown))
    {
        set_ident_flags(potion, ISFLAG_IDENT_MASK);
        set_ident_type(potion, ID_KNOWN_TYPE);
        mpr("It was a " + potion.name(DESC_QUALNAME) + ".");
    }
    else if (!alreadyknown)
    {
        // Because all potions are identified upon quaffing we never come here.
        set_ident_type(potion, ID_TRIED_TYPE);
    }

    if (!alreadyknown && dangerous)
    {
        // Xom loves it when you drink an unknown potion and there is
        // a dangerous monster nearby...
        xom_is_stimulated(255);
    }

    if (is_blood_potion(potion))
    {
        // Always drink oldest potion.
        remove_oldest_blood_potion(potion);
    }

    dec_inv_item_quantity(slot, 1);
    you.turn_is_over = true;

    if (you.species != SP_VAMPIRE)
        lessen_hunger(40, true);

    // This got deferred from the it_use2 switch to prevent SIGHUP abuse.
    if (potion.sub_type == POT_EXPERIENCE)
        level_change();
}

static bool _drink_fountain()
{
    const dungeon_feature_type feat = grd(you.pos());

    if (feat < DNGN_FOUNTAIN_BLUE || feat > DNGN_FOUNTAIN_BLOOD)
        return (false);

    if (!player_can_reach_floor("fountain"))
        return (false);

    if (you.berserk())
    {
        canned_msg(MSG_TOO_BERSERK);
        return (true);
    }

    potion_type fountain_effect = POT_WATER;
    if (feat == DNGN_FOUNTAIN_BLUE)
    {
        if (!yesno("Drink from the fountain?", true, 'n'))
            return (false);

        mpr("You drink the pure, clear water.");
    }
    else if (feat == DNGN_FOUNTAIN_BLOOD)
    {
        if (!yesno("Drink from the fountain of blood?", true, 'n'))
            return (false);

        mpr("You drink the blood.");
        fountain_effect = POT_BLOOD;
    }
    else
    {
        if (!yesno("Drink from the sparkling fountain?", true, 'n'))
            return (false);

        mpr("You drink the sparkling water.");

        fountain_effect = static_cast<potion_type>(
            random_choose_weighted(467, POT_WATER,
                                   48,  POT_DECAY,
                                   40,  POT_MUTATION,
                                   40,  POT_HEALING,
                                   40,  POT_HEAL_WOUNDS,
                                   40,  POT_SPEED,
                                   40,  POT_MIGHT,
                                   40,  POT_AGILITY,
                                   40,  POT_BRILLIANCE,
                                   32,  POT_DEGENERATION,
                                   27,  POT_LEVITATION,
                                   27,  POT_POISON,
                                   27,  POT_SLOWING,
                                   27,  POT_PARALYSIS,
                                   27,  POT_CONFUSION,
                                   27,  POT_INVISIBILITY,
                                   20,  POT_MAGIC,
                                   20,  POT_RESTORE_ABILITIES,
                                   20,  POT_RESISTANCE,
                                   20,  POT_STRONG_POISON,
                                   20,  POT_BERSERK_RAGE,
                                   4,   POT_GAIN_STRENGTH,
                                   4,   POT_GAIN_INTELLIGENCE,
                                   4,   POT_GAIN_DEXTERITY,
                                   0));
    }

    if (fountain_effect != POT_WATER && fountain_effect != POT_BLOOD)
        xom_is_stimulated(64);

    // Good gods do not punish for bad random effects. However, they do
    // punish drinking from a fountain of blood.
    potion_effect(fountain_effect, 100, true, feat != DNGN_FOUNTAIN_SPARKLING);

    bool gone_dry = false;
    if (feat == DNGN_FOUNTAIN_BLUE)
    {
        if (one_chance_in(20))
            gone_dry = true;
    }
    else if (feat == DNGN_FOUNTAIN_BLOOD)
    {
        // High chance of drying up, to prevent abuse.
        if (one_chance_in(3))
            gone_dry = true;
    }
    else   // sparkling fountain
    {
        if (one_chance_in(10))
            gone_dry = true;
        else if (random2(50) > 40)
        {
            // Turn fountain into a normal fountain without any message
            // but the glyph colour gives it away (lightblue vs. blue).
            grd(you.pos()) = DNGN_FOUNTAIN_BLUE;
            set_terrain_changed(you.pos());
        }
    }

    if (gone_dry)
    {
        mpr("The fountain dries up!");

        grd(you.pos()) = static_cast<dungeon_feature_type>(feat
                         + DNGN_DRY_FOUNTAIN_BLUE - DNGN_FOUNTAIN_BLUE);

        set_terrain_changed(you.pos());

        crawl_state.cancel_cmd_repeat();
    }

    you.turn_is_over = true;
    return (true);
}

static void _explosion(coord_def where, actor *agent, beam_type flavour,
                       std::string name, std::string cause)
{
    bolt beam;
    beam.is_explosion = true;
    beam.aux_source = cause;
    beam.source = where;
    beam.target = where;
    beam.set_agent(agent);
    beam.range = 0;
    beam.damage = dice_def(5, 8);
    beam.ex_size = 5;
    beam.flavour = flavour;
    beam.hit = AUTOMATIC_HIT;
    beam.name = name;
    beam.loudness = 10;
    beam.explode(true, false);
}

// Returns true if a message has already been printed (which will identify
// the scroll.)
static bool _vorpalise_weapon(bool already_known)
{
    if (!you.weapon())
        return (false);

    // Check if you're wielding a brandable weapon.
    item_def& wpn = *you.weapon();
    if (wpn.base_type != OBJ_WEAPONS || wpn.sub_type == WPN_BLOWGUN
        || is_artefact(wpn))
    {
        return (false);
    }

    you.wield_change = true;

    // If there's no brand, make it vorpal.
    if (get_weapon_brand(wpn) == SPWPN_NORMAL)
    {
        alert_nearby_monsters();
        mprf("%s emits a brilliant flash of light!",
             wpn.name(DESC_CAP_YOUR).c_str());
        set_item_ego_type(wpn, OBJ_WEAPONS, SPWPN_VORPAL);
        return (true);
    }

    // If there's a permanent brand, fail.
    if (you.duration[DUR_WEAPON_BRAND] == 0)
        return (false);

    // There's a temporary brand, attempt to make it permanent.
    const std::string itname = wpn.name(DESC_CAP_YOUR);
    bool success = true;
    bool msg = true;

    switch (get_weapon_brand(wpn))
    {
    case SPWPN_VORPAL:
        if (get_vorpal_type(wpn) != DVORP_CRUSHING)
            mprf("%s's sharpness seems more permanent.", itname.c_str());
        else
            mprf("%s's heaviness feels very stable.", itname.c_str());
        break;

    case SPWPN_FLAME:
    case SPWPN_FLAMING:
        mprf("%s is engulfed in an explosion of flames!", itname.c_str());
        immolation(10, IMMOLATION_SCROLL, you.pos(), already_known, &you);
        break;

    case SPWPN_FROST:
    case SPWPN_FREEZING:
        if (get_weapon_brand(wpn) == SPWPN_FROST)
            mprf("%s is covered with a thick layer of frost!", itname.c_str());
        else
            mprf("%s glows brilliantly blue for a moment.", itname.c_str());
        cast_refrigeration(60, false, false);
        break;

    case SPWPN_DRAINING:
        mprf("%s thirsts for the lives of mortals!", itname.c_str());
        drain_exp();
        break;

    case SPWPN_VENOM:
        mprf("%s seems more permanently poisoned.", itname.c_str());
        cast_toxic_radiance();
        break;

    case SPWPN_ELECTROCUTION:
        mprf("%s releases a massive orb of lightning.", itname.c_str());
        _explosion(you.pos(), &you, BEAM_ELECTRICITY, "electricity",
                   "electrocution affixation");
        break;

    case SPWPN_CHAOS:
        mprf("%s erupts in a glittering mayhem of all colours.", itname.c_str());
        success = !one_chance_in(3); // You mean, you wanted this... guaranteed?
        // but the eruption _is_ guaranteed.  What it will do is not.
        _explosion(you.pos(), &you, BEAM_CHAOS, "chaos eruption", "chaos affixation");
        xom_is_stimulated(200);
        switch(random2(success? 4 : 2))
        {
        case 3:
            if (transform(50, coinflip() ? TRAN_PIG :
                              coinflip() ? TRAN_DRAGON :
                                           TRAN_BAT))
            {
                // after getting possibly banished, we don't want you to just
                // say "end transformation" immediately
                you.transform_uncancellable = true;
                break;
            }
        case 2:
            if (you.can_safely_mutate())
            {
                // not funny on the undead
                mutate(RANDOM_MUTATION);
                break;
            }
        case 1:
            xom_acts(coinflip(), HALF_MAX_PIETY, 0); // ignore tension
        default:
            break;
        }
        break;

    case SPWPN_PAIN:
        // Can't fix pain brand (balance)...you just get tormented.
        mprf("%s shrieks out in agony!", itname.c_str());

        torment_monsters(you.pos(), &you, TORMENT_GENERIC);
        success = false;

        // This is only naughty if you know you're doing it.
        // XXX: assumes this can only happen from Vorpalise Weapon scroll.
        did_god_conduct(DID_NECROMANCY, 10,
                        get_ident_type(OBJ_SCROLLS, SCR_VORPALISE_WEAPON)
                        == ID_KNOWN_TYPE);
        break;

    case SPWPN_DISTORTION:
        // [dshaligram] Attempting to fix a distortion brand gets you a free
        // distortion effect, and no permabranding. Sorry, them's the breaks.
        mprf("%s twongs alarmingly.", itname.c_str());

        // from unwield_item
        MiscastEffect(&you, NON_MONSTER, SPTYP_TRANSLOCATION, 9, 90,
                      "distortion affixation");
        success = false;
        break;

    case SPWPN_ANTIMAGIC:
        mprf("%s repels your magic.", itname.c_str());
        set_mp(0);
        success = false;
        break;

    case SPWPN_HOLY_WRATH:
        mprf("%s emits a blast of cleansing flame.", itname.c_str());
        _explosion(you.pos(), &you, BEAM_HOLY, "cleansing flame",
                   "holy wrath affixation");
        success = false;
        break;

    default:
        success = false;
        msg = false;
        break;
    }

    if (success)
    {
        you.duration[DUR_WEAPON_BRAND] = 0;
        item_set_appearance(wpn);
    }
    return (msg);
}

bool enchant_weapon(enchant_stat_type which_stat, bool quiet, item_def &wpn)
{
    ASSERT(wpn.defined());

    bool to_hit = (which_stat == ENCHANT_TO_HIT);

    // Cannot be enchanted nor uncursed.
    if (!is_enchantable_weapon(wpn, true, to_hit))
    {
        if (!quiet)
            canned_msg(MSG_NOTHING_HAPPENS);

        return (false);
    }

    const bool is_cursed = wpn.cursed();

    // Missiles only have one stat.
    if (wpn.base_type == OBJ_MISSILES)
    {
        which_stat = ENCHANT_TO_HIT;
        to_hit     = true;
    }

    int enchant_level = (to_hit ? wpn.plus
                                : wpn.plus2);
    bool uncurse_only = false;

    // Even if not affected, it may be uncursed.
    if (!is_enchantable_weapon(wpn, false, to_hit)
        || enchant_level >= 4 && x_chance_in_y(enchant_level, MAX_WPN_ENCHANT))
    {
        if (is_cursed)
            uncurse_only = true;
        else
        {
            if (!quiet)
                canned_msg(MSG_NOTHING_HAPPENS);

            // Xom thinks it's funny if enchantment is possible but fails.
            if (is_enchantable_weapon(wpn, false, to_hit))
                xom_is_stimulated(32);

            return (false);
        }
    }

    // Get item name now before changing enchantment.
    std::string iname = wpn.name(DESC_CAP_YOUR);

    if (!uncurse_only)
    {
        if (wpn.base_type == OBJ_WEAPONS)
        {
            if (to_hit)
            {
                if (!quiet)
                    mprf("%s glows green for a moment.", iname.c_str());

                wpn.plus++;
            }
            else
            {
                if (!quiet)
                    mprf("%s glows red for a moment.", iname.c_str());

                wpn.plus2++;
            }
        }
        else if (wpn.base_type == OBJ_MISSILES)
        {
            if (!quiet)
            {
                mprf("%s glow%s red for a moment.", iname.c_str(),
                     wpn.quantity > 1 ? "" : "s");
            }

            wpn.plus++;
        }
        else
            uncurse_only = true;
    }

    if (is_cursed)
    {
        if (uncurse_only)
        {
            if (!quiet)
            {
                mprf("%s glows silver for a moment.",
                     wpn.name(DESC_CAP_YOUR).c_str());
            }
        }

        do_uncurse_item(wpn, true, true);
    }
    else
    {
        if (uncurse_only)
        {
            if (!quiet)
                canned_msg(MSG_NOTHING_HAPPENS);
        }
    }

    return (true);
}

static bool _handle_enchant_weapon(enchant_stat_type which_stat,
                                   bool quiet)
{
    item_def* item = you.weapon();

    if (!item)
    {
        canned_msg(MSG_NOTHING_HAPPENS);
        return (false);
    }

    bool result = enchant_weapon(which_stat, quiet, *item);
    you.wield_change = true;

    return result;
}

bool enchant_armour(int &ac_change, bool quiet, item_def &arm)
{
    ASSERT(arm.defined() && arm.base_type == OBJ_ARMOUR);

    ac_change = 0;

    // Cannot be enchanted nor uncursed.
    if (!is_enchantable_armour(arm, true))
    {
        if (!quiet)
            canned_msg(MSG_NOTHING_HAPPENS);

        return (false);
    }

    const bool is_cursed = arm.cursed();

    // Turn hides into mails where applicable.
    // NOTE: It is assumed that armour which changes in this way does
    // not change into a form of armour with a different evasion modifier.
    if (armour_is_hide(arm, false))
    {
        if (!quiet)
        {
            mprf("%s glows purple and changes!",
                 arm.name(DESC_CAP_YOUR).c_str());
        }

        ac_change = property(arm, PARM_AC);
        hide2armour(arm);
        ac_change = property(arm, PARM_AC) - ac_change;

        do_uncurse_item(arm, true, true);

        // No additional enchantment.
        return (true);
    }

    // Even if not affected, it may be uncursed.
    if (!is_enchantable_armour(arm, false))
    {
        if (is_cursed)
        {
            if (!quiet)
            {
                mprf("%s glows silver for a moment.",
                     arm.name(DESC_CAP_YOUR).c_str());
            }

            do_uncurse_item(arm, true, true);
            return (true);
        }
        else
        {
            if (!quiet)
                canned_msg(MSG_NOTHING_HAPPENS);

            return (false);
        }
    }

    // Output message before changing enchantment and curse status.
    if (!quiet)
    {
        mprf("%s glows green for a moment.",
             arm.name(DESC_CAP_YOUR).c_str());
    }

    arm.plus++;
    ac_change++;
    do_uncurse_item(arm, true, true);

    return (true);
}

static int _handle_enchant_armour(int item_slot, std::string *pre_msg)
{
    do
    {
        if (item_slot == -1)
        {
            item_slot = prompt_invent_item("Enchant which item?", MT_INVLIST,
                                           OSEL_ENCH_ARM, true, true, false);
        }
        if (prompt_failed(item_slot))
            return (-1);

        item_def& arm(you.inv[item_slot]);

        if (!is_enchantable_armour(arm, true, true))
        {
            mpr("Choose some type of armour to enchant, or Esc to abort.");
            if (Options.auto_list)
                more();

            item_slot = -1;
            continue;
        }

        // Okay, we may actually (attempt to) enchant something.
        if (pre_msg)
            mpr(pre_msg->c_str());

        int ac_change;
        bool result = enchant_armour(ac_change, false, arm);

        if (ac_change)
            you.redraw_armour_class = true;

        return (result ? 1 : 0);
    }
    while (true);

    return (0);
}

static void _handle_read_book(int item_slot)
{
    if (you.berserk())
    {
        canned_msg(MSG_TOO_BERSERK);
        return;
    }

    if (you.stat_zero[STAT_INT])
    {
        mpr("Reading books requires mental cohesion, which you lack.");
        return;
    }

    item_def& book(you.inv[item_slot]);

    if (book.sub_type == BOOK_DESTRUCTION)
    {
        if (silenced(you.pos()))
            mpr("This book does not work if you cannot read it aloud!");
        else
            tome_of_power(item_slot);
        return;
    }
    else if (book.sub_type == BOOK_MANUAL)
    {
        skill_manual(item_slot);
        return;
    }

    while (true)
    {
        // Spellbook
        const int ltr = read_book(book, RBOOK_READ_SPELL);

        if (ltr < 'a' || ltr > 'h')     //jmf: was 'g', but 8=h
        {
            mesclr();
            return;
        }

        const spell_type spell = which_spell_in_book(book,
                                                     letter_to_index(ltr));
        if (spell == SPELL_NO_SPELL)
        {
            mesclr();
            return;
        }

        describe_spell(spell, &book);

        // Player memorised spell which was being looked at.
        if (you.turn_is_over)
            return;
    }
}

// For unidentified scrolls of recharging, identify and enchant armour
// offer full choice of inventory and only identify the scroll if you chose
// something that is affected by the scroll. Once they're identified, you'll
// get the limited inventory listing.
// Returns true if the scroll had an obvious effect and should be identified.
static bool _scroll_modify_item(item_def scroll)
{
    ASSERT(scroll.base_type == OBJ_SCROLLS);

    // Get the slot of the scroll just read.
    int item_slot = scroll.link;

    // Get the slot of the item the scroll is to be used on.
    // Ban the scroll's own slot from the prompt to avoid the stupid situation
    // where you use identify on itself.
    item_slot = prompt_invent_item("Use on which item? (\\ to view known items)",
                                   MT_INVLIST, OSEL_ANY, true, true, false, 0,
                                   item_slot, NULL, OPER_ANY, true);

    if (prompt_failed(item_slot))
        return (false);

    item_def &item = you.inv[item_slot];

    switch (scroll.sub_type)
    {
    case SCR_IDENTIFY:
        if (!fully_identified(item))
        {
            identify(-1, item_slot);
            return (true);
        }
        else
        {
            you.type_id_props["SCR_ID"] = item.name(DESC_PLAIN, false,
                                                    false, false);
        }
        break;
    case SCR_RECHARGING:
        if (item_is_rechargeable(item, false, true))
        {
            if (recharge_wand(item_slot, false))
                return (true);
            you.type_id_props["SCR_RC"] = item.name(DESC_PLAIN, false,
                                                    false, false);
            return (false);
        }
        else
        {
            you.type_id_props["SCR_RC"] = item.name(DESC_PLAIN, false,
                                                    false, false);
        }
        break;
    case SCR_ENCHANT_ARMOUR:
        if (is_enchantable_armour(item, true))
        {
            // Might still fail because of already high enchantment.
            // (If so, already prints the "Nothing happens" message.)
            if (_handle_enchant_armour(item_slot) > 0)
                return (true);
            you.type_id_props["SCR_EA"] = item.name(DESC_PLAIN, false,
                                                    false, false);
            return (false);
        }
        else
        {
            you.type_id_props["SCR_EA"] = item.name(DESC_PLAIN, false,
                                                    false, false);
        }
        break;
    default:
        mprf("Buggy scroll %d can't modify item!", scroll.sub_type);
        break;
    }

    // Oops, wrong item...
    canned_msg(MSG_NOTHING_HAPPENS);
    return (false);
}

static void _vulnerability_scroll()
{
    // First cast antimagic on yourself.
    antimagic();

    mon_enchant lowered_mr(ENCH_LOWERED_MR, 1, &you, 40);

    // Go over all creatures in LOS.
    for (radius_iterator ri(you.pos(), LOS_RADIUS); ri; ++ri)
    {
        if (monster* mon = monster_at(*ri))
        {
                        debuff_monster(mon);

            // If relevant, monsters have their MR halved.
            if (!mons_immune_magic(mon))
                mon->add_ench(lowered_mr);

            // Annoying but not enough to turn friendlies against you.
            if (!mon->wont_attack())
                behaviour_event(mon, ME_ANNOY, MHITYOU);
        }
    }

    you.set_duration(DUR_LOWERED_MR, 40, 0,
                     "Magic dampens, then quickly surges around you.");
}

bool _is_cancellable_scroll(scroll_type scroll)
{
    return (scroll == SCR_IDENTIFY
            || scroll == SCR_BLINKING || scroll == SCR_RECHARGING
            || scroll == SCR_ENCHANT_ARMOUR || scroll == SCR_AMNESIA
            || scroll == SCR_REMOVE_CURSE || scroll == SCR_CURSE_ARMOUR
            || scroll == SCR_CURSE_JEWELLERY);
}

void read_scroll(int slot)
{
    if (you.berserk())
    {
        canned_msg(MSG_TOO_BERSERK);
        return;
    }

    if (!player_can_handle_equipment())
    {
        canned_msg(MSG_PRESENT_FORM);
        return;
    }

    if (inv_count() < 1)
    {
        canned_msg(MSG_NOTHING_CARRIED);
        return;
    }

    int item_slot = (slot != -1) ? slot
                                 : prompt_invent_item("Read which item?",
                                                       MT_INVLIST,
                                                       OBJ_SCROLLS,
                                                       true, true, true, 0, -1,
                                                       NULL, OPER_READ);

    if (prompt_failed(item_slot))
        return;

    item_def& scroll = you.inv[item_slot];

    if (scroll.base_type != OBJ_BOOKS && scroll.base_type != OBJ_SCROLLS)
    {
        mpr("You can't read that!");
        crawl_state.zero_turns_taken();
        return;
    }

    // Here we try to read a book {dlb}:
    if (scroll.base_type == OBJ_BOOKS)
    {
        _handle_read_book(item_slot);
        return;
    }

    if (silenced(you.pos()))
    {
        mpr("Magic scrolls do not work when you're silenced!");
        crawl_state.zero_turns_taken();
        return;
    }

    const scroll_type which_scroll = static_cast<scroll_type>(scroll.sub_type);
    const bool alreadyknown = item_type_known(scroll);

    if (alreadyknown)
    {
        switch (which_scroll)
        {
        case SCR_BLINKING:
        case SCR_TELEPORTATION:
            if (item_blocks_teleport(false, false))
            {
                mpr("You cannot teleport right now.");
                return;
            }
            break;

        case SCR_ENCHANT_ARMOUR:
            if (!any_items_to_select(OSEL_ENCH_ARM, true))
                return;
            break;

        case SCR_ENCHANT_WEAPON_I:
        case SCR_ENCHANT_WEAPON_II:
        case SCR_ENCHANT_WEAPON_III:
        case SCR_VORPALISE_WEAPON:
            if (!you.weapon())
            {
                mpr("You are not wielding a weapon.");
                return;
            }
            break;

        case SCR_IDENTIFY:
            if (!any_items_to_select(OSEL_UNIDENT, true))
                return;
            break;

        case SCR_RECHARGING:
            if (!any_items_to_select(OSEL_RECHARGE, true))
                return;
            break;

        case SCR_AMNESIA:
            if (you.spell_no == 0)
            {
                canned_msg(MSG_NO_SPELLS);
                return;
            }
            break;

        case SCR_REMOVE_CURSE:
            if (!any_items_to_select(OSEL_CURSED_WORN, true))
                return;
            break;

        case SCR_CURSE_ARMOUR:
            if (you.religion == GOD_ASHENZARI
                && !any_items_to_select(OSEL_UNCURSED_WORN_ARMOUR, true))
            {
                return;
            }
            break;

        case SCR_CURSE_JEWELLERY:
            if (you.religion == GOD_ASHENZARI
                && !any_items_to_select(OSEL_UNCURSED_WORN_JEWELLERY, true))
            {
                return;
            }
            break;

        default:
            break;
        }
    }

    // Ok - now we FINALLY get to read a scroll !!! {dlb}
    you.turn_is_over = true;

    // ... but some scrolls may still be cancelled afterwards.
    bool cancel_scroll = false;

    if (you.stat_zero[STAT_INT] && !one_chance_in(5))
    {
        // mpr("You stumble in your attempt to read the scroll. Nothing happens!");
        // mpr("Your reading takes too long for the scroll to take effect.");
        // mpr("Your low mental capacity makes reading really difficult. You give up!");
        mpr("You try to decipher the scroll, but fail in the attempt.");
        return;
    }

    // Imperfect vision prevents players from reading actual content {dlb}:
    if (player_mutation_level(MUT_BLURRY_VISION)
        && x_chance_in_y(player_mutation_level(MUT_BLURRY_VISION), 5))
    {
        mpr((player_mutation_level(MUT_BLURRY_VISION) == 3 && one_chance_in(3))
                        ? "This scroll appears to be blank."
                        : "The writing blurs in front of your eyes.");
        return;
    }

    // For cancellable scrolls leave printing this message to their
    // respective functions.
    std::string pre_succ_msg =
            make_stringf("As you read the %s, it crumbles to dust.",
                          scroll.name(DESC_QUALNAME).c_str());
    if (you.confused()
        || (which_scroll != SCR_IMMOLATION
            && !_is_cancellable_scroll(which_scroll)))
    {
        mpr(pre_succ_msg.c_str());
        // Actual removal of scroll done afterwards. -- bwr
    }

    const bool dangerous = player_in_a_dangerous_place();

    if (you.confused())
    {
        random_uselessness(item_slot);
        dec_inv_item_quantity(item_slot, 1);
        return;
    }

    practise(EX_WILL_READ_SCROLL);

    // It is the exception, not the rule, that the scroll will not
    // be identified. {dlb}
    bool id_the_scroll = true;  // to prevent unnecessary repetition
    bool tried_on_item = false; // used to modify item (?EA, ?RC, ?ID)

    bool bad_effect = false; // for Xom: result is bad (or at least dangerous)

    int prev_quantity = you.inv[item_slot].quantity;

    switch (which_scroll)
    {
    case SCR_RANDOM_USELESSNESS:
        random_uselessness(item_slot);
        break;

    case SCR_BLINKING:
        // XXX Because some checks in blink() are made before player get to
        // choose target location it is possible "abuse" scrolls' free
        // cancelling to get some normally hidden information (i.e. presence
        // of (unidentified) -TELE gear).
        if (!alreadyknown)
        {
            mpr(pre_succ_msg.c_str());
            blink(1000, false);
        }
        else
            cancel_scroll = (blink(1000, false, false, &pre_succ_msg) == -1);
        break;

    case SCR_TELEPORTATION:
        you_teleport();
        break;

    case SCR_REMOVE_CURSE:
        if (!alreadyknown)
        {
            mpr(pre_succ_msg);
            id_the_scroll = remove_curse(false);
        }
        else
            cancel_scroll = !remove_curse(true, &pre_succ_msg);
        break;

    case SCR_DETECT_CURSE:
        if (!detect_curse(item_slot, false))
            id_the_scroll = false;
        break;

    case SCR_ACQUIREMENT:
        mpr("This is a scroll of acquirement!");
        more();
        acquirement(OBJ_RANDOM, AQ_SCROLL);
        break;

    case SCR_FEAR:
    {
        int fear_influenced = 0;
        mass_enchantment(ENCH_FEAR, 1000, NULL, &fear_influenced);
        id_the_scroll = fear_influenced;
        break;
    }

    case SCR_NOISE:
        noisy(25, you.pos(), "You hear a loud clanging noise!");
        break;

    case SCR_SUMMONING:
    {
        const int mons = create_monster(
                            mgen_data(MONS_ABOMINATION_SMALL, BEH_FRIENDLY,
                                      &you, 0, 0, you.pos(), MHITYOU,
                                      MG_FORCE_BEH));
        if (mons != -1)
        {
            mpr("A horrible Thing appears!");
            player_angers_monster(&menv[mons]);
        }
        else
        {
            canned_msg(MSG_NOTHING_HAPPENS);
            id_the_scroll = false;
        }
        break;
    }

    case SCR_FOG:
        mpr("The scroll dissolves into smoke.");
        big_cloud(random_smoke_type(), &you, you.pos(), 50, 8 + random2(8));
        break;

    case SCR_MAGIC_MAPPING:
        magic_mapping(500, 90 + random2(11), false);
        break;

    case SCR_TORMENT:
        torment(&you, TORMENT_SCROLL, you.pos());

        // This is only naughty if you know you're doing it.
        did_god_conduct(DID_NECROMANCY, 10, item_type_known(scroll));
        bad_effect = true;
        break;

    case SCR_IMMOLATION:
        mprf("The scroll explodes in your %s!", your_hand(true).c_str());

        // Doesn't destroy scrolls anymore, so no special check needed. (jpeg)
        immolation(10, IMMOLATION_SCROLL, you.pos(), alreadyknown, &you);
        bad_effect = true;
        more();
        break;

    case SCR_CURSE_WEAPON:
        if (!you.weapon()
            || you.weapon()->base_type != OBJ_WEAPONS
               && you.weapon()->base_type != OBJ_STAVES
            || you.weapon()->cursed())
        {
            canned_msg(MSG_NOTHING_HAPPENS);
            id_the_scroll = false;
        }
        else
        {
            // Also sets wield_change.
            do_curse_item(*you.weapon(), false);
            learned_something_new(HINT_YOU_CURSED);
            bad_effect = true;
        }
        break;

    // Everything [in the switch] below this line is a nightmare {dlb}:
    case SCR_ENCHANT_WEAPON_I:
        id_the_scroll = _handle_enchant_weapon(ENCHANT_TO_HIT);
        break;

    case SCR_ENCHANT_WEAPON_II:
        id_the_scroll = _handle_enchant_weapon(ENCHANT_TO_DAM);
        break;

    case SCR_ENCHANT_WEAPON_III:
        if (you.weapon())
        {
            item_def& wpn = *you.weapon();

            const bool is_cursed = wpn.cursed();

            if (wpn.base_type != OBJ_WEAPONS && wpn.base_type != OBJ_MISSILES
                && wpn.base_type != OBJ_STAVES
                || !is_cursed
                   && !is_enchantable_weapon(wpn, true, true)
                   && !is_enchantable_weapon(wpn, true, false))
            {
                canned_msg(MSG_NOTHING_HAPPENS);
                id_the_scroll = false;
                break;
            }
            // It's a weapon or stack of missiles that is not an artefact
            // and not fully enchanted, or at least needs to be uncursed.

            // Get item name now before changing enchantment.
            std::string iname = wpn.name(DESC_CAP_YOUR);

            // Uncursing is always possible.
            bool success = is_cursed;
            if (_handle_enchant_weapon(ENCHANT_TO_HIT, true))
                success = true;

            if (is_enchantable_weapon(wpn, true, true) && coinflip()
                && _handle_enchant_weapon(ENCHANT_TO_HIT, true))
            {
                success = true;
            }

            // Only weapons use the second stat.
            if (wpn.base_type == OBJ_WEAPONS)
            {
                if (_handle_enchant_weapon(ENCHANT_TO_DAM, true))
                    success = true;

                if (is_enchantable_weapon(wpn, true, false) && coinflip()
                    && _handle_enchant_weapon(ENCHANT_TO_DAM, true))
                {
                    success = true;
                }
            }

            if (is_cursed)
                do_uncurse_item(wpn, true, true);

            if (success)
            {
                mprf("%s glow%s bright yellow for a while.", iname.c_str(),
                     wpn.quantity > 1 ? "" : "s");
            }
            else
            {
                canned_msg(MSG_NOTHING_HAPPENS);
                id_the_scroll = false;
            }
        }
        else
        {
            canned_msg(MSG_NOTHING_HAPPENS);
            id_the_scroll = false;
        }
        break;

    case SCR_VORPALISE_WEAPON:
        id_the_scroll = _vorpalise_weapon(alreadyknown);
        if (!id_the_scroll)
            canned_msg(MSG_NOTHING_HAPPENS);
        break;

    case SCR_IDENTIFY:
        if (!item_type_known(scroll))
        {
            mpr(pre_succ_msg.c_str());
            id_the_scroll = _scroll_modify_item(scroll);
            if (!id_the_scroll)
                tried_on_item = true;
        }
        else
            cancel_scroll = (identify(-1, -1, &pre_succ_msg) == 0);
        break;

    case SCR_RECHARGING:
        if (!item_type_known(scroll))
        {
            mpr(pre_succ_msg.c_str());
            id_the_scroll = _scroll_modify_item(scroll);
            if (!id_the_scroll)
                tried_on_item = true;
        }
        else
            cancel_scroll = (recharge_wand(-1, true, &pre_succ_msg) == -1);
        break;

    case SCR_ENCHANT_ARMOUR:
        if (!item_type_known(scroll))
        {
            mpr(pre_succ_msg.c_str());
            id_the_scroll = _scroll_modify_item(scroll);
            if (!id_the_scroll)
                tried_on_item = true;
        }
        else
            cancel_scroll = (_handle_enchant_armour(-1, &pre_succ_msg) == -1);
        break;

    case SCR_CURSE_ARMOUR:
    case SCR_CURSE_JEWELLERY:
<<<<<<< HEAD
        if (!alreadyknown)
=======
    {
        if (!curse_item(which_scroll == SCR_CURSE_ARMOUR, alreadyknown))
>>>>>>> 6ae1cd1c
        {
            mpr(pre_succ_msg);
            if (curse_item(which_scroll == SCR_CURSE_ARMOUR, false))
                bad_effect = true;
            else
                id_the_scroll = false;
        }
        else if (curse_item(which_scroll == SCR_CURSE_ARMOUR, true,
                            &pre_succ_msg))
        {
            bad_effect = true;
        }
        else
            cancel_scroll = you.religion == GOD_ASHENZARI;

        break;
    }

    case SCR_HOLY_WORD:
    {
        int pow = 100;

        if (is_good_god(you.religion))
        {
            pow += (you.religion == GOD_SHINING_ONE) ? you.piety :
                                                       you.piety / 2;
        }

        const bool success = holy_word(pow, HOLY_WORD_SCROLL, you.pos(),
                                       !item_type_known(scroll), &you);

        if (!success)
        {
            canned_msg(MSG_NOTHING_HAPPENS);
            id_the_scroll = false;
        }

        // This is only naughty if you know you're doing it, or if it's
        // succeeded, in which case you'll know for next time.
        if (item_type_known(scroll) || success)
            did_god_conduct(DID_HOLY, 10, item_type_known(scroll));
        break;
    }

    case SCR_SILENCE:
        cast_silence(25);
        break;

    case SCR_VULNERABILITY:
        _vulnerability_scroll();
        break;

    case SCR_AMNESIA:
        if (you.spell_no == 0)
        {
            canned_msg(MSG_NOTHING_HAPPENS);
            id_the_scroll = false;
        }
        else if (!alreadyknown)
        {
            mpr(pre_succ_msg.c_str());
            cast_selective_amnesia();
        }
        else
            cancel_scroll = (cast_selective_amnesia(&pre_succ_msg) == -1);
        break;

    default:
        mpr("Read a buggy scroll, please report this.");
        break;
    }

    if (cancel_scroll)
        you.turn_is_over = false;

    set_ident_type(scroll, id_the_scroll ? ID_KNOWN_TYPE :
                           tried_on_item ? ID_TRIED_ITEM_TYPE
                                         : ID_TRIED_TYPE);

    // Finally, destroy and identify the scroll.
    if (id_the_scroll)
        set_ident_flags(scroll, ISFLAG_KNOW_TYPE); // for notes

    std::string scroll_name = scroll.name(DESC_QUALNAME).c_str();

    if (!cancel_scroll)
        dec_inv_item_quantity(item_slot, 1);

    if (id_the_scroll && !alreadyknown && which_scroll != SCR_ACQUIREMENT)
    {
        mprf("It %s a %s.",
             you.inv[item_slot].quantity < prev_quantity ? "was" : "is",
             scroll_name.c_str());
    }

    if (!alreadyknown && dangerous)
    {
        // Xom loves it when you read an unknown scroll and there is a
        // dangerous monster nearby... (though not as much as potions
        // since there are no *really* bad scrolls, merely useless ones).
        xom_is_stimulated(bad_effect ? 128 : 64);
    }
}

void examine_object(void)
{
    int item_slot = prompt_invent_item("Examine which item?",
                                        MT_INVLIST, -1,
                                        true, true, true, 0, -1, NULL,
                                        OPER_EXAMINE);
    if (prompt_failed(item_slot))
        return;

    describe_item(you.inv[item_slot], true);
    redraw_screen();
    mesclr();
}                               // end original_name()

bool wearing_slot(int inv_slot)
{
    for (int i = EQ_MIN_ARMOUR; i <= EQ_MAX_WORN; ++i)
        if (inv_slot == you.equip[i])
            return (true);

    return (false);
}

bool item_blocks_teleport(bool calc_unid, bool permit_id)
{
    return (scan_artefacts(ARTP_PREVENT_TELEPORTATION, calc_unid)
            || stasis_blocks_effect(calc_unid, permit_id, NULL));
}

bool stasis_blocks_effect(bool calc_unid,
                          bool identify,
                          const char *msg, int noise,
                          const char *silenced_msg)
{
    if (wearing_amulet(AMU_STASIS, calc_unid))
    {
        item_def *amulet = you.slot_item(EQ_AMULET, false);

        if (msg)
        {
            const std::string name(amulet? amulet->name(DESC_CAP_YOUR) :
                                   "Something");
            const std::string message =
                make_stringf(msg, name.c_str());

            if (noise)
            {
                if (!noisy(noise, you.pos(), message.c_str())
                    && silenced_msg)
                {
                    mprf(silenced_msg, name.c_str());
                }
            }
            else
            {
                mpr(message.c_str());
            }
        }

        // In all cases, the amulet auto-ids if requested.
        if (amulet && identify && !item_type_known(*amulet))
        {
            set_ident_type(*amulet, ID_KNOWN_TYPE);
            mprf("You are wearing: %s",
                  amulet->name(DESC_INVENTORY_EQUIP).c_str());
        }
        return (true);
    }
    return (false);
}

item_def* get_only_unided_ring()
{
    item_def* found = NULL;

    for (int i = EQ_LEFT_RING; i <= EQ_RING_EIGHT; i++)
    {
        if (i == EQ_AMULET)
            continue;

        if (!player_wearing_slot(i))
            continue;

        item_def& item = you.inv[you.equip[i]];
        if (!item_type_known(item))
        {
            if (found)
            {
                // Both rings are unid'd, so return NULL.
                return NULL;
            }
            found = &item;
        }
    }
    return found;
}

#ifdef USE_TILE
// Interactive menu for item drop/use.

void tile_item_use_floor(int idx)
{
    if (mitm[idx].base_type == OBJ_CORPSES
        && mitm[idx].sub_type != CORPSE_SKELETON
        && !food_is_rotten(mitm[idx]))
    {
        butchery(idx);
    }
}

void tile_item_pickup(int idx, bool part)
{
    if (part)
    {
        pickup_menu(idx);
        return;
    }
    pickup_single_item(idx, -1);
}

void tile_item_drop(int idx, bool partdrop)
{
    int quantity = you.inv[idx].quantity;
    if (partdrop && quantity > 1)
    {
        quantity = prompt_for_int("Drop how many? ", true);
        if (quantity < 1)
        {
            canned_msg(MSG_OK);
            return;
        }
        if (quantity > you.inv[idx].quantity)
            quantity = you.inv[idx].quantity;
    }
    drop_item(idx, quantity);
}

static bool _prompt_eat_bad_food(const item_def food)
{
    if (food.base_type != OBJ_CORPSES
        && (food.base_type != OBJ_FOOD || food.sub_type != FOOD_CHUNK))
    {
        return (true);
    }

    if (!is_bad_food(food))
        return (true);

    const std::string food_colour = menu_colour_item_prefix(food);
    std::string colour            = "";
    std::string colour_off        = "";

    const int col = menu_colour(food.name(DESC_NOCAP_A), food_colour, "pickup");
    if (col != -1)
        colour = colour_to_str(col);

    if (!colour.empty())
    {
        // Order is important here.
        colour_off  = "</" + colour + ">";
        colour      = "<" + colour + ">";
    }

    const std::string qualifier = colour
                                  + (is_poisonous(food)      ? "poisonous" :
                                     is_mutagenic(food)      ? "mutagenic" :
                                     causes_rot(food)        ? "rot-inducing" :
                                     is_forbidden_food(food) ? "forbidden" : "")
                                  + colour_off;

    std::string prompt  = "Really ";
                prompt += (you.species == SP_VAMPIRE ? "drink from" : "eat");
                prompt += " this " + qualifier;
                prompt += (food.base_type == OBJ_CORPSES ? " corpse"
                                                         : " chunk of meat");
                prompt += "?";

    if (!yesno(prompt.c_str(), false, 'n'))
    {
        canned_msg(MSG_OK);
        return (false);
    }
    return (true);
}

void tile_item_eat_floor(int idx)
{
    if (mitm[idx].base_type == OBJ_CORPSES
            && you.species == SP_VAMPIRE
        || mitm[idx].base_type == OBJ_FOOD
            && you.is_undead != US_UNDEAD && you.species != SP_VAMPIRE)
    {
        if (can_ingest(mitm[idx], false)
            && _prompt_eat_bad_food(mitm[idx]))
        {
            eat_floor_item(idx);
        }
    }
}

void tile_item_use_secondary(int idx)
{
    const item_def item = you.inv[idx];

    if (item.base_type == OBJ_WEAPONS && is_throwable(&you, item))
    {
        if (check_warning_inscriptions(item, OPER_FIRE))
            fire_thing(idx); // fire weapons
    }
    else if (you.equip[EQ_WEAPON] == idx)
    {
        wield_weapon(true, SLOT_BARE_HANDS);
    }
    else if (_valid_weapon_swap(item))
    {
        // secondary wield for several spells and such
        wield_weapon(true, idx); // wield
    }
}

void tile_item_use(int idx)
{
    const item_def item = you.inv[idx];

    // Equipped?
    bool equipped = false;
    bool equipped_weapon = false;
    for (unsigned int i = 0; i < NUM_EQUIP; i++)
    {
        if (you.equip[i] == idx)
        {
            equipped = true;
            if (i == EQ_WEAPON)
                equipped_weapon = true;
            break;
        }
    }

    // Special case for folks who are wielding something
    // that they shouldn't be wielding.
    // Note that this is only a problem for equipables
    // (otherwise it would only waste a turn)
    if (you.equip[EQ_WEAPON] == idx
        && (item.base_type == OBJ_ARMOUR
            || item.base_type == OBJ_JEWELLERY))
    {
        wield_weapon(true, SLOT_BARE_HANDS);
        return;
    }

    const int type = item.base_type;

    // Use it
    switch (type)
    {
        case OBJ_WEAPONS:
        case OBJ_STAVES:
        case OBJ_MISCELLANY:
        case OBJ_WANDS:
            // Wield any unwielded item of these types.
            if (!equipped && item_is_wieldable(item))
            {
                wield_weapon(true, idx);
                return;
            }
            // Evoke misc. items, rods, or wands.
            if (item_is_evokable(item))
            {
                evoke_item(idx);
                return;
            }
            // Unwield wielded items.
            if (equipped)
                wield_weapon(true, SLOT_BARE_HANDS);
            return;

        case OBJ_MISSILES:
            if (check_warning_inscriptions(item, OPER_FIRE))
                fire_thing(idx);
            return;

        case OBJ_ARMOUR:
            if (!player_can_handle_equipment())
            {
                mpr("You can't wear or remove anything in your present form.");
                return;
            }
            if (equipped && !equipped_weapon)
            {
                if (check_warning_inscriptions(item, OPER_TAKEOFF))
                    takeoff_armour(idx);
            }
            else if (check_warning_inscriptions(item, OPER_WEAR))
                wear_armour(idx);
            return;

        case OBJ_CORPSES:
            if (you.species != SP_VAMPIRE
                || item.sub_type == CORPSE_SKELETON
                || food_is_rotten(item))
            {
                break;
            }
            // intentional fall-through for Vampires
        case OBJ_FOOD:
            if (check_warning_inscriptions(item, OPER_EAT)
                && _prompt_eat_bad_food(item))
            {
                eat_food(idx);
            }
            return;

        case OBJ_BOOKS:
            if (!item_is_spellbook(item) || you.skill(SK_SPELLCASTING) == 0)
            {
                if (check_warning_inscriptions(item, OPER_READ))
                    _handle_read_book(idx);
            } // else it's a spellbook
            else if (check_warning_inscriptions(item, OPER_MEMORISE))
                learn_spell(); // offers all spells, might not be what we want
            return;

        case OBJ_SCROLLS:
            if (check_warning_inscriptions(item, OPER_READ))
                read_scroll(idx);
            return;

        case OBJ_JEWELLERY:
            if (equipped && !equipped_weapon)
            {
                if (check_warning_inscriptions(item, OPER_REMOVE))
                    remove_ring(idx);
            }
            else if (check_warning_inscriptions(item, OPER_PUTON))
                puton_ring(idx);
            return;

        case OBJ_POTIONS:
            if (check_warning_inscriptions(item, OPER_QUAFF))
                drink(idx);
            return;

        default:
            return;
    }
}
#endif<|MERGE_RESOLUTION|>--- conflicted
+++ resolved
@@ -5416,12 +5416,7 @@
 
     case SCR_CURSE_ARMOUR:
     case SCR_CURSE_JEWELLERY:
-<<<<<<< HEAD
         if (!alreadyknown)
-=======
-    {
-        if (!curse_item(which_scroll == SCR_CURSE_ARMOUR, alreadyknown))
->>>>>>> 6ae1cd1c
         {
             mpr(pre_succ_msg);
             if (curse_item(which_scroll == SCR_CURSE_ARMOUR, false))
@@ -5438,7 +5433,6 @@
             cancel_scroll = you.religion == GOD_ASHENZARI;
 
         break;
-    }
 
     case SCR_HOLY_WORD:
     {
