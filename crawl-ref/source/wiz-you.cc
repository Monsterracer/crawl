--- conflicted
+++ resolved
@@ -807,16 +807,13 @@
 #endif
     "sentinel's mark",
     "sickening",
-<<<<<<< HEAD
-    "antimagic",
-=======
     "drowning",
     "drowning immunity",
     "flayed",
     "retching",
     "weak",
-    "dimension anchor"
->>>>>>> 536f84b0
+    "dimension anchor",
+    "antimagic",
 };
 
 void wizard_edit_durations(void)
