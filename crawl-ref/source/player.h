--- conflicted
+++ resolved
@@ -815,15 +815,12 @@
 bool is_effectively_light_armour(const item_def *item);
 bool player_effectively_in_light_armour();
 
-<<<<<<< HEAD
-bool player_under_penance(void);
-int player_evoke_jump_range();
-=======
 static inline int player_under_penance(god_type god = you.religion)
 {
     return you.penance[god];
 }
->>>>>>> 07f05f3c
+
+int player_evoke_jump_range();
 
 int burden_change(void);
 
