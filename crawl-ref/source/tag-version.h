--- conflicted
+++ resolved
@@ -8,13 +8,9 @@
 enum tag_minor_version
 {
     TAG_MINOR_RESET        = 0, // Minor tags were reset
-<<<<<<< HEAD
-    TAG_MINOR_VERSION      = 1, // Current version.  (Keep equal to max.)
     TAG_MINOR_REDUCED_LOS  = 1, // LOS radius reduced.
-=======
-    TAG_MINOR_FEAR         = 1, // fear_mongers
-    TAG_MINOR_VERSION      = 1, // Current version.  (Keep equal to max.)
->>>>>>> b269cd92
+    TAG_MINOR_FEAR         = 2, // fear_mongers
+    TAG_MINOR_VERSION      = 2, // Current version.  (Keep equal to max.)
 };
 
 #endif