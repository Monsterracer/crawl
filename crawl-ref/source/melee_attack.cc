/**
 * @file
 * @brief melee_attack class and associated melee_attack methods
 */

#include "AppHdr.h"

#include "melee_attack.h"

#include <string.h>
#include <stdlib.h>
#include <stdio.h>
#include <algorithm>

#include "externs.h"

#include "areas.h"
#include "art-enum.h"
#include "attitude-change.h"
#include "beam.h"
#include "cloud.h"
#include "coordit.h"
#include "database.h"
#include "delay.h"
#include "effects.h"
#include "env.h"
#include "exercise.h"
#include "fineff.h"
#include "fight.h"
#include "fprop.h"
#include "food.h"
#include "goditem.h"
#include "invent.h"
#include "items.h"
#include "itemname.h"
#include "itemprop.h"
#include "item_use.h"
#include "libutil.h"
#include "makeitem.h"
#include "message.h"
#include "misc.h"
#include "mon-abil.h"
#include "mon-behv.h"
#include "mon-cast.h"
#include "mon-clone.h"
#include "mon-place.h"
#include "terrain.h"
#include "mgen_data.h"
#include "mon-stuff.h"
#include "mon-util.h"
#include "mutation.h"
#include "options.h"
#include "ouch.h"
#include "player.h"
#include "random-var.h"
#include "religion.h"
#include "godconduct.h"
#include "shopping.h"
#include "skills.h"
#include "species.h"
#include "spl-clouds.h"
#include "spl-miscast.h"
#include "spl-summoning.h"
#include "spl-util.h"
#include "state.h"
#include "stuff.h"
#include "target.h"
#include "transform.h"
#include "traps.h"
#include "travel.h"
#include "hints.h"
#include "unwind.h"
#include "view.h"
#include "shout.h"
#include "xom.h"

#ifdef NOTE_DEBUG_CHAOS_BRAND
    #define NOTE_DEBUG_CHAOS_EFFECTS
#endif

#ifdef NOTE_DEBUG_CHAOS_EFFECTS
    #include "notes.h"
#endif

// Odd helper function, why is this declared like this?
#define DID_AFFECT() \
{ \
    if (miscast_level == 0) \
        miscast_level = -1; \
    return; \
}

static bool _form_uses_xl()
{
    // No body parts that translate in any way to something fisticuffs could
    // matter to, the attack mode is different.  Plus, it's weird to have
    // users of one particular [non-]weapon be effective for this
    // unintentional form while others can just run or die.  I believe this
    // should apply to more forms, too.  [1KB]
    return you.form == TRAN_WISP;
}

/*
 **************************************************
 *             BEGIN PUBLIC FUNCTIONS             *
 **************************************************
*/
melee_attack::melee_attack(actor *attk, actor *defn,
                           int attack_num, int effective_attack_num,
                           bool is_cleaving, bool is_jump_attack,
                           bool is_jump_blocked, coord_def attack_pos)
    :  // Call attack's constructor
    ::attack(attk, defn),

    perceived_attack(false), obvious_effect(false), attack_number(attack_num),
    effective_attack_number(effective_attack_num),
    skip_chaos_message(false), special_damage_flavour(BEAM_NONE),
    stab_attempt(false), stab_bonus(0), cleaving(is_cleaving),
    jumping_attack(is_jump_attack), jump_blocked(is_jump_blocked),
    miscast_level(-1), miscast_type(SPTYP_NONE), miscast_target(NULL),
    simu(false)
{
    attack_occurred = false;
    weapon          = attacker->weapon(attack_number);
    damage_brand    = attacker->damage_brand(attack_number);

    wpn_skill       = weapon ? weapon_skill(*weapon) : SK_UNARMED_COMBAT;
    if (_form_uses_xl())
        wpn_skill = SK_FIGHTING; // for stabbing, mostly
    to_hit          = calc_to_hit();
    can_cleave = !jumping_attack && wpn_skill == SK_AXES && attacker != defender
        && !attacker->confused();

    if (jumping_attack)
        attack_position = attack_pos;
    else
        attack_position = attacker->pos();

    attacker_armour_tohit_penalty =
        div_rand_round(attacker->armour_tohit_penalty(true, 20), 20);
    attacker_shield_tohit_penalty =
        div_rand_round(attacker->shield_tohit_penalty(true, 20), 20);

    if (attacker->is_monster())
    {
        mon_attack_def mon_attk = mons_attack_spec(attacker->as_monster(),
                                                   attack_number);

        attk_type       = mon_attk.type;
        attk_flavour    = mon_attk.flavour;
        attk_damage     = mon_attk.damage;

        if (attk_type == AT_WEAP_ONLY)
        {
            int weap = attacker->as_monster()->inv[MSLOT_WEAPON];
            if (weap == NON_ITEM)
                attk_type = AT_NONE;
            else if (is_range_weapon(mitm[weap]))
                attk_type = AT_SHOOT;
            else
                attk_type = AT_HIT;
        }
        else if (attk_type == AT_TRUNK_SLAP && attacker->type == MONS_SKELETON)
        {
            // Elephant trunks have no bones inside.
            attk_type = AT_NONE;
        }
    }
    else
    {
        attk_type    = AT_HIT;
        attk_flavour = AF_PLAIN;
    }

    shield = attacker->shield();
    defender_shield = defender ? defender->shield() : defender_shield;

    if (weapon && weapon->base_type == OBJ_WEAPONS && is_artefact(*weapon))
    {
        artefact_wpn_properties(*weapon, art_props);
        if (is_unrandom_artefact(*weapon))
            unrand_entry = get_unrand_entry(weapon->special);
    }

    attacker_visible   = attacker->observable();
    defender_visible   = defender && defender->observable();
    needs_message      = (attacker_visible || defender_visible);

    attacker_body_armour_penalty = attacker->adjusted_body_armour_penalty(20);
    attacker_shield_penalty = attacker->adjusted_shield_penalty(20);
}

bool melee_attack::can_reach()
{
    return (attk_type == AT_HIT && weapon && weapon_reach(*weapon))
           || attk_flavour == AF_REACH
           || attk_type == AT_REACH_STING;
}

bool melee_attack::handle_phase_attempted()
{
    // Skip invalid and dummy attacks.
    if (defender && (!adjacent(attack_position, defender->pos())
                     && !jumping_attack && !can_reach())
        || attk_type == AT_SHOOT
        || attk_type == AT_CONSTRICT
           && (!attacker->can_constrict(defender)
               || attacker->is_monster() && attacker->mid == MID_PLAYER))
    {
        --effective_attack_number;

        return false;
    }

    if (attacker->is_player() && defender && defender->is_monster())
    {
        // These checks are handled in fight_jump() for jump attacks
        if (!jumping_attack
            && ((damage_brand == SPWPN_ELECTROCUTION
                 && conduction_affected(defender->pos()))
                || (weapon && is_unrandom_artefact(*weapon)
                    && weapon->special == UNRAND_DEVASTATOR)))
        {
            if (damage_brand == SPWPN_ELECTROCUTION
                && adjacent(attack_position, defender->pos())
                && conduction_affected(attack_position)
                && !attacker->res_elec()
                && !you.received_weapon_warning)
            {
                string prompt = "Really attack with ";
                if (weapon)
                    prompt += weapon->name(DESC_YOUR);
                else
                    prompt += "your electric unarmed attack";
                prompt += " while in water? ";

                if (yesno(prompt.c_str(), true, 'n'))
                    you.received_weapon_warning = true;
                else
                {
                    canned_msg(MSG_OK);
                    cancel_attack = true;
                    return false;
                }
            }
            else
            {
                string junk1, junk2;
                const char *verb = (bad_attack(defender->as_monster(),
                                               junk1, junk2)
                                    ? "attack" : "attack near");
                bool (*aff_func)(const coord_def &) = 0;
                if (damage_brand == SPWPN_ELECTROCUTION)
                    aff_func = conduction_affected;

                targetter_smite hitfunc(attacker, 1, 1, 1, false, aff_func);
                hitfunc.set_aim(defender->pos());

                if (stop_attack_prompt(hitfunc, verb))
                {
                    cancel_attack = true;
                    return false;
                }
            }
        }
        else if (can_cleave)
        {
            targetter_cleave hitfunc(attacker, defender->pos());
            if (stop_attack_prompt(hitfunc, "attack"))
            {
                cancel_attack = true;
                return false;
            }
        }
        // Jump attack did this check in jump_fight()
        else if (!jumping_attack
                 && stop_attack_prompt(defender->as_monster(), false,
                                       attack_position))
        {
            cancel_attack = true;
            return false;
        }
    }

    if (attacker->is_player())
    {
        // Handle jump_attack movement.  If the player is jump-attacking a
        // square with no visible target, defender may be empty, but
        // path-blocking events are handled first.
        if (jumping_attack)
        {
            if (defender && you.can_see(defender))
                mprf("You jump-attack %s!", defender->name(DESC_THE).c_str());
            else
                mpr("You jump-attack!");
            if (jump_blocked)
            {
                mpr("Something unseen blocks your movement!");
                return false;
            }
            else if (!defender)
            {
                mpr("There is nothing there, so you fail to move!");
                return false;
            }
            move_player_to_grid(attack_position, false, true);
        }

        // Set delay now that we know the attack won't be cancelled.
        you.time_taken = calc_attack_delay();
        if (weapon)
        {
            if (weapon->base_type == OBJ_WEAPONS)
                if (is_unrandom_artefact(*weapon)
                    && get_unrand_entry(weapon->special)->type_name)
                {
                    count_action(CACT_MELEE, weapon->special);
                }
                else
                    count_action(CACT_MELEE, weapon->sub_type);
            else if (weapon->base_type == OBJ_RODS)
                count_action(CACT_MELEE, WPN_ROD);
            else if (weapon->base_type == OBJ_STAVES)
                count_action(CACT_MELEE, WPN_STAFF);
        }
        else
            count_action(CACT_MELEE, -1);
    }
    else
    {
        if (jumping_attack)
        {
            mprf("%s jump-attacks %s!", attacker->name(DESC_THE).c_str(),
                 defender->name(DESC_THE).c_str());
            if (jump_blocked)
            {
                mprf("%s is blocked by something %s can't see!",
                     attacker->name(DESC_THE).c_str(),
                     attacker->pronoun(PRONOUN_SUBJECTIVE).c_str());
                return false;
            }
        }

        // Only the first attack costs any energy.
        if (!effective_attack_number)
        {
            int energy = attacker->as_monster()->action_energy(EUT_ATTACK);
            int delay = calc_attack_delay();
            dprf(DIAG_COMBAT, "Attack delay %d, multiplier %1.1f", delay, energy * 0.1);
            ASSERT(energy > 0);
            ASSERT(delay > 0);

            attacker->as_monster()->speed_increment
                -= div_rand_round(energy * delay, 10);
        }

        // Statues and other special monsters which have AT_NONE need to lose
        // energy, but otherwise should exit the melee attack now.
        if (attk_type == AT_NONE)
            return false;
    }

    if (attacker != defender)
    {
        // Allow setting of your allies' target, etc.
        attacker->attacking(defender);

        check_autoberserk();
    }

    // The attacker loses nutrition.
    attacker->make_hungry(3, true);

    // Xom thinks fumbles are funny...
    if (!jumping_attack && attacker->fumbles_attack())
    {
        // ... and thinks fumbling when trying to hit yourself is just
        // hilarious.
        xom_is_stimulated(attacker == defender ? 200 : 10);

        if (damage_brand == SPWPN_CHAOS)
            chaos_affects_attacker();

        return false;
    }
    // Non-fumbled self-attacks due to confusion are still pretty funny, though.
    else if (attacker == defender && attacker->confused())
    {
        // And is still hilarious if it's the player.
        xom_is_stimulated(attacker->is_player() ? 200 : 100);
    }

    // Any attack against a monster we're afraid of has a chance to fail
    if (attacker->is_player() && you.afraid_of(defender->as_monster())
        && one_chance_in(3))
    {
        mprf("You attempt to attack %s, but flinch away in fear!",
             defender->name(DESC_THE).c_str());
        return false;
    }

    if (attk_flavour == AF_SHADOWSTAB && defender && !defender->can_see(attacker))
    {
        if (you.see_cell(attack_position))
            mprf("%s strikes at %s from the darkness!",
                 attacker->name(DESC_THE, true).c_str(),
                 defender->name(DESC_THE).c_str());
        to_hit = AUTOMATIC_HIT;
        needs_message = false;
    }
    else if (attacker->is_monster()
             && mons_class_flag(attacker->type, M_STABBER)
             && defender && defender->asleep())
    {
        to_hit = AUTOMATIC_HIT;
    }

    attack_occurred = true;

    // Check for player practicing dodging
    if (one_chance_in(3) && defender->is_player())
        practise(EX_MONSTER_MAY_HIT);

    return true;
}

bool melee_attack::handle_phase_blocked()
{
    damage_done = 0;
    return true;
}

bool melee_attack::handle_phase_dodged()
{
    did_hit = false;

    const int ev = defender->melee_evasion(attacker);
    const int ev_nophase = defender->melee_evasion(attacker, EV_IGNORE_PHASESHIFT);

    if (ev_margin + (ev - ev_nophase) > 0)
    {
        if (needs_message && defender_visible)
        {
            mprf("%s momentarily %s out as %s "
                 "attack passes through %s%s",
                 defender->name(DESC_THE).c_str(),
                 defender->conj_verb("phase").c_str(),
                 atk_name(DESC_ITS).c_str(),
                 defender->pronoun(PRONOUN_OBJECTIVE).c_str(),
                 attack_strength_punctuation().c_str());
        }
    }
    else
    {
        if (needs_message)
        {
            // TODO: Unify these, placed player_warn_miss here so I can remove
            // player_attack
            if (attacker->is_player())
                player_warn_miss();
            else
            {
                mprf("%s%s misses %s%s",
                     atk_name(DESC_THE).c_str(),
                     evasion_margin_adverb().c_str(),
                     defender_name().c_str(),
                     attack_strength_punctuation().c_str());
            }
        }
    }

    if (attacker != defender && adjacent(defender->pos(), attack_position))
    {
        if (attacker->alive()
            && (defender->is_player() ?
                   you.species == SP_MINOTAUR :
                   mons_base_type(defender->as_monster()) == MONS_MINOTAUR)
            && defender->can_see(attacker)
            // Retaliation only works on the first attack in a round.
            // FIXME: player's attack is -1, even for auxes
            && effective_attack_number <= 0)
        {
            do_minotaur_retaliation();
        }

        // Retaliations can kill!
        if (!attacker->alive())
            return false;
    }

    return true;
}

static bool _flavour_triggers_damageless(attack_flavour flavour)
{
    return flavour == AF_CRUSH
           || flavour == AF_ENGULF
           || flavour == AF_PURE_FIRE
           || flavour == AF_SHADOWSTAB
           || flavour == AF_DROWN;
}

void melee_attack::apply_black_mark_effects()
{
    ASSERT(attacker->is_monster());
    monster* mon = attacker->as_monster();

    if (mon->heal(random2avg(damage_done, 2)))
        simple_monster_message(mon, " is healed.");

    switch(random2(3))
    {
        case 0:
            antimagic_affects_defender();
            break;
        case 1:
            defender->slow_down(attacker, 5 + random2(7));
            break;
        case 2:
            defender->drain_exp(attacker, false, 10);
            break;
    }
}

/* An attack has been determined to have hit something
 *
 * Handles to-hit effects for both attackers and defenders,
 * Determines damage and passes off execution to handle_phase_damaged
 * Also applies weapon brands
 *
 * Returns true if combat should continue, false if it should end here.
 */
bool melee_attack::handle_phase_hit()
{
    did_hit = true;
    perceived_attack = true;
    bool hit_woke_orc = false;

    if (attacker->is_player())
    {
        if (crawl_state.game_is_hints())
            Hints.hints_melee_counter++;

        // TODO: Remove this (placed here so I can get rid of player_attack)
        if (you_worship(GOD_BEOGH)
            && mons_genus(defender->mons_species()) == MONS_ORC
            && !defender->is_summoned()
            && !defender->as_monster()->is_shapeshifter()
            && !player_under_penance() && you.piety >= piety_breakpoint(2)
            && mons_near(defender->as_monster()) && defender->asleep())
        {
            hit_woke_orc = true;
        }
    }

    // Slimify does no damage and serves as an on-hit effect, handle it
    if (attacker->is_player() && you.duration[DUR_SLIMIFY]
        && mon_can_be_slimified(defender->as_monster())
        && !cleaving)
    {
        // Bail out after sliming so we don't get aux unarmed and
        // attack a fellow slime.
        damage_done = 0;
        slimify_monster(defender->as_monster());
        you.duration[DUR_SLIMIFY] = 0;

        return false;
    }

    // This does more than just calculate the damage, it also sets up
    // messages, etc.
    damage_done = calc_damage();

    if (attacker->is_player() && you.duration[DUR_INFUSION])
    {
        if (enough_mp(1, true, false))
        {
            // infusion_power is set when the infusion spell is cast
            const int pow = you.props["infusion_power"].get_int();
            const int dmg = 2 + div_rand_round(pow, 25);
            const int hurt = defender->apply_ac(dmg);

            dprf(DIAG_COMBAT, "Infusion: dmg = %d hurt = %d", dmg, hurt);

            if (hurt > 0)
            {
                damage_done += hurt;
                dec_mp(1);
            }
        }
    }

    bool stop_hit = false;
    // Check if some hit-effect killed the monster.
    if (attacker->is_player())
        stop_hit = !player_monattk_hit_effects();

    // check_unrand_effects is safe to call with a dead defender, so always
    // call it, even if the hit effects said to stop.
    if (check_unrand_effects() || stop_hit)
        return false;

    if (damage_done > 0 || _flavour_triggers_damageless(attk_flavour))
    {
        if (!handle_phase_damaged())
            return false;

        // TODO: Remove this, (placed here to remove player_attack)
        if (attacker->is_player() && hit_woke_orc)
        {
            // Call function of orcs first noticing you, but with
            // beaten-up conversion messages (if applicable).
            beogh_follower_convert(defender->as_monster(), true);
        }
    }
    else if (needs_message)
    {
        attack_verb = attacker->is_player()
                      ? attack_verb
                      : attacker->conj_verb(mons_attack_verb());

        // TODO: Clean this up if possible, checking atype for do / does is ugly
        mprf("%s %s %s but %s no damage.",
             attacker->name(DESC_THE).c_str(),
             attack_verb.c_str(),
             defender->name(DESC_THE).c_str(),
             attacker->is_player() ? "do" : "does");
    }

    // Check for weapon brand & inflict that damage too
    apply_damage_brand();

    if (damage_done > 0
        && attacker->is_monster()
        && attacker->as_monster()->has_ench(ENCH_BLACK_MARK))
    {
        apply_black_mark_effects();
    }

    if (attacker->is_player())
    {
        // Always upset monster regardless of damage.
        // However, successful stabs inhibit shouting.
        behaviour_event(defender->as_monster(), ME_WHACK, attacker,
                        coord_def(), !stab_attempt);

        // [ds] Monster may disappear after behaviour event.
        if (!defender->alive())
            return true;
    }
    else if (defender->is_player())
    {
        // These effects (mutations right now) are only triggered when
        // the player is hit, each of them will verify their own required
        // parameters of the effec
        do_passive_freeze();
        do_passive_heat();
        emit_foul_stench();
    }

    return true;
}

bool melee_attack::handle_phase_damaged()
{
    bool shroud_broken = false;

    // TODO: Move this somewhere else, this is a terrible place for a
    // block-like (prevents all damage) effect.
    if (attacker != defender &&
        defender->is_player() &&
        you.duration[DUR_SHROUD_OF_GOLUBRIA] && !one_chance_in(3))
    {
        // Chance of the shroud falling apart increases based on the
        // strain of it, i.e. the damage it is redirecting.
        if (x_chance_in_y(damage_done, 10+damage_done))
        {
            // Delay the message for the shroud breaking until after
            // the attack message.
            shroud_broken = true;
            you.duration[DUR_SHROUD_OF_GOLUBRIA] = 0;
        }
        else
        {
            if (needs_message)
            {
                mprf("Your shroud bends %s attack away%s",
                     atk_name(DESC_ITS).c_str(),
                     attack_strength_punctuation().c_str());
            }
            did_hit = false;
            damage_done = 0;

            return false;
        }
    }

    // We have to check in_bounds() because removed kraken tentacles are
    // temporarily returned to existence (without a position) when they
    // react to damage.
    if (defender->can_bleed()
        && !defender->is_summoned()
        && !defender->submerged()
        && in_bounds(defender->pos())
        && !simu)
    {
        int blood = modify_blood_amount(damage_done, attacker->damage_type());
        if (blood > defender->stat_hp())
            blood = defender->stat_hp();
        if (blood)
            (new blood_fineff(defender, defender->pos(), blood))->schedule();
    }

    announce_hit();
    // Inflict stored damage
    damage_done = inflict_damage(damage_done);

    // TODO: Unify these, added here so we can get rid of player_attack
    if (attacker->is_player())
    {
        if (damage_done)
            player_exercise_combat_skills();

        if (defender->alive())
        {
            // Actually apply the bleeding effect, this can come from an
            // aux claw or a main hand claw attack and up to now has not
            // actually happened.
            const int degree = you.has_usable_claws();
            if (apply_bleeding && defender->can_bleed()
                && degree > 0 && damage_done > 0)
            {
                defender->as_monster()->bleed(attacker,
                                              3 + roll_dice(degree, 3),
                                              degree);
            }
        }
    }
    else
    {
        // Monsters attacking themselves don't get attack flavour.
        // The message sequences look too weird.  Also, stealing
        // attacks aren't handled until after the damage msg. Also,
        // no attack flavours for dead defenders
        if (attacker != defender && defender->alive())
        {
            mons_apply_attack_flavour();
            apply_staff_damage();

            if (needs_message && !special_damage_message.empty())
                mprf("%s", special_damage_message.c_str());

            if (special_damage > 0
                && inflict_damage(special_damage, special_damage_flavour))
            {
                defender->expose_to_element(special_damage_flavour, 2);
            }
        }

        const bool chaos_attack = damage_brand == SPWPN_CHAOS
                                  || (attk_flavour == AF_CHAOS
                                      && attacker != defender);

        if (defender->is_player())
            practise(EX_MONSTER_WILL_HIT);

        // decapitate_hydra() returns true if the wound was cauterized or the
        // last head was removed.  In the former case, we shouldn't apply
        // the brand damage (so we return here).  If the monster was killed
        // by the decapitation, we should stop the rest of the attack, too.
        if (decapitate_hydra(damage_done, attacker->damage_type(attack_number)))
            return defender->alive();

        special_damage = 0;
        special_damage_message.clear();
        special_damage_flavour = BEAM_NONE;

        if (attacker != defender && attk_type == AT_TRAMPLE)
            do_knockback();

        // Defender banished.  Bail since the defender is still alive in the
        // Abyss.
        if (defender->is_banished())
        {
            if (chaos_attack && attacker->alive())
                chaos_affects_attacker();

            do_miscast();
            return false;
        }

        if (!defender->alive())
        {
            if (chaos_attack && attacker->alive())
                chaos_affects_attacker();

            do_miscast();
            return true;
        }

        // Yredelemnul's injury mirroring can kill the attacker.
        // Also, bail if the monster is attacking itself without a
        // weapon, since intrinsic monster attack flavours aren't
        // applied for self-attacks.
        if (!attacker->alive() || (attacker == defender && !weapon))
        {
            if (miscast_target == defender)
                do_miscast();
            return false;
        }

        if (!defender->alive())
        {
            if (chaos_attack && attacker->alive())
                chaos_affects_attacker();

            do_miscast();
            return true;
        }

        if (chaos_attack && attacker->alive())
            chaos_affects_attacker();

        if (miscast_target == defender)
            do_miscast();

        // Yredelemnul's injury mirroring can kill the attacker.
        if (!attacker->alive())
            return false;

        if (miscast_target == attacker)
            do_miscast();

        // Miscast might have killed the attacker.
        if (!attacker->alive())
            return false;
    }

    if (shroud_broken)
        mprf(MSGCH_WARN, "Your shroud falls apart!");

    if (defender->is_player() && you.mutation[MUT_JELLY_GROWTH]
        && x_chance_in_y(damage_done, you.hp_max))
    {
        mgen_data mg(MONS_JELLY, BEH_STRICT_NEUTRAL, 0, 0, 0,
                     you.pos(), MHITNOT, 0, you.religion);

        if (create_monster(mg))
        {
            mpr("Your attached jelly is knocked off by the blow!");
            you.mutation[MUT_JELLY_GROWTH] = 0;
        }
    }

    return true;
}

bool melee_attack::handle_phase_killed()
{
    // Wyrmbane needs to be notified of deaths, including ones due to its
    // Dragon slaying brand, but other users of melee_effects() don't want
    // to possibly be called twice. Adding another entry for a single
    // artefact would be overkill, so here we call it by hand:
    if (unrand_entry && weapon && weapon->special == UNRAND_WYRMBANE)
    {
        unrand_entry->melee_effects(weapon, attacker, defender,
                                               true, special_damage);
    }

    monster * const mon = defender->as_monster();
    if (!invalid_monster(mon))
        monster_die(mon, attacker);

    return true;
}

bool melee_attack::handle_phase_aux()
{
    if (attacker->is_player())
    {
        // returns whether an aux attack successfully took place
        // additional attacks from cleave don't get aux
        if (!defender->as_monster()->friendly()
            && adjacent(defender->pos(), attack_position)
            && !cleaving)
        {
            player_aux_unarmed();
        }

        print_wounds(defender->as_monster());
    }

    return true;
}

bool melee_attack::handle_phase_end()
{
    if (!cleave_targets.empty())
    {
        attack_cleave_targets(attacker, cleave_targets, attack_number,
                              effective_attack_number);
    }

    // Check for passive mutation effects.
    if (defender->is_player() && defender->alive() && attacker != defender)
    {
        mons_do_eyeball_confusion();
        tendril_disarm();
    }

    // This may invalidate both the attacker and defender.
    fire_final_effects();

    return true;
}

/* Initiate the processing of the attack
 *
 * Called from the main code (fight.cc), this method begins the actual combat
 * for a particular attack and is responsible for looping through each of the
 * appropriate phases (which then can call other related phases within
 * themselves).
 *
 * Returns whether combat was completely successful
 *      If combat was not successful, it could be any number of reasons, like
 *      the defender or attacker dying during the attack? or a defender moving
 *      from its starting position.
 */
bool melee_attack::attack()
{
    if (!cleaving && !handle_phase_attempted())
        return false;

    if (attacker != defender && attacker->self_destructs())
        return did_hit = perceived_attack = true;

    if (can_cleave && !cleaving)
        cleave_setup();

    // Attacker might have died from effects of cleaving handled prior to this
    if (!attacker->alive())
        return false;

    // We might have killed the kraken target by cleaving a tentacle.
    if (!defender->alive())
    {
        handle_phase_killed();
        handle_phase_end();
        return attack_occurred;
    }

    // Apparently I'm insane for believing that we can still stay general past
    // this point in the combat code, mebe I am! --Cryptic

    // Calculate various ev values and begin to check them to determine the
    // correct handle_phase_ handler.
    const int ev = defender->melee_evasion(attacker);
    ev_margin = test_hit(to_hit, ev, !attacker->is_player());
    bool shield_blocked = attack_shield_blocked(true);

    // Stuff for god conduct, this has to remain here for scope reasons.
    god_conduct_trigger conducts[3];
    disable_attack_conducts(conducts);

    if (attacker->is_player() && attacker != defender)
    {
        set_attack_conducts(conducts, defender->as_monster());

        if (player_under_penance(GOD_ELYVILON)
            && god_hates_your_god(GOD_ELYVILON)
            && ev_margin >= 0
            && one_chance_in(20))
        {
            simple_god_message(" blocks your attack.", GOD_ELYVILON);
            handle_phase_end();
            return false;
        }
        // Check for stab (and set stab_attempt and stab_bonus)
        player_stab_check();
        // Make sure we hit if we passed the stab check.
        if (stab_attempt && stab_bonus > 0)
        {
            ev_margin = AUTOMATIC_HIT;
            shield_blocked = false;
        }
    }

    if (shield_blocked)
        handle_phase_blocked();
    else
    {
        if (attacker != defender && adjacent(defender->pos(), attack_position))
        {
            // Check for defender Spines
            do_spines();

            // Spines can kill!
            if (!attacker->alive())
                return false;
        }

        if (ev_margin >= 0)
        {
            if (attacker != defender && attack_warded_off())
            {
                perceived_attack = true;
                handle_phase_end();
                return false;
            }

            bool cont = handle_phase_hit();

            attacker_sustain_passive_damage();

            if (!cont)
            {
                if (!defender->alive())
                    handle_phase_killed();
                handle_phase_end();
                return false;
            }
        }
        else
            handle_phase_dodged();
    }

    // Remove sanctuary if - through some attack - it was violated.
    if (env.sanctuary_time > 0 && attack_occurred && !cancel_attack
        && attacker != defender && !attacker->confused()
        && (is_sanctuary(attack_position) || is_sanctuary(defender->pos()))
        && (attacker->is_player() || attacker->as_monster()->friendly()))
    {
        remove_sanctuary(true);
    }

    if (attacker->is_player())
    {
        if (damage_brand == SPWPN_CHAOS)
            chaos_affects_attacker();

        do_miscast();
    }

    adjust_noise();
    // don't crash on banishment
    if (!defender->pos().origin())
        handle_noise(defender->pos());

    // Noisy weapons.
    if (attacker->is_player()
        && weapon
        && is_artefact(*weapon)
        && artefact_wpn_property(*weapon, ARTP_NOISES))
    {
        noisy_equipment();
    }

    // Allow monster attacks to draw the ire of the defender.  Player
    // attacks are handled elsewhere.
    if (perceived_attack
        && defender->is_monster()
        && attacker->is_monster()
        && attacker->alive() && defender->alive()
        && (defender->as_monster()->foe == MHITNOT || one_chance_in(3)))
    {
        behaviour_event(defender->as_monster(), ME_WHACK, attacker);
    }

    // If an enemy attacked a friend, set the pet target if it isn't set
    // already, but not if sanctuary is in effect (pet target must be
    // set explicitly by the player during sanctuary).
    if (perceived_attack && attacker->alive()
        && (defender->is_player() || defender->as_monster()->friendly())
        && !attacker->is_player()
        && !crawl_state.game_is_arena()
        && !attacker->as_monster()->wont_attack()
        && you.pet_target == MHITNOT
        && env.sanctuary_time <= 0)
    {
        if (defender->is_player())
        {
            interrupt_activity(AI_MONSTER_ATTACKS, attacker->as_monster());

            // Try to switch to a melee weapon in a/b slot if we don't have one
            // wielded and end the turn.
            if (Options.auto_switch && !wielded_weapon_check(weapon, true))
                for (int i = 0; i <= 1; ++i)
                    if (is_melee_weapon(you.inv[i]) && wield_weapon(true, i))
                        return false;
        }

        you.pet_target = attacker->mindex();
    }

    if (!defender->alive())
        handle_phase_killed();

    handle_phase_aux();

    handle_phase_end();

    enable_attack_conducts(conducts);

    return attack_occurred;
}

/* Initialises the noise_factor
 *
 * For both players and monsters, separately sets the noise_factor for weapon
 * attacks based on damage type or attack_type/attack_flavour respectively.
 * Sets an average noise value for unarmed combat regardless of atype().
 */
// TODO: Unify attack_type and unarmed_attack_type, the former includes the latter
// however formerly, attack_type was mons_attack_type and used exclusively for monster use.
void melee_attack::adjust_noise()
{
    if (attacker->is_player() && weapon != NULL)
    {
        switch (single_damage_type(*weapon))
        {
        case DAM_BLUDGEON:
        case DAM_WHIP:
            noise_factor = 125;
            break;
        case DAM_SLICE:
            noise_factor = 100;
            break;
        case DAM_PIERCE:
            noise_factor = 75;
            break;
        }
    }
    else if (attacker->is_monster() && weapon == NULL)
    {
        switch (attk_type)
        {
        case AT_HEADBUTT:
        case AT_TENTACLE_SLAP:
        case AT_TAIL_SLAP:
        case AT_TRAMPLE:
        case AT_TRUNK_SLAP:
            noise_factor = 150;
            break;

        case AT_HIT:
        case AT_PUNCH:
        case AT_KICK:
        case AT_CLAW:
        case AT_GORE:
        case AT_SNAP:
        case AT_SPLASH:
        case AT_CHERUB:
            noise_factor = 125;
            break;

        case AT_BITE:
        case AT_PECK:
        case AT_CONSTRICT:
        case AT_POUNCE:
            noise_factor = 100;
            break;

        case AT_STING:
        case AT_SPORE:
        case AT_ENGULF:
        case AT_REACH_STING:
            noise_factor = 75;
            break;

        case AT_TOUCH:
            noise_factor = 0;
            break;

        case AT_WEAP_ONLY:
            break;

        // To prevent compiler warnings.
        case AT_NONE:
        case AT_RANDOM:
        case AT_SHOOT:
            die("Invalid attack type for noise_factor");
            break;

        default:
            die("%d Unhandled attack type for noise_factor", attk_type);
            break;
        }

        switch (attk_flavour)
        {
        case AF_FIRE:
            noise_factor += 50;
            break;

        case AF_ELEC:
            noise_factor += 100;
            break;

        default:
            break;
        }
    }
    else if (weapon == NULL)
        noise_factor = 150;
}

void melee_attack::check_autoberserk()
{
    if (attacker->is_player())
    {
        for (int i = EQ_WEAPON; i < NUM_EQUIP; ++i)
        {
            const item_def *item = you.slot_item(static_cast<equipment_type>(i));
            if (!item)
                continue;

            if (!is_artefact(*item))
                continue;

            if (x_chance_in_y(artefact_wpn_property(*item, ARTP_ANGRY), 100))
            {
                attacker->go_berserk(false);
                return;
            }
        }
    }
    else
    {
        for (int i = MSLOT_WEAPON; i <= MSLOT_JEWELLERY; ++i)
        {
            const item_def *item =
                attacker->as_monster()->mslot_item(static_cast<mon_inv_type>(i));
            if (!item)
                continue;

            if (!is_artefact(*item))
                continue;

            if (x_chance_in_y(artefact_wpn_property(*item, ARTP_ANGRY), 100))
            {
                attacker->go_berserk(false);
                return;
            }
        }
    }
}

bool melee_attack::check_unrand_effects()
{
    if (unrand_entry && unrand_entry->melee_effects && weapon)
    {
        // Recent merge added damage_done to this method call
        unrand_entry->melee_effects(weapon, attacker, defender,
                                    !defender->alive(), damage_done);
        return !defender->alive();
    }

    return false;
}

/* Setup all unarmed (non attack_type) variables
 *
 * Clears any previous unarmed attack information and sets everything from
 * noise_factor to verb and damage. Called after player_aux_choose_uc_attack
 */
void melee_attack::player_aux_setup(unarmed_attack_type atk)
{
    noise_factor = 100;
    aux_attack.clear();
    aux_verb.clear();
    damage_brand = SPWPN_NORMAL;
    aux_damage = 0;
    int str_bite_damage = 0;

    switch (atk)
    {
    case UNAT_CONSTRICT:
        aux_attack = aux_verb = "grab";
        aux_damage = 0;
        noise_factor = 10; // extremely quiet?
        break;

    case UNAT_KICK:
        aux_attack = aux_verb = "kick";
        aux_damage = 5;

        if (player_mutation_level(MUT_HOOVES))
        {
            // Max hoof damage: 10.
            aux_damage += player_mutation_level(MUT_HOOVES) * 5 / 3;
        }
        else if (you.has_usable_talons())
        {
            aux_verb = "claw";

            // Max talon damage: 9.
            aux_damage += 1 + player_mutation_level(MUT_TALONS);
        }
        else if (player_mutation_level(MUT_TENTACLE_SPIKE))
        {
            aux_attack = "tentacle spike";
            aux_verb = "pierce";

            // Max spike damage: 8.
            aux_damage += player_mutation_level(MUT_TENTACLE_SPIKE);
        }

        break;

    case UNAT_PECK:
        aux_damage = 6;
        noise_factor = 75;
        aux_attack = aux_verb = "peck";
        break;

    case UNAT_HEADBUTT:
        aux_damage = 5 + player_mutation_level(MUT_HORNS) * 3;
        aux_attack = aux_verb = "headbutt";
        break;

    case UNAT_TAILSLAP:
        aux_attack = aux_verb = "tail-slap";

        aux_damage = 6 * you.has_usable_tail();

        noise_factor = 125;

        if (player_mutation_level(MUT_STINGER) > 0)
        {
            aux_damage += player_mutation_level(MUT_STINGER) * 2 - 1;
            damage_brand = SPWPN_VENOM;
        }

        break;

    case UNAT_PUNCH:
        aux_attack = aux_verb = "punch";
        aux_damage = 5 + you.skill_rdiv(SK_UNARMED_COMBAT, 1, 2);

        if (you.form == TRAN_BLADE_HANDS)
        {
            aux_verb = "slash";
            aux_damage += 6;
            noise_factor = 75;
        }
        else if (you.has_usable_claws())
        {
            aux_verb = "claw";
            aux_damage += roll_dice(you.has_claws(), 3);
        }
        else if (you.has_usable_tentacles())
        {
            aux_attack = aux_verb = "tentacle-slap";
            noise_factor = 125;
        }

        break;

    case UNAT_BITE:
        aux_attack = aux_verb = "bite";
        aux_damage += you.has_usable_fangs() * 2;
        str_bite_damage += div_rand_round(max(you.strength()-10, 0), 5);
        aux_damage += str_bite_damage;
        noise_factor = 75;

        // prob of vampiric bite:
        // 1/4 when non-thirsty, 1/2 when thirsty, 100% when
        // bloodless
        if (_vamp_wants_blood_from_monster(defender->as_monster())
            && (you.hunger_state == HS_STARVING
                || you.hunger_state < HS_SATIATED && coinflip()
                || you.hunger_state >= HS_SATIATED && one_chance_in(4)))
        {
            damage_brand = SPWPN_VAMPIRICISM;
        }

        if (player_mutation_level(MUT_ANTIMAGIC_BITE))
        {
            //Change formula to fangs_level*2 + 2*XL/3
            aux_damage -= str_bite_damage;
            aux_damage += div_rand_round(2 * you.get_experience_level(), 3);
            damage_brand = SPWPN_ANTIMAGIC;
        }

        if (player_mutation_level(MUT_ACIDIC_BITE))
        {
            damage_brand = SPWPN_ACID;
            aux_damage += roll_dice(2,4);
        }

        break;

    case UNAT_PSEUDOPODS:
        aux_attack = aux_verb = "bludgeon";
        aux_damage += 4 * you.has_usable_pseudopods();
        noise_factor = 125;
        break;

        // Tentacles give you both a main attack (replacing punch)
        // and this secondary, high damage attack.
    case UNAT_TENTACLES:
        aux_attack = aux_verb = "squeeze";
        aux_damage += you.has_usable_tentacles() ? 12 : 0;
        noise_factor = 100; // quieter than slapping
        break;

    default:
        die("unknown aux attack type");
        break;
    }
}

/* Selects the unarmed attack type given by Unarmed Combat skill
 *
 * Currently the only possibility is an offhand punch. Other auxes are linked
 * directly to mutations and just depend on stats.
 */
unarmed_attack_type melee_attack::player_aux_choose_uc_attack()
{
    unarmed_attack_type uc_attack = coinflip() ? UNAT_PUNCH : UNAT_NO_ATTACK;
    // Octopodes get more tentacle-slaps.
    if (you.species == SP_OCTOPODE && coinflip())
        uc_attack = UNAT_PUNCH;
    // No punching with a shield or 2-handed wpn.
    // Octopodes aren't affected by this, though!
    if (you.species != SP_OCTOPODE && uc_attack == UNAT_PUNCH
        && !you.has_usable_offhand())
    {
        uc_attack = UNAT_NO_ATTACK;
    }

    if (_tran_forbid_aux_attack(uc_attack))
        uc_attack = UNAT_NO_ATTACK;

    return uc_attack;
}

bool melee_attack::player_aux_test_hit()
{
    // XXX We're clobbering did_hit
    did_hit = false;

    const int evasion = defender->melee_evasion(attacker);

    if (player_under_penance(GOD_ELYVILON)
        && god_hates_your_god(GOD_ELYVILON)
        && to_hit >= evasion
        && one_chance_in(20))
    {
        simple_god_message(" blocks your attack.", GOD_ELYVILON);
        return false;
    }

    bool auto_hit = one_chance_in(30);

    if (to_hit >= evasion || auto_hit)
        return true;

    const int phaseless_evasion =
        defender->melee_evasion(attacker, EV_IGNORE_PHASESHIFT);

    if (to_hit >= phaseless_evasion && defender_visible)
    {
        mprf("Your %s passes through %s as %s momentarily phases out.",
            aux_attack.c_str(),
            defender->name(DESC_THE).c_str(),
            defender->pronoun(PRONOUN_SUBJECTIVE).c_str());
    }
    else
    {
        mprf("Your %s misses %s.", aux_attack.c_str(),
             defender->name(DESC_THE).c_str());
    }

    return false;
}

/* Controls the looping on available unarmed attacks
 *
 * As the master method for unarmed player combat, this loops through
 * available unarmed attacks, determining whether they hit and - if so -
 * calculating and applying their damage.
 *
 * Returns (defender dead)
 */
bool melee_attack::player_aux_unarmed()
{
    unwind_var<brand_type> save_brand(damage_brand);

    /*
     * uc_attack is the auxiliary unarmed attack the player gets
     * for unarmed combat skill, which doesn't require a mutation to use
     * but still needs to pass the other checks in _extra_aux_attack().
     */
    unarmed_attack_type uc_attack = UNAT_NO_ATTACK;
    // Unarmed skill gives a chance at getting an aux even without the
    // corresponding mutation.
    if (attacker->fights_well_unarmed(attacker_armour_tohit_penalty
                                   + attacker_shield_tohit_penalty))
    {
        uc_attack = player_aux_choose_uc_attack();
    }

    for (int i = UNAT_FIRST_ATTACK; i <= UNAT_LAST_ATTACK; ++i)
    {
        if (!defender->alive())
            break;

        unarmed_attack_type atk = static_cast<unarmed_attack_type>(i);

        if (!_extra_aux_attack(atk, (uc_attack == atk)))
            continue;

        // Determine and set damage and attack words.
        player_aux_setup(atk);

        if (atk == UNAT_CONSTRICT && !attacker->can_constrict(defender))
            continue;

        to_hit = random2(calc_your_to_hit_unarmed(atk,
                         damage_brand == SPWPN_VAMPIRICISM));

        handle_noise(defender->pos());
        alert_nearby_monsters();

        // [ds] kraken can flee when near death, causing the tentacle
        // the player was beating up to "die" and no longer be
        // available to answer questions beyond this point.
        // handle_noise stirs up all nearby monsters with a stick, so
        // the player may be beating up a tentacle, but the main body
        // of the kraken still gets a chance to act and submerge
        // tentacles before we get here.
        if (!defender->alive())
            return true;

        if (player_aux_test_hit())
        {
            // Upset the monster.
            behaviour_event(defender->as_monster(), ME_WHACK, attacker);
            if (!defender->alive())
                return true;

            if (attack_shield_blocked(true))
                continue;
            if (player_aux_apply(atk))
                return true;
        }
    }

    return false;
}

bool melee_attack::player_aux_apply(unarmed_attack_type atk)
{
    did_hit = true;

    aux_damage  = player_aux_stat_modify_damage(aux_damage);

    aux_damage  = random2(aux_damage);

    aux_damage  = player_apply_fighting_skill(aux_damage, true);

    aux_damage  = player_apply_misc_modifiers(aux_damage);

    aux_damage  = player_apply_slaying_bonuses(aux_damage, true);

    aux_damage  = player_apply_final_multipliers(aux_damage);

    const int pre_ac_dmg = aux_damage;
    const int post_ac_dmg = apply_defender_ac(aux_damage);

    if (atk == UNAT_CONSTRICT)
        aux_damage = 0;
    else
        aux_damage = post_ac_dmg;

    aux_damage = inflict_damage(aux_damage, BEAM_MISSILE);
    damage_done = aux_damage;

    switch (atk)
    {
        case UNAT_PUNCH:
            apply_bleeding = true;
            break;

        case UNAT_HEADBUTT:
        {
            const int horns = player_mutation_level(MUT_HORNS);
            const int stun = bestroll(min(damage_done, 7), 1 + horns);

            defender->as_monster()->speed_increment -= stun;
            break;
        }

        case UNAT_KICK:
        {
            const int hooves = player_mutation_level(MUT_HOOVES);

            if (hooves && pre_ac_dmg > post_ac_dmg)
            {
                const int dmg = bestroll(pre_ac_dmg - post_ac_dmg, hooves);
                // do some of the previously ignored damage in extra-damage
                damage_done += inflict_damage(dmg, BEAM_MISSILE);
            }

            break;
        }

        case UNAT_CONSTRICT:
            attacker->start_constricting(*defender);
            break;

        default:
            break;
    }

    if (damage_done > 0 || atk == UNAT_CONSTRICT)
    {
        player_announce_aux_hit();

        if (damage_brand == SPWPN_ACID)
        {
            mprf("%s is splashed with acid.",
                 defender->name(DESC_THE).c_str());
            corrode_monster(defender->as_monster(), &you);
        }

        // TODO: remove this? Unarmed poison attacks?
        if (damage_brand == SPWPN_VENOM && coinflip())
            poison_monster(defender->as_monster(), &you);


        // Normal vampiric biting attack, not if already got stabbing special.
        if (damage_brand == SPWPN_VAMPIRICISM && you.species == SP_VAMPIRE
            && (!stab_attempt || stab_bonus <= 0))
        {
            _player_vampire_draws_blood(defender->as_monster(), damage_done);
        }

        if (damage_brand == SPWPN_ANTIMAGIC && you.mutation[MUT_ANTIMAGIC_BITE]
            && damage_done > 0)
        {
            bool spell_user = false;

            if (defender->as_monster()->can_use_spells()
                && !defender->as_monster()->is_priest()
                && !mons_class_flag(defender->type, M_FAKE_SPELLS))
            {
                spell_user = true;
            }

            antimagic_affects_defender(damage_done * 2);
            mprf("You drain %s %s.",
                 defender->as_monster()->pronoun(PRONOUN_POSSESSIVE).c_str(),
                 spell_user ? "magic" : "power");

            if (!defender->as_monster()->is_summoned()
                && !mons_is_firewood(defender->as_monster()))
            {
                int drain = random2(damage_done) + 1;
                //Augment mana drain--1.25 "standard" effectiveness at 0 mp,
                //.25 at mana == max_mana
                drain = (int)((1.25 - you.magic_points / you.max_magic_points)
                              * drain);
                if (drain && you.magic_points != you.max_magic_points)
                {
                    mpr("You feel invigorated.");
                    inc_mp(drain);
                }
            }
        }

        if (atk == UNAT_TAILSLAP && you.species == SP_GREY_DRACONIAN
            && grd(you.pos()) == DNGN_DEEP_WATER
            && feat_is_water(grd(defender->as_monster()->pos())))
        {
            do_knockback(true);
        }
    }
    else // no damage was done
    {
        mprf("You %s %s%s.",
             aux_verb.c_str(),
             defender->name(DESC_THE).c_str(),
             you.can_see(defender) ? ", but do no damage" : "");
    }

    if (defender->as_monster()->hit_points < 1)
    {
        handle_phase_killed();
        return true;
    }

    return false;
}

void melee_attack::player_announce_aux_hit()
{
    mprf("You %s %s%s%s",
         aux_verb.c_str(),
         defender->name(DESC_THE).c_str(),
         debug_damage_number().c_str(),
         attack_strength_punctuation().c_str());
}

string melee_attack::player_why_missed()
{
    const int ev = defender->melee_evasion(attacker);
    const int combined_penalty =
        attacker_armour_tohit_penalty + attacker_shield_tohit_penalty;
    if (to_hit < ev && to_hit + combined_penalty >= ev)
    {
        const bool armour_miss =
            (attacker_armour_tohit_penalty
             && to_hit + attacker_armour_tohit_penalty >= ev);
        const bool shield_miss =
            (attacker_shield_tohit_penalty
             && to_hit + attacker_shield_tohit_penalty >= ev);

        const item_def *armour = you.slot_item(EQ_BODY_ARMOUR, false);
        const string armour_name = armour ? armour->name(DESC_BASENAME)
                                          : string("armour");

        if (armour_miss && !shield_miss)
            return "Your " + armour_name + " prevents you from hitting ";
        else if (shield_miss && !armour_miss)
            return "Your shield prevents you from hitting ";
        else
            return "Your shield and " + armour_name
                   + " prevent you from hitting ";
    }

    return "You" + evasion_margin_adverb() + " miss ";
}

void melee_attack::player_warn_miss()
{
    did_hit = false;

    mprf("%s%s.",
         player_why_missed().c_str(),
         defender->name(DESC_THE).c_str());

    // Upset only non-sleeping non-fleeing monsters if we missed.
    if (!defender->asleep() && !mons_is_fleeing(defender->as_monster()))
        behaviour_event(defender->as_monster(), ME_WHACK, attacker);
}

int melee_attack::player_stat_modify_damage(int damage)
{
    int dammod = 39;
    const int dam_stat_val = calc_stat_to_dam_base();

    if (dam_stat_val > 11)
        dammod += (random2(dam_stat_val - 11) * 2);
    else if (dam_stat_val < 9)
        dammod -= (random2(9 - dam_stat_val) * 3);

    damage *= dammod;
    damage /= 39;

    return damage;
}

int melee_attack::player_aux_stat_modify_damage(int damage)
{
    int dammod = 20;
    // Use the same str/dex weighting that unarmed combat does, for now.
    const int dam_stat_val = (7 * you.strength() + 3 * you.dex())/10;

    if (dam_stat_val > 10)
        dammod += random2(dam_stat_val - 9);
    else if (dam_stat_val < 10)
        dammod -= random2(11 - dam_stat_val);

    damage *= dammod;
    damage /= 20;

    return damage;
}

int melee_attack::player_apply_weapon_skill(int damage)
{
    if (weapon && is_weapon(*weapon) && !is_range_weapon(*weapon))
    {
        damage *= 2500 + (random2(you.skill(wpn_skill, 100) + 1));
        damage /= 2500;
    }

    return damage;
}

int melee_attack::player_apply_fighting_skill(int damage, bool aux)
{
    const int base = aux? 40 : 30;

    damage *= base * 100 + (random2(you.skill(SK_FIGHTING, 100) + 1));
    damage /= base * 100;

    return damage;
}

// A couple additive modifiers that should be applied to both unarmed and
// armed attacks.
int melee_attack::player_apply_misc_modifiers(int damage)
{
    if (you.duration[DUR_MIGHT] || you.duration[DUR_BERSERK])
        damage += 1 + random2(10);

    if (you.species != SP_VAMPIRE && you.hunger_state == HS_STARVING)
        damage -= random2(5);

    return damage;
}

// Slaying and weapon enchantment. Apply this for slaying even if not
// using a weapon to attack.
int melee_attack::player_apply_slaying_bonuses(int damage, bool aux)
{
    int damage_plus = 0;
    if (!aux && weapon && is_weapon(*weapon) && !is_range_weapon(*weapon))
    {
        damage_plus = weapon->plus2;

        if (weapon->base_type == OBJ_RODS)
            damage_plus = weapon->special;
    }
    damage_plus += slaying_bonus(PWPN_DAMAGE);

    damage += (damage_plus > -1) ? (random2(1 + damage_plus))
                                 : (-random2(1 - damage_plus));
    return damage;
}

// Modifiers dependent on wielding a weapon. Does not include weapon
// enchantment, which is handled by player_apply_slaying_bonuses.
int melee_attack::player_apply_weapon_bonuses(int damage)
{
    if (weapon && is_weapon(*weapon) && !is_range_weapon(*weapon))
    {
        if (get_equip_race(*weapon) == ISFLAG_DWARVEN
            && you.species == SP_DEEP_DWARF)
        {
            damage += random2(3);
        }

        if (get_equip_race(*weapon) == ISFLAG_ORCISH
            && player_genus(GENPC_ORCISH))
        {
            if (you_worship(GOD_BEOGH) && !player_under_penance())
            {
#ifdef DEBUG_DIAGNOSTICS
                const int orig_damage = damage;
#endif

                if (you.piety >= piety_breakpoint(2) || coinflip())
                    damage++;

                damage +=
                    random2avg(
                        div_rand_round(
                            min(static_cast<int>(you.piety), 180), 33), 2);

                dprf(DIAG_COMBAT, "Damage: %d -> %d, Beogh bonus: %d",
                     orig_damage, damage, damage - orig_damage);
            }

            if (coinflip())
                damage++;
        }

        // Demonspawn get a damage bonus for demonic weapons.
        if (you.species == SP_DEMONSPAWN && is_demonic(*weapon))
            damage += random2(3);

        if (get_weapon_brand(*weapon) == SPWPN_SPEED)
            damage = div_rand_round(damage * 9, 10);
    }

    return damage;
}

// Multipliers to be applied to the final (pre-stab, pre-AC) damage.
// It might be tempting to try to pick and choose what pieces of the damage
// get affected by such multipliers, but putting them at the end is the
// simplest effect to understand if they aren't just going to be applied
// to the base damage of the weapon.
int melee_attack::player_apply_final_multipliers(int damage)
{
    //cleave damage modifier
    if (cleaving)
        damage = cleave_damage_mod(damage);

    // not additive, statues are supposed to be bad with tiny toothpicks but
    // deal crushing blows with big weapons
    if (you.form == TRAN_STATUE)
        damage = div_rand_round(damage * 3, 2);

    // Can't affect much of anything as a shadow.
    if (you.form == TRAN_SHADOW)
        damage = div_rand_round(damage, 2);

    if (you.duration[DUR_WEAK])
        damage = div_rand_round(damage * 3, 4);

    return damage;
}

int melee_attack::player_stab_weapon_bonus(int damage)
{
    int stab_skill = you.skill(wpn_skill, 50) + you.skill(SK_STEALTH, 50);
    int modified_wpn_skill = (player_equip_unrand(UNRAND_BOOTS_ASSASSIN)
                              ? SK_SHORT_BLADES : wpn_skill);

    if (weapon && weapon->base_type == OBJ_WEAPONS
        && (weapon->sub_type == WPN_CLUB
            || weapon->sub_type == WPN_SPEAR
            || weapon->sub_type == WPN_TRIDENT
            || weapon->sub_type == WPN_DEMON_TRIDENT
            || weapon->sub_type == WPN_TRISHULA)
        || !weapon && you.species == SP_FELID)
    {
        goto ok_weaps;
    }

    switch (modified_wpn_skill)
    {
    case SK_SHORT_BLADES:
    {
        int bonus = (you.dex() * (stab_skill + 100)) / 500;

        // We might be unarmed if we're using the boots of the Assassin.
        if (!weapon || weapon->sub_type != WPN_DAGGER)
            bonus /= 2;

        bonus   = stepdown_value(bonus, 10, 10, 30, 30);
        damage += bonus;
    }
    // fall through
    ok_weaps:
    case SK_LONG_BLADES:
        damage *= 10 + div_rand_round(stab_skill, 100 *
                       (stab_bonus + (modified_wpn_skill == SK_SHORT_BLADES ? 0 : 2)));
        damage /= 10;
        // fall through
    default:
        damage *= 12 + div_rand_round(stab_skill, 100 * stab_bonus);
        damage /= 12;
        break;
    }

    return damage;
}

int melee_attack::player_stab(int damage)
{
    // The stabbing message looks better here:
    if (stab_attempt)
    {
        // Construct reasonable message.
        stab_message();

        practise(EX_WILL_STAB);
    }
    else
    {
        stab_bonus = 0;
        // Ok.. if you didn't backstab, you wake up the neighborhood.
        // I can live with that.
        alert_nearby_monsters();
    }

    if (stab_bonus)
    {
        // Let's make sure we have some damage to work with...
        damage = max(1, damage);

        damage = player_stab_weapon_bonus(damage);
    }

    return damage;
}

void melee_attack::set_attack_verb()
{
    int weap_type = WPN_UNKNOWN;

    if (!weapon)
        weap_type = WPN_UNARMED;
    else if (weapon->base_type == OBJ_STAVES)
        weap_type = WPN_STAFF;
    else if (weapon->base_type == OBJ_RODS)
        weap_type = WPN_ROD;
    else if (weapon->base_type == OBJ_WEAPONS
             && !is_range_weapon(*weapon))
    {
        weap_type = weapon->sub_type;
    }

    // All weak hits look the same, except for when the attacker
    // has a non-weapon in hand. - bwr
    // Exception: vampire bats only bite to allow for drawing blood.
    if (damage_done < HIT_WEAK
        && (you.species != SP_VAMPIRE || you.form != TRAN_BAT)
        && you.species != SP_FELID)
    {
        if (weap_type != WPN_UNKNOWN)
            attack_verb = "hit";
        else
            attack_verb = "clumsily bash";
        return;
    }

    // Take normal hits into account.  If the hit is from a weapon with
    // more than one damage type, randomly choose one damage type from
    // it.
    monster_type defender_genus = mons_genus(defender->type);
    switch (weapon ? single_damage_type(*weapon) : -1)
    {
    case DAM_PIERCE:
        if (damage_done < HIT_MED)
            attack_verb = "puncture";
        else if (damage_done < HIT_STRONG)
            attack_verb = "impale";
        else
        {
            if (defender->is_monster()
                && defender_visible
                && defender_genus == MONS_HOG)
            {
                attack_verb = "spit";
                verb_degree = "like the proverbial pig";
            }
            else
            {
                const char* pierce_desc[][2] = {{"spit", "like a pig"},
                                                {"skewer", "like a kebab"},
                                                {"stick", "like a pincushion"},
                                                {"perforate", "like a sieve"}};
                const int choice = random2(ARRAYSZ(pierce_desc));
                attack_verb = pierce_desc[choice][0];
                verb_degree = pierce_desc[choice][1];
            }
        }
        break;

    case DAM_SLICE:
        if (damage_done < HIT_MED)
            attack_verb = "slash";
        else if (damage_done < HIT_STRONG)
            attack_verb = "slice";
        else if (defender_genus == MONS_OGRE)
        {
            attack_verb = "dice";
            verb_degree = "like an onion";
        }
        else if (defender_genus == MONS_SKELETON)
        {
            attack_verb = "fracture";
            verb_degree = "into splinters";
        }
        else if (defender_genus == MONS_HOG)
        {
            attack_verb = "carve";
            verb_degree = "like a proverbial ham";
        }
        else
        {
            const char* pierce_desc[][2] = {{"open",    "like a pillowcase"},
                                            {"slice",   "like a ripe choko"},
                                            {"cut",     "into ribbons"},
                                            {"carve",   "like a ham"},
                                            {"chop",    "into pieces"}};
            const int choice = random2(ARRAYSZ(pierce_desc));
            attack_verb = pierce_desc[choice][0];
            verb_degree = pierce_desc[choice][1];
        }
        break;

    case DAM_BLUDGEON:
        if (damage_done < HIT_MED)
            attack_verb = one_chance_in(4) ? "thump" : "sock";
        else if (damage_done < HIT_STRONG)
            attack_verb = "bludgeon";
        else if (defender_genus == MONS_SKELETON)
        {
            attack_verb = "shatter";
            verb_degree = "into splinters";
        }
        else
        {
            const char* pierce_desc[][2] = {{"crush",   "like a grape"},
                                            {"beat",    "like a drum"},
                                            {"hammer",  "like a gong"},
                                            {"pound",   "like an anvil"},
                                            {"flatten", "like a pancake"}};
            const int choice = random2(ARRAYSZ(pierce_desc));
            attack_verb = pierce_desc[choice][0];
            verb_degree = pierce_desc[choice][1];
        }
        break;

    case DAM_WHIP:
        if (damage_done < HIT_MED)
            attack_verb = "whack";
        else if (damage_done < HIT_STRONG)
            attack_verb = "thrash";
        else
        {
            switch (defender->holiness())
            {
            case MH_HOLY:
            case MH_NATURAL:
            case MH_DEMONIC:
                attack_verb = "punish";
                verb_degree = "causing immense pain";
                break;
            default:
                attack_verb = "devastate";
            }
        }
        break;

    case -1: // unarmed
        switch (you.form)
        {
        case TRAN_SPIDER:
        case TRAN_BAT:
        case TRAN_PIG:
        case TRAN_PORCUPINE:
            if (damage_done < HIT_WEAK)
                attack_verb = "hit";
            else if (damage_done < HIT_STRONG)
                attack_verb = "bite";
            else
                attack_verb = "maul";
            break;
        case TRAN_BLADE_HANDS:
            if (damage_done < HIT_WEAK)
                attack_verb = "hit";
            else if (damage_done < HIT_MED)
                attack_verb = "slash";
            else if (damage_done < HIT_STRONG)
                attack_verb = "slice";
            else
                attack_verb = "shred";
            break;
        case TRAN_TREE:
            if (damage_done < HIT_WEAK)
                attack_verb = "hit";
            else if (damage_done < HIT_MED)
                attack_verb = "smack";
            else if (damage_done < HIT_STRONG)
                attack_verb = "pummel";
            else
                attack_verb = "thrash";
            break;
        case TRAN_DRAGON:
            if (damage_done < HIT_WEAK)
                attack_verb = "hit";
            else if (damage_done < HIT_MED)
                attack_verb = "claw";
            else if (damage_done < HIT_STRONG)
                attack_verb = "bite";
            else
                attack_verb = coinflip() ? "maul" : "trample";
            break;
        case TRAN_WISP:
            if (damage_done < HIT_WEAK)
                attack_verb = "touch";
            else if (damage_done < HIT_MED)
                attack_verb = "hit";
            else
                attack_verb = "engulf";
            break;
            break;
        case TRAN_STATUE:
        case TRAN_LICH:
            if (you.has_usable_claws())
            {
                if (damage_done < HIT_WEAK)
                    attack_verb = "scratch";
                else if (damage_done < HIT_MED)
                    attack_verb = "claw";
                else if (damage_done < HIT_STRONG)
                    attack_verb = "mangle";
                else
                    attack_verb = "eviscerate";
                break;
            }
            else if (you.has_usable_tentacles())
            {
                if (damage_done < HIT_WEAK)
                    attack_verb = "tentacle-slap";
                else if (damage_done < HIT_MED)
                    attack_verb = "bludgeon";
                else if (damage_done < HIT_STRONG)
                    attack_verb = "batter";
                else
                    attack_verb = "thrash";
                break;
            }
            // or fall-through
        case TRAN_NONE:
        case TRAN_APPENDAGE:
        case TRAN_FUNGUS:
        case TRAN_ICE_BEAST:
        case TRAN_SHADOW:
        case TRAN_JELLY: // ?
            if (you.damage_type() == DVORP_CLAWING)
            {
                if (damage_done < HIT_WEAK)
                    attack_verb = "scratch";
                else if (damage_done < HIT_MED)
                    attack_verb = "claw";
                else if (damage_done < HIT_STRONG)
                    attack_verb = "mangle";
                else
                    attack_verb = "eviscerate";
            }
            else if (you.damage_type() == DVORP_TENTACLE)
            {
                if (damage_done < HIT_WEAK)
                    attack_verb = "tentacle-slap";
                else if (damage_done < HIT_MED)
                    attack_verb = "bludgeon";
                else if (damage_done < HIT_STRONG)
                    attack_verb = "batter";
                else
                    attack_verb = "thrash";
            }
            else
            {
                if (damage_done < HIT_WEAK)
                    attack_verb = "hit";
                else if (damage_done < HIT_MED)
                    attack_verb = "punch";
                else if (damage_done < HIT_STRONG)
                    attack_verb = "pummel";
                // XXX: detect this better
                else if (defender->is_monster()
                         && (get_mon_shape(defender->type)
                               == MON_SHAPE_INSECT
                             || get_mon_shape(defender->type)
                                == MON_SHAPE_INSECT_WINGED
                             || get_mon_shape(defender->type)
                                == MON_SHAPE_CENTIPEDE
                             || get_mon_shape(defender->type)
                                == MON_SHAPE_ARACHNID))
                {
                    attack_verb = "squash";
                    verb_degree = "like a proverbial bug";
                }
                else
                {
                    const char* punch_desc[][2] =
                        {{"pound",     "into fine dust"},
                         {"pummel",    "like a punching bag"},
                         {"pulverise", ""},
                         {"squash",    "like a bug"}};
                    const int choice = random2(ARRAYSZ(punch_desc));
                    // XXX: could this distinction work better?
                    if (choice == 0
                        && defender->is_monster()
                        && mons_has_blood(defender->type))
                    {
                        attack_verb = "beat";
                        verb_degree = "into a bloody pulp";
                    }
                    else
                    {
                        attack_verb = punch_desc[choice][0];
                        verb_degree = punch_desc[choice][1];
                    }
                }
            }
            break;
        } // transformations
        break;

    case WPN_UNKNOWN:
    default:
        attack_verb = "hit";
        break;
    }
}

void melee_attack::player_exercise_combat_skills()
{
    if (defender->cannot_fight())
        return;

    int damage = 10; // Default for unarmed.
    if (weapon && is_weapon(*weapon) && !is_range_weapon(*weapon))
        damage = property(*weapon, PWPN_DAMAGE);

    // Slow down the practice of low-damage weapons.
    if (x_chance_in_y(damage, 20))
        practise(EX_WILL_HIT, wpn_skill);
}

/*
 * Applies god conduct for weapon ego
 *
 * Using speed brand as a chei worshipper, or holy/unholy weapons
 */
void melee_attack::player_weapon_upsets_god()
{
    if (weapon && weapon->base_type == OBJ_WEAPONS)
    {
        if (is_holy_item(*weapon))
            did_god_conduct(DID_HOLY, 1);
        else if (is_demonic(*weapon))
            did_god_conduct(DID_UNHOLY, 1);
        else if (get_weapon_brand(*weapon) == SPWPN_SPEED
                || weapon->sub_type == WPN_QUICK_BLADE)
        {
            did_god_conduct(DID_HASTY, 1);
        }
        if (get_weapon_brand(*weapon) == SPWPN_FLAMING)
            did_god_conduct(DID_FIRE, 1);
    }
    else if (weapon
             && weapon->base_type == OBJ_STAVES
             && weapon->sub_type == STAFF_FIRE)
    {
        did_god_conduct(DID_FIRE, 1);
    }
}

/* Apply player-specific effects as well as brand damage.
 *
 * Called after damage is calculated, but before unrand effects and before
 * damage is dealt.
 *
 * Returns true if combat should continue, false if it should end here.
 */
bool melee_attack::player_monattk_hit_effects()
{
    player_weapon_upsets_god();

    // Thirsty vampires will try to use a stabbing situation to draw blood.
    if (you.species == SP_VAMPIRE && you.hunger_state < HS_SATIATED
        && damage_done > 0 && stab_attempt && stab_bonus > 0
        && _player_vampire_draws_blood(defender->as_monster(),
                                       damage_done, true))
    {
        // No further effects.
    }
    else if (you.species == SP_VAMPIRE
             && damage_brand == SPWPN_VAMPIRICISM
             && you.weapon()
             && _player_vampire_draws_blood(defender->as_monster(),
                                            damage_done, false, 5))
    {
        // No further effects.
    }

    if (!defender->alive())
        return false;

    // These effects apply only to monsters that are still alive:

    // Returns true if a head was cut off *and* the wound was cauterized,
    // in which case the cauterization was the ego effect, so don't burn
    // the hydra some more.
    //
    // Also returns true if the hydra's last head was cut off, in which
    // case nothing more should be done to the hydra.
    if (decapitate_hydra(damage_done))
        return defender->alive();

    // Mutually exclusive with (overrides) brand damage!
    special_damage = 0;
    apply_staff_damage();

    if (!defender->alive())
        return false;

    if (special_damage || special_damage_flavour)
    {
        dprf(DIAG_COMBAT, "Special damage to %s: %d, flavour: %d",
             defender->name(DESC_THE).c_str(),
             special_damage, special_damage_flavour);

<<<<<<< HEAD
        special_damage = inflict_damage(special_damage);
    }
=======
    special_damage = inflict_damage(special_damage, special_damage_flavour);
    if (special_damage > 0)
        defender->expose_to_element(special_damage_flavour, 2);
>>>>>>> 1437299f

    if (stab_attempt && stab_bonus > 0 && weapon
        && weapon->base_type == OBJ_WEAPONS && weapon->sub_type == WPN_CLUB
        && damage_done + special_damage > random2(defender->get_experience_level())
        && defender->alive()
        && !defender->as_monster()->has_ench(ENCH_CONFUSION)
        && mons_class_is_confusable(defender->type))
    {
        if (!defender->as_monster()->check_clarity(false) &&
            defender->as_monster()->add_ench(mon_enchant(ENCH_CONFUSION, 0,
            &you, 20+random2(30)))) // 1-3 turns
        {
            mprf("%s is stunned!", defender->name(DESC_THE).c_str());
        }
    }

    return true;
}

void melee_attack::drain_defender()
{
    if (defender->is_monster() && one_chance_in(3))
        return;

    if (defender->holiness() != MH_NATURAL)
        return;

    special_damage = resist_adjust_damage(defender, BEAM_NEG,
                                          defender->res_negative_energy(),
                                          (1 + random2(damage_done)) / 2);

    if (defender->drain_exp(attacker, true, 20 + min(35, damage_done)))
    {
        if (defender->is_player())
            obvious_effect = true;
        else if (defender_visible)
        {
            special_damage_message =
                make_stringf(
                    "%s %s %s!",
                    atk_name(DESC_THE).c_str(),
                    attacker->conj_verb("drain").c_str(),
                    defender_name().c_str());
        }

        attacker->god_conduct(DID_NECROMANCY, 2);
    }
}

void melee_attack::rot_defender(int amount, int immediate)
{
    if (defender->rot(attacker, amount, immediate, true))
    {
        // XXX: why is this message separate here?
        if (defender->is_player())
        {
            special_damage_message =
                make_stringf("You feel your flesh %s away!",
                             immediate > 0 ? "rotting" : "start to rot");
        }
        else if (defender->is_monster() && defender_visible)
        {
            special_damage_message =
                make_stringf(
                    "%s %s!",
                    def_name(DESC_THE).c_str(),
                    amount > 0 ? "rots" : "looks less resilient");
        }
    }
}

bool melee_attack::distortion_affects_defender()
{
    //jmf: blink frogs *like* distortion
    // I think could be amended to let blink frogs "grow" like
    // jellies do {dlb}
    if (defender->is_monster()
        && mons_genus(defender->type) == MONS_BLINK_FROG)
    {
        if (one_chance_in(5))
        {
            if (defender_visible)
            {
                special_damage_message =
                    make_stringf("%s %s in the distortional energy.",
                                 def_name(DESC_THE).c_str(),
                                 defender->conj_verb("bask").c_str());
            }

            defender->heal(1 + random2avg(7, 2), true); // heh heh
        }
        return false;
    }

    if (one_chance_in(3))
    {
        special_damage_message =
            make_stringf("Space bends around %s.",
            def_name(DESC_THE).c_str());
        special_damage += 1 + random2avg(7, 2);
        return false;
    }

    if (one_chance_in(3))
    {
        special_damage_message =
            make_stringf("Space warps horribly around %s!",
                         def_name(DESC_THE).c_str());
        special_damage += 3 + random2avg(24, 2);
        return false;
    }

    if (simu)
        return false;

    if (one_chance_in(3))
    {
        if (defender_visible)
            obvious_effect = true;
        if (!defender->no_tele(true, false))
            (new blink_fineff(defender))->schedule();
        return false;
    }

    if (!one_chance_in(3))
    {
        if (defender_visible)
            obvious_effect = true;
        if (crawl_state.game_is_sprint() && defender->is_player()
            || defender->no_tele())
        {
            if (defender->is_player())
                canned_msg(MSG_STRANGE_STASIS);
        }
        else if (coinflip())
            (new distortion_tele_fineff(defender))->schedule();
        else
            defender->teleport();
        return false;
    }

    if (!player_in_branch(BRANCH_ABYSS) && coinflip())
    {
        if (defender->is_player() && attacker_visible
            && weapon != NULL && !is_unrandom_artefact(*weapon)
            && !is_special_unrandom_artefact(*weapon))
        {
            // If the player is being sent to the Abyss by being attacked
            // with a distortion weapon, then we have to ID it before
            // the player goes to Abyss, while the weapon object is
            // still in memory.
            if (is_artefact(*weapon))
                artefact_wpn_learn_prop(*weapon, ARTP_BRAND);
            else
                set_ident_flags(*weapon, ISFLAG_KNOW_TYPE);
        }
        else if (defender_visible)
            obvious_effect = true;

        defender->banish(attacker, attacker->name(DESC_PLAIN, true));
        return true;
    }

    return false;
}

void melee_attack::antimagic_affects_defender(int pow)
{
    int amount = 0;
    if (defender->is_player())
    {
        amount = min(you.magic_points, random2avg(pow, 3));
        if (!amount)
            return;
        mprf(MSGCH_WARN, "You feel your power leaking away.");
        drain_mp(amount);
        obvious_effect = true;
    }
    else if (defender->as_monster()->can_use_spells()
             && !defender->as_monster()->is_priest()
             && !mons_class_flag(defender->type, M_FAKE_SPELLS))
    {
        int dur = div_rand_round(pow * 8, defender->as_monster()->hit_dice);
        amount = random2(dur + 1);
        dur = amount * BASELINE_DELAY;
        defender->as_monster()->add_ench(mon_enchant(ENCH_ANTIMAGIC, 0,
                                attacker, // doesn't matter
                                dur));
        special_damage_message =
                    apostrophise(defender->name(DESC_THE))
                    + " magic leaks into the air.";
        obvious_effect = true;
    }
}

void melee_attack::pain_affects_defender()
{
    if (defender->res_negative_energy())
        return;

    if (!one_chance_in(attacker->skill_rdiv(SK_NECROMANCY) + 1))
    {
        if (defender_visible)
        {
            special_damage_message =
                make_stringf("%s %s in agony.",
                             defender->name(DESC_THE).c_str(),
                             defender->conj_verb("writhe").c_str());
        }
        special_damage += random2(1 + attacker->skill_rdiv(SK_NECROMANCY));
    }

    attacker->god_conduct(DID_NECROMANCY, 4);
}

// TODO: Move this somewhere sane
enum chaos_type
{
    CHAOS_CLONE,
    CHAOS_POLY,
    CHAOS_POLY_UP,
    CHAOS_MAKE_SHIFTER,
    CHAOS_MISCAST,
    CHAOS_RAGE,
    CHAOS_HEAL,
    CHAOS_HASTE,
    CHAOS_INVIS,
    CHAOS_SLOW,
    CHAOS_PARALYSIS,
    CHAOS_PETRIFY,
    NUM_CHAOS_TYPES
};

// XXX: We might want to vary the probabilities for the various effects
// based on whether the source is a weapon of chaos or a monster with
// AF_CHAOS.
void melee_attack::chaos_affects_defender()
{
    const bool mon        = defender->is_monster();
    const bool immune     = mon && mons_immune_magic(defender->as_monster());
    const bool is_natural = mon && defender->holiness() == MH_NATURAL;
    const bool is_shifter = mon && defender->as_monster()->is_shapeshifter();
    const bool can_clone  = mon && mons_clonable(defender->as_monster(), true);
    const bool can_poly   = is_shifter || (defender->can_safely_mutate()
                                           && !immune);
    const bool can_rage   = defender->can_go_berserk();
    const bool can_slow   = !mon || !mons_is_firewood(defender->as_monster());
    const bool can_petrify= mon && !defender->res_petrify();

    int clone_chance   = can_clone                      ?  1 : 0;
    int poly_chance    = can_poly                       ?  1 : 0;
    int poly_up_chance = can_poly                && mon ?  1 : 0;
    int shifter_chance = can_poly  && is_natural && mon ?  1 : 0;
    int rage_chance    = can_rage                       ? 10 : 0;
    int miscast_chance = 10;
    int slowpara_chance= can_slow                       ? 10 : 0;
    int petrify_chance = can_slow && can_petrify        ? 10 : 0;

    // Already a shifter?
    if (is_shifter)
        shifter_chance = 0;

    // A chaos self-attack increases the chance of certain effects,
    // due to a short-circuit/feedback/resonance/whatever.
    if (attacker == defender)
    {
        clone_chance   *= 2;
        poly_chance    *= 2;
        poly_up_chance *= 2;
        shifter_chance *= 2;
        miscast_chance *= 2;

        // Inform player that something is up.
        if (!skip_chaos_message && you.see_cell(defender->pos()))
        {
            if (defender->is_player())
                mpr("You give off a flash of multicoloured light!");
            else if (you.can_see(defender))
            {
                simple_monster_message(defender->as_monster(),
                                       " gives off a flash of "
                                       "multicoloured light!");
            }
            else
                mpr("There is a flash of multicoloured light!");
        }
    }

    // NOTE: Must appear in exact same order as in chaos_type enumeration.
    int probs[NUM_CHAOS_TYPES] =
    {
        clone_chance,   // CHAOS_CLONE
        poly_chance,    // CHAOS_POLY
        poly_up_chance, // CHAOS_POLY_UP
        shifter_chance, // CHAOS_MAKE_SHIFTER
        miscast_chance, // CHAOS_MISCAST
        rage_chance,    // CHAOS_RAGE

        10,             // CHAOS_HEAL
        slowpara_chance,// CHAOS_HASTE
        10,             // CHAOS_INVIS

        slowpara_chance,// CHAOS_SLOW
        slowpara_chance,// CHAOS_PARALYSIS
        petrify_chance, // CHAOS_PETRIFY
    };

    bolt beam;
    beam.flavour = BEAM_NONE;

    int choice = choose_random_weighted(probs, probs + NUM_CHAOS_TYPES);
#ifdef NOTE_DEBUG_CHAOS_EFFECTS
    string chaos_effect = "CHAOS effect: ";
    switch (choice)
    {
    case CHAOS_CLONE:           chaos_effect += "clone"; break;
    case CHAOS_POLY:            chaos_effect += "polymorph"; break;
    case CHAOS_POLY_UP:         chaos_effect += "polymorph PPT_MORE"; break;
    case CHAOS_MAKE_SHIFTER:    chaos_effect += "shifter"; break;
    case CHAOS_MISCAST:         chaos_effect += "miscast"; break;
    case CHAOS_RAGE:            chaos_effect += "berserk"; break;
    case CHAOS_HEAL:            chaos_effect += "healing"; break;
    case CHAOS_HASTE:           chaos_effect += "hasting"; break;
    case CHAOS_INVIS:           chaos_effect += "invisible"; break;
    case CHAOS_SLOW:            chaos_effect += "slowing"; break;
    case CHAOS_PARALYSIS:       chaos_effect += "paralysis"; break;
    case CHAOS_PETRIFY:         chaos_effect += "petrify"; break;
    default:                    chaos_effect += "(other)"; break;
    }

    take_note(Note(NOTE_MESSAGE, 0, 0, chaos_effect.c_str()), true);
#endif

    switch (static_cast<chaos_type>(choice))
    {
    case CHAOS_CLONE:
    {
        ASSERT(can_clone);
        ASSERT(clone_chance > 0);
        ASSERT(defender->is_monster());

        if (monster *clone = clone_mons(defender->as_monster(), true,
                                        &obvious_effect))
        {
            if (obvious_effect)
            {
                special_damage_message =
                    make_stringf("%s is duplicated!",
                                 def_name(DESC_THE).c_str());
            }

            // The player shouldn't get new permanent followers from cloning.
            if (clone->attitude == ATT_FRIENDLY && !clone->is_summoned())
                clone->mark_summoned(6, true, MON_SUMM_CLONE);

            // Monsters being cloned is interesting.
            xom_is_stimulated(clone->friendly() ? 12 : 25);
        }
        break;
    }

    case CHAOS_POLY:
        ASSERT(can_poly);
        ASSERT(poly_chance > 0);
        beam.flavour = BEAM_POLYMORPH;
        break;

    case CHAOS_POLY_UP:
        ASSERT(can_poly);
        ASSERT(poly_up_chance > 0);
        ASSERT(defender->is_monster());

        obvious_effect = you.can_see(defender);
        monster_polymorph(defender->as_monster(), RANDOM_MONSTER, PPT_MORE);
        break;

    case CHAOS_MAKE_SHIFTER:
    {
        ASSERT(can_poly);
        ASSERT(shifter_chance > 0);
        ASSERT(!is_shifter);
        ASSERT(defender->is_monster());

        obvious_effect = you.can_see(defender);
        defender->as_monster()->add_ench(one_chance_in(3) ?
            ENCH_GLOWING_SHAPESHIFTER : ENCH_SHAPESHIFTER);
        // Immediately polymorph monster, just to make the effect obvious.
        monster_polymorph(defender->as_monster(), RANDOM_MONSTER);

        // Xom loves it if this happens!
        const int friend_factor = defender->as_monster()->friendly() ? 1 : 2;
        const int glow_factor   =
            (defender->as_monster()->has_ench(ENCH_SHAPESHIFTER) ? 1 : 2);
        xom_is_stimulated(64 * friend_factor * glow_factor);
        break;
    }
    case CHAOS_MISCAST:
    {
        int level = defender->get_experience_level();

        // At level == 27 there's a 13.9% chance of a level 3 miscast.
        int level0_chance = level;
        int level1_chance = max(0, level - 7);
        int level2_chance = max(0, level - 12);
        int level3_chance = max(0, level - 17);

        level = random_choose_weighted(
            level0_chance, 0,
            level1_chance, 1,
            level2_chance, 2,
            level3_chance, 3,
            0);

        miscast_level  = level;
        miscast_type   = SPTYP_RANDOM;
        miscast_target = one_chance_in(3) ? attacker : defender;
        break;
    }

    case CHAOS_RAGE:
        ASSERT(can_rage);
        ASSERT(rage_chance > 0);
        defender->go_berserk(false);
        obvious_effect = you.can_see(defender);
        break;

    // For these, obvious_effect is computed during beam.fire() below.
    case CHAOS_HEAL:
        beam.flavour = BEAM_HEALING;
        break;
    case CHAOS_HASTE:
        beam.flavour = BEAM_HASTE;
        break;
    case CHAOS_INVIS:
        beam.flavour = BEAM_INVISIBILITY;
        break;
    case CHAOS_SLOW:
        beam.flavour = BEAM_SLOW;
        break;
    case CHAOS_PARALYSIS:
        beam.flavour = BEAM_PARALYSIS;
        break;
    case CHAOS_PETRIFY:
        beam.flavour = BEAM_PETRIFY;
        break;

    default:
        die("Invalid chaos effect type");
        break;
    }

    if (beam.flavour != BEAM_NONE)
    {
        beam.glyph        = 0;
        beam.range        = 0;
        beam.colour       = BLACK;
        beam.effect_known = false;
        beam.effect_wanton = true; // Wielded brand is always known.

        if (weapon && you.can_see(attacker))
        {
            beam.name = wep_name(DESC_YOUR);
            beam.item = weapon;
        }
        else
            beam.name = atk_name(DESC_THE);

        beam.thrower =
            (attacker->is_player())           ? KILL_YOU
            : attacker->as_monster()->confused_by_you() ? KILL_YOU_CONF
                                                        : KILL_MON;

        if (beam.thrower == KILL_YOU || attacker->as_monster()->friendly())
            beam.attitude = ATT_FRIENDLY;

        beam.beam_source = attacker->mindex();

        beam.source = defender->pos();
        beam.target = defender->pos();

        beam.damage = dice_def(damage_done + special_damage + aux_damage, 1);

        beam.ench_power = beam.damage.num;

        const bool you_could_see = you.can_see(defender);
        beam.fire();

        if (you_could_see)
            obvious_effect = beam.obvious_effect;
    }

    if (!you.can_see(attacker))
        obvious_effect = false;
}

void melee_attack::chaos_affects_attacker()
{
    if (miscast_level >= 1 || !attacker->alive())
        return;

    coord_def dest(-1, -1);
    // Prefer to send it under the defender.
    if (defender->alive() && defender->pos() != attack_position)
        dest = defender->pos();

    // Move stairs out from under the attacker.
    if (one_chance_in(100) && move_stairs(attack_position, dest))
    {
#ifdef NOTE_DEBUG_CHAOS_EFFECTS
        take_note(Note(NOTE_MESSAGE, 0, 0,
                       "CHAOS affects attacker: move stairs"), true);
#endif
        DID_AFFECT();
    }

    // Dump attacker or items under attacker to another level.
    if (is_valid_shaft_level()
        && (attacker->will_trigger_shaft()
            || igrd(attack_position) != NON_ITEM)
        && one_chance_in(1000))
    {
        (void) attacker->do_shaft();
#ifdef NOTE_DEBUG_CHAOS_EFFECTS
        take_note(Note(NOTE_MESSAGE, 0, 0,
                       "CHAOS affects attacker: shaft effect"), true);
#endif
        DID_AFFECT();
    }

    // Create a colourful cloud.
    if (weapon && one_chance_in(1000))
    {
        mprf("Smoke pours forth from %s!", wep_name(DESC_YOUR).c_str());
        big_cloud(random_smoke_type(), &you, attack_position, 20,
                  4 + random2(8));
#ifdef NOTE_DEBUG_CHAOS_EFFECTS
        take_note(Note(NOTE_MESSAGE, 0, 0,
                       "CHAOS affects attacker: smoke"), true);
#endif
        DID_AFFECT();
    }

    // Make a loud noise.
    if (weapon && player_can_hear(attack_position)
        && one_chance_in(200))
    {
        string msg = "";
        if (!you.can_see(attacker))
        {
            string noise = getSpeakString("weapon_noise");
            if (!noise.empty())
                msg = "You hear " + maybe_pick_random_substring(noise);
        }
        else
        {
            msg = getSpeakString("weapon_noises");
            string wepname = wep_name(DESC_YOUR);
            if (!msg.empty())
            {
                msg = maybe_pick_random_substring(msg);
                msg = replace_all(msg, "@Your_weapon@", wepname);
                msg = replace_all(msg, "@The_weapon@", wepname);
            }
        }

        if (!msg.empty())
        {
            mprf(MSGCH_SOUND, "%s", msg.c_str());
            noisy(15, attack_position, attacker->mindex());
#ifdef NOTE_DEBUG_CHAOS_EFFECTS
            take_note(Note(NOTE_MESSAGE, 0, 0,
                           "CHAOS affects attacker: noise"), true);
#endif
            DID_AFFECT();
        }
    }

    if (attacker->is_player() && !you.form && one_chance_in(500))
    {
        // Non-weapon using forms are uncool here: you'd need to run away
        // instead of continuing the fight.
        transformation_type form = coinflip() ? TRAN_TREE : TRAN_APPENDAGE;
        // Waiting it off is boring.
        if (form == TRAN_TREE && !there_are_monsters_nearby(true, false, false))
            form = TRAN_APPENDAGE;
        if (one_chance_in(5))
            form = coinflip() ? TRAN_STATUE : TRAN_LICH;
        if (transform(0, form, true))
        {
#ifdef NOTE_DEBUG_CHAOS_EFFECTS
            take_note(Note(NOTE_MESSAGE, 0, 0,
                           (string("CHAOS affects attacker: transform into ")
                           + transform_name(form)).c_str()), true);
#endif
            DID_AFFECT();
        }
    }
}

void melee_attack::do_miscast()
{
    if (miscast_level == -1)
        return;

    ASSERT(miscast_target != NULL);
    ASSERT_RANGE(miscast_level, 0, 4);
    ASSERT(count_bits(miscast_type) == 1);

    if (!miscast_target->alive())
        return;

    if (miscast_target->is_player() && you.banished)
        return;

    const bool chaos_brand =
        weapon && get_weapon_brand(*weapon) == SPWPN_CHAOS;

    // If the miscast is happening on the attacker's side and is due to
    // a chaos weapon then make smoke/sand/etc pour out of the weapon
    // instead of the attacker's hands.
    string hand_str;

    string cause = atk_name(DESC_THE);
    int    source;

    const int ignore_mask = ISFLAG_KNOW_CURSE | ISFLAG_KNOW_PLUSES;

    if (attacker->is_player())
    {
        source = NON_MONSTER;
        if (chaos_brand)
        {
            cause = "a chaos effect from ";
            // Ignore a lot of item flags to make cause as short as possible,
            // so it will (hopefully) fit onto a single line in the death
            // cause screen.
            cause += wep_name(DESC_YOUR,
                              ignore_mask
                              | ISFLAG_COSMETIC_MASK | ISFLAG_RACIAL_MASK);

            if (miscast_target == attacker)
                hand_str = wep_name(DESC_PLAIN, ignore_mask);
        }
    }
    else
    {
        source = attacker->mindex();

        if (chaos_brand && miscast_target == attacker
            && you.can_see(attacker))
        {
            hand_str = wep_name(DESC_PLAIN, ignore_mask);
        }
    }

    MiscastEffect(miscast_target, source, (spschool_flag_type) miscast_type,
                  miscast_level, cause, NH_NEVER, 0, hand_str, false);

    // Don't do miscast twice for one attack.
    miscast_level = -1;
}

// NOTE: random_chaos_brand() and random_chaos_attack_flavour() should
// return a set of effects that are roughly the same, to make it easy
// for chaos_affects_defender() not to do duplicate effects caused
// by the non-chaos brands/flavours they return.
brand_type melee_attack::random_chaos_brand()
{
    brand_type brand = SPWPN_NORMAL;
    // Assuming the chaos to be mildly intelligent, try to avoid brands
    // that clash with the most basic resists of the defender,
    // i.e. its holiness.
    while (true)
    {
        brand = (random_choose_weighted(
                     5, SPWPN_VORPAL,
                    10, SPWPN_FLAMING,
                    10, SPWPN_FREEZING,
                    10, SPWPN_ELECTROCUTION,
                    10, SPWPN_VENOM,
                    10, SPWPN_CHAOS,
                     5, SPWPN_DRAINING,
                     5, SPWPN_VAMPIRICISM,
                     5, SPWPN_HOLY_WRATH,
                     5, SPWPN_ANTIMAGIC,
                     2, SPWPN_CONFUSE,
                     2, SPWPN_DISTORTION,
                     0));

        if (one_chance_in(3))
            break;

        bool susceptible = true;
        switch (brand)
        {
        case SPWPN_FLAMING:
            if (defender->is_fiery())
                susceptible = false;
            break;
        case SPWPN_FREEZING:
            if (defender->is_icy())
                susceptible = false;
            break;
        case SPWPN_VENOM:
            if (defender->holiness() == MH_UNDEAD)
                susceptible = false;
            break;
        case SPWPN_VAMPIRICISM:
            if (defender->is_summoned())
            {
                susceptible = false;
                break;
            }
            // intentional fall-through
        case SPWPN_DRAINING:
            if (defender->holiness() != MH_NATURAL)
                susceptible = false;
            break;
        case SPWPN_HOLY_WRATH:
            if (defender->holiness() != MH_UNDEAD
                && defender->holiness() != MH_DEMONIC)
            {
                susceptible = false;
            }
            break;
        case SPWPN_CONFUSE:
            if (defender->holiness() == MH_NONLIVING
                || defender->holiness() == MH_PLANT)
            {
                susceptible = false;
            }
            break;
        case SPWPN_ANTIMAGIC:
            if (defender->as_monster() &&
                !defender->as_monster()->can_use_spells())
            {
                susceptible = false;
            }
            break;
        default:
            break;
        }

        if (susceptible)
            break;
    }
#ifdef NOTE_DEBUG_CHAOS_BRAND
    string brand_name = "CHAOS brand: ";
    switch (brand)
    {
    case SPWPN_NORMAL:          brand_name += "(plain)"; break;
    case SPWPN_FLAMING:         brand_name += "flaming"; break;
    case SPWPN_FREEZING:        brand_name += "freezing"; break;
    case SPWPN_HOLY_WRATH:      brand_name += "holy wrath"; break;
    case SPWPN_ELECTROCUTION:   brand_name += "electrocution"; break;
    case SPWPN_VENOM:           brand_name += "venom"; break;
    case SPWPN_DRAINING:        brand_name += "draining"; break;
    case SPWPN_DISTORTION:      brand_name += "distortion"; break;
    case SPWPN_VAMPIRICISM:     brand_name += "vampiricism"; break;
    case SPWPN_VORPAL:          brand_name += "vorpal"; break;
    case SPWPN_ANTIMAGIC:       brand_name += "anti-magic"; break;
    // ranged weapon brands
    case SPWPN_FLAME:           brand_name += "flame"; break;
    case SPWPN_FROST:           brand_name += "frost"; break;

    // both ranged and non-ranged
    case SPWPN_CHAOS:           brand_name += "chaos"; break;
    case SPWPN_CONFUSE:         brand_name += "confusion"; break;
    default:                    brand_name += "(other)"; break;
    }

    // Pretty much duplicated by the chaos effect note,
    // which will be much more informative.
    if (brand != SPWPN_CHAOS)
        take_note(Note(NOTE_MESSAGE, 0, 0, brand_name.c_str()), true);
#endif
    return brand;
}

attack_flavour melee_attack::random_chaos_attack_flavour()
{
    attack_flavour flavours[] =
        {AF_FIRE, AF_COLD, AF_ELEC, AF_POISON_NASTY, AF_VAMPIRIC, AF_DISTORT,
         AF_CONFUSE, AF_CHAOS};
    return RANDOM_ELEMENT(flavours);
}

bool melee_attack::apply_damage_brand()
{
    bool brand_was_known = false;
    int brand = 0;
    bool ret = false;

    if (weapon)
    {
        if (is_artefact(*weapon))
            brand_was_known = artefact_known_wpn_property(*weapon, ARTP_BRAND);
        else
            brand_was_known = item_type_known(*weapon);
    }

    special_damage = 0;
    obvious_effect = false;
    brand = damage_brand == SPWPN_CHAOS ? random_chaos_brand() : damage_brand;

    if (brand != SPWPN_FLAMING && brand != SPWPN_FREEZING
        && brand != SPWPN_ELECTROCUTION && brand != SPWPN_VAMPIRICISM
        && !defender->alive())
    {
        // Most brands have no extra effects on just killed enemies, and the
        // effect would be often inappropriate.
        return false;
    }

    if (!damage_done
        && (brand == SPWPN_FLAMING || brand == SPWPN_FREEZING
            || brand == SPWPN_HOLY_WRATH || brand == SPWPN_DRAGON_SLAYING
            || brand == SPWPN_VORPAL || brand == SPWPN_VAMPIRICISM
            || brand == SPWPN_ANTIMAGIC))
    {
        // These brands require some regular damage to function.
        return false;
    }

    switch (brand)
    {
    case SPWPN_FLAMING:
        calc_elemental_brand_damage(BEAM_FIRE, defender->res_fire(),
                                    defender->is_icy() ? "melt" : "burn");
        defender->expose_to_element(BEAM_FIRE);
        noise_factor += 400 / max(1, damage_done);
        break;

    case SPWPN_FREEZING:
        calc_elemental_brand_damage(BEAM_COLD, defender->res_cold(), "freeze");
        defender->expose_to_element(BEAM_COLD, 2, false);
        break;

    case SPWPN_HOLY_WRATH:
        if (defender->undead_or_demonic())
            special_damage = 1 + (random2(damage_done * 15) / 10);

        if (special_damage && defender_visible)
        {
            special_damage_message =
                make_stringf(
                    "%s %s%s",
                    def_name(DESC_THE).c_str(),
                    defender->conj_verb("convulse").c_str(),
                    special_attack_punctuation().c_str());
        }
        break;

    case SPWPN_ELECTROCUTION:
        noise_factor += 800 / max(1, damage_done);
        if (defender->res_elec() > 0)
            break;
        else if (one_chance_in(3))
        {
            special_damage_message =
                defender->is_player()?
                   "You are electrocuted!"
                :  "There is a sudden explosion of sparks!";
            special_damage = 10 + random2(15);
            special_damage_flavour = BEAM_ELECTRICITY;

            // Check for arcing in water, and add the final effect.
            const coord_def& pos = defender->pos();

            // We know the defender isn't electricity resistant, from
            // above, but we still have to make sure it is in water.
            if (conduction_affected(pos))
                (new lightning_fineff(attacker, pos))->schedule();
        }

        break;

    case SPWPN_DRAGON_SLAYING:
        if (is_dragonkind(defender))
        {
            special_damage = 1 + random2(3*damage_done/2);
            if (defender_visible)
            {
                special_damage_message =
                    make_stringf(
                        "%s %s%s",
                        defender->name(DESC_THE).c_str(),
                        defender->conj_verb("convulse").c_str(),
                        special_attack_punctuation().c_str());
            }
        }
        break;

    case SPWPN_VENOM:
        if (!one_chance_in(4))
        {
            int old_poison;

            if (defender->is_player())
                old_poison = you.duration[DUR_POISONING];
            else
            {
                old_poison =
                    (defender->as_monster()->get_ench(ENCH_POISON)).degree;
            }

            // Weapons of venom do two levels of poisoning to the player,
            // but only one level to monsters.
            defender->poison(attacker, 2);

            if (defender->is_player()
                   && old_poison < you.duration[DUR_POISONING]
                || !defender->is_player()
                   && old_poison <
                      (defender->as_monster()->get_ench(ENCH_POISON)).degree)
            {
                obvious_effect = true;
            }

        }
        break;

    case SPWPN_DRAINING:
        drain_defender();
        break;

    case SPWPN_VORPAL:
        special_damage = 1 + random2(damage_done) / 3;
        // Note: Leaving special_damage_message empty because there isn't one.
        break;

    case SPWPN_VAMPIRICISM:
    {
        if (x_chance_in_y(defender->res_negative_energy(), 3))
            break;

        if (!weapon || defender->holiness() != MH_NATURAL || damage_done < 1
            || attacker->stat_hp() == attacker->stat_maxhp()
            || !defender->is_player()
               && defender->as_monster()->is_summoned()
            || attacker->is_player() && you.duration[DUR_DEATHS_DOOR]
            || !attacker->is_player()
               && attacker->as_monster()->has_ench(ENCH_DEATHS_DOOR)
            || x_chance_in_y(2, 5))
        {
            break;
        }

        obvious_effect = true;

        // Handle weapon effects.
        // We only get here if we've done base damage, so no
        // worries on that score.
        if (attacker->is_player())
            mpr("You feel better.");
        else if (attacker_visible)
        {
            if (defender->is_player())
            {
                mprf("%s draws strength from your injuries!",
                     attacker->name(DESC_THE).c_str());
            }
            else
            {
                mprf("%s is healed.",
                     attacker->name(DESC_THE).c_str());
            }
        }

        int hp_boost = weapon->special == UNRAND_VAMPIRES_TOOTH
                     ? damage_done : 1 + random2(damage_done);

        dprf(DIAG_COMBAT, "Vampiric Healing: damage %d, healed %d",
             damage_done, hp_boost);
        attacker->heal(hp_boost);

        attacker->god_conduct(DID_NECROMANCY, 2);
        break;
    }
    case SPWPN_PAIN:
        pain_affects_defender();
        break;

    case SPWPN_DISTORTION:
        ret = distortion_affects_defender();
        break;

    case SPWPN_CONFUSE:
    {
        // This was originally for confusing touch and it doesn't really
        // work on the player, but a monster with a chaos weapon will
        // occasionally come up with this brand. -cao
        if (defender->is_player())
            break;

        const int hdcheck =
            (defender->holiness() == MH_NATURAL ? random2(30) : random2(22));

        if (mons_class_is_confusable(defender->type)
            && hdcheck >= defender->get_experience_level()
            && !one_chance_in(5)
            && !defender->as_monster()->check_clarity(false))
        {
            // Declaring these just to pass to the enchant function.
            bolt beam_temp;
            beam_temp.thrower =
                attacker->is_player() ? KILL_YOU : KILL_MON;
            beam_temp.flavour = BEAM_CONFUSION;
            beam_temp.beam_source = attacker->mindex();
            beam_temp.apply_enchantment_to_monster(defender->as_monster());
            obvious_effect = beam_temp.obvious_effect;
        }

        if (attacker->is_player() && damage_brand == SPWPN_CONFUSE
            && you.duration[DUR_CONFUSING_TOUCH])
        {
            you.duration[DUR_CONFUSING_TOUCH] -= roll_dice(3, 5)
                                                 * BASELINE_DELAY;

            if (you.duration[DUR_CONFUSING_TOUCH] < 1)
                you.duration[DUR_CONFUSING_TOUCH] = 1;
            obvious_effect = false;
        }
        break;
    }

    case SPWPN_CHAOS:
        chaos_affects_defender();
        break;

    case SPWPN_ANTIMAGIC:
        antimagic_affects_defender(damage_done);
        break;
    }

    if (damage_brand == SPWPN_CHAOS && brand != SPWPN_CHAOS && !ret
        && miscast_level == -1 && one_chance_in(20))
    {
        miscast_level  = 0;
        miscast_type   = SPTYP_RANDOM;
        miscast_target = coinflip() ? attacker : defender;
    }

    if (attacker->is_player() && damage_brand == SPWPN_CHAOS)
    {
        // If your god objects to using chaos, then it makes the
        // brand obvious.
        if (did_god_conduct(DID_CHAOS, 2 + random2(3), brand_was_known))
            obvious_effect = true;
    }
    if (!obvious_effect)
        obvious_effect = !special_damage_message.empty();

    if (needs_message && !special_damage_message.empty())
    {
        mprf("%s", special_damage_message.c_str());

        special_damage_message.clear();
        // Don't do message-only miscasts along with a special
        // damage message.
        if (miscast_level == 0)
            miscast_level = -1;
    }

    if (special_damage > 0)
        inflict_damage(special_damage, special_damage_flavour);

    if (obvious_effect && attacker_visible && weapon != NULL)
    {
        if (is_artefact(*weapon))
            artefact_wpn_learn_prop(*weapon, ARTP_BRAND);
        else
            set_ident_flags(*weapon, ISFLAG_KNOW_TYPE);
    }

    return ret;
}

// XXX:
//  * Noise should probably scale non-linearly with damage_done, and
//    maybe even non-linearly with noise_factor.
//
//  * Damage reduction via armour of the defender reduces noise,
//    but shouldn't.
//
//  * Damage reduction because of negative damage modifiers on the
//    weapon reduce noise, but probably shouldn't.
//
//  * Might want a different formula for noise generated by the
//    player.
//
//  Ideas:
//  * Each weapon type has a noise rating, like it does an accuracy
//    rating and base delay.
//
//  * For player, stealth skill and/or weapon skill reducing noise.
//
//  * Randart property to make randart weapons louder or softer when
//    they hit.
void melee_attack::handle_noise(const coord_def & pos)
{
    // Successful stabs make no noise.
    if (stab_attempt)
    {
        noise_factor = 0;
        return;
    }

    int level = noise_factor * damage_done / 100 / 4;

    if (noise_factor > 0)
        level = max(1, level);

    // Cap melee noise at shouting volume.
    level = min(12, level);

    if (level > 0)
        noisy(level, pos, attacker->mindex());

    noise_factor = 0;
}

// Returns true if the attack cut off a head *and* cauterized it.
bool melee_attack::chop_hydra_head(int dam,
                                   int dam_type,
                                   brand_type wpn_brand)
{
    // Monster attackers have only a 25% chance of making the
    // chop-check to prevent runaway head inflation.
    // XXX: Tentatively making an exception for spectral weapons
    if (attacker->is_monster() && attacker->type!= MONS_SPECTRAL_WEAPON
        && !one_chance_in(4))
    {
        return false;
    }

    // Only cutting implements.
    if (dam_type != DVORP_SLICING && dam_type != DVORP_CHOPPING
        && dam_type != DVORP_CLAWING || dam <= 0)
    {
        return false;
    }

    if (dam < 4 && wpn_brand != SPWPN_VORPAL && coinflip())
        return false;

    // Small claws are not big enough.
    if (dam_type == DVORP_CLAWING && attacker->has_claws() < 3)
        return false;

    const char *verb = NULL;

    if (dam_type == DVORP_CLAWING)
    {
        static const char *claw_verbs[] = { "rip", "tear", "claw" };
        verb = RANDOM_ELEMENT(claw_verbs);
    }
    else
    {
        static const char *slice_verbs[] =
        {
            "slice", "lop", "chop", "hack"
        };
        verb = RANDOM_ELEMENT(slice_verbs);
    }

    if (defender->as_monster()->number == 1) // will be zero afterwards
    {
        if (defender_visible)
        {
            mprf("%s %s %s's last head off!",
                 atk_name(DESC_THE).c_str(),
                 attacker->conj_verb(verb).c_str(),
                 def_name(DESC_THE).c_str());
        }
        defender->as_monster()->number--;

        if (!defender->is_summoned())
        {
            bleed_onto_floor(defender->pos(), defender->type,
                             defender->as_monster()->hit_points, true);
        }

        defender->hurt(attacker, INSTANT_DEATH);

        return true;
    }
    else
    {
        if (defender_visible)
        {
            mprf("%s %s one of %s's heads off!",
                 atk_name(DESC_THE).c_str(),
                 attacker->conj_verb(verb).c_str(),
                 def_name(DESC_THE).c_str());
        }
        defender->as_monster()->number--;

        // Only living hydras get to regenerate heads.
        if (defender->holiness() == MH_NATURAL)
        {
            unsigned int limit = 20;
            if (defender->type == MONS_LERNAEAN_HYDRA)
                limit = 27;

            if (wpn_brand == SPWPN_FLAMING)
            {
                if (defender_visible)
                    mpr("The flame cauterises the wound!");
                return true;
            }
            else if (defender->as_monster()->number < limit - 1)
            {
                simple_monster_message(defender->as_monster(),
                                       " grows two more!");
                defender->as_monster()->number += 2;
                defender->heal(8 + random2(8), true);
            }
        }
    }

    return false;
}

bool melee_attack::decapitate_hydra(int dam, int damage_type)
{
    if (defender->is_monster()
        && defender->as_monster()->has_hydra_multi_attack()
        && defender->type != MONS_SPECTRAL_THING)
    {
        const int dam_type = (damage_type != -1) ? damage_type
                                                 : attacker->damage_type();
        const brand_type wpn_brand = attacker->damage_brand();

        return chop_hydra_head(dam, dam_type, wpn_brand);
    }
    return false;
}

void melee_attack::attacker_sustain_passive_damage()
{
    // If the defender has been cleaned up, it's too late for anything.
    if (defender->type == MONS_PROGRAM_BUG)
        return;

    if (mons_class_flag(defender->type, M_ACID_SPLASH)
        || defender->is_player() && you.form == TRAN_JELLY)
    {
        int rA = attacker->res_acid();
        if (rA < 3)
        {
            int acid_strength = resist_adjust_damage(attacker, BEAM_ACID, rA, 5);
            item_def *weap = weapon;

            if (!weap)
                weap = attacker->slot_item(EQ_GLOVES);

            if (weap)
            {
                if (x_chance_in_y(acid_strength + 1, 20))
                    corrode_item(*weap, attacker);
            }
            else if (attacker->is_player())
            {
                mprf("Your %s burn!", you.hand_name(true).c_str());
                ouch(roll_dice(1, acid_strength), defender->mindex(),
                     KILLED_BY_ACID);
            }
            else
            {
                simple_monster_message(attacker->as_monster(),
                                       " is burned by acid!");
                attacker->hurt(defender, roll_dice(1, acid_strength),
                    BEAM_ACID, false);
            }
        }
    }
}

int melee_attack::staff_damage(skill_type skill)
{
    if (x_chance_in_y(attacker->skill(SK_EVOCATIONS, 200)
                    + attacker->skill(skill, 100), 3000))
    {
        return random2((attacker->skill(skill, 100)
                      + attacker->skill(SK_EVOCATIONS, 50)) / 80);
    }
    return 0;
}

void melee_attack::apply_staff_damage()
{
    if (!weapon)
        return;

    if (weapon->base_type == OBJ_RODS && weapon->sub_type == ROD_STRIKING)
    {
        if (weapon->plus < ROD_CHARGE_MULT)
            return;

        weapon->plus -= ROD_CHARGE_MULT;
        if (attacker->is_player())
            you.wield_change = true;

        special_damage = 1 + random2(attacker->skill(SK_EVOCATIONS, 150)) / 100;
        special_damage = apply_defender_ac(special_damage);
        return;
    }

    if (weapon->base_type != OBJ_STAVES)
        return;

    switch (weapon->sub_type)
    {
    case STAFF_AIR:
        if (damage_done + attacker->skill_rdiv(SK_AIR_MAGIC) <= random2(20))
            break;

        special_damage =
            resist_adjust_damage(defender,
                                 BEAM_ELECTRICITY,
                                 defender->res_elec(),
                                 staff_damage(SK_AIR_MAGIC));

        if (special_damage)
        {
            special_damage_message =
                make_stringf("%s %s electrocuted!",
                             defender->name(DESC_THE).c_str(),
                             defender->is_player() ? "are" : "is");
            special_damage_flavour = BEAM_ELECTRICITY;
        }

        break;

    case STAFF_COLD:
        special_damage =
            resist_adjust_damage(defender,
                                 BEAM_COLD,
                                 defender->res_cold(),
                                 staff_damage(SK_ICE_MAGIC));

        if (special_damage)
        {
            special_damage_message =
                make_stringf(
                    "%s freeze%s %s!",
                    attacker->name(DESC_THE).c_str(),
                    attacker->is_player() ? "" : "s",
                    defender->name(DESC_THE).c_str());
            special_damage_flavour = BEAM_COLD;
        }
        break;

    case STAFF_EARTH:
        special_damage = staff_damage(SK_EARTH_MAGIC);
        special_damage = apply_defender_ac(special_damage);

        if (special_damage > 0)
        {
            special_damage_message =
                make_stringf(
                    "%s crush%s %s!",
                    attacker->name(DESC_THE).c_str(),
                    attacker->is_player() ? "" : "es",
                    defender->name(DESC_THE).c_str());
        }
        break;

    case STAFF_FIRE:
        special_damage =
            resist_adjust_damage(defender,
                                 BEAM_FIRE,
                                 defender->res_fire(),
                                 staff_damage(SK_FIRE_MAGIC));

        if (special_damage)
        {
            special_damage_message =
                make_stringf(
                    "%s burn%s %s!",
                    attacker->name(DESC_THE).c_str(),
                    attacker->is_player() ? "" : "s",
                    defender->name(DESC_THE).c_str());
            special_damage_flavour = BEAM_FIRE;
        }
        break;

    case STAFF_POISON:
    {
        if (random2(300) >= attacker->skill(SK_EVOCATIONS, 20) + attacker->skill(SK_POISON_MAGIC, 10))
            return;

        // Base chance at 50% -- like mundane weapons.
        if (coinflip() || x_chance_in_y(attacker->skill(SK_POISON_MAGIC, 10), 80))
        {
            defender->poison(attacker, 2, defender->has_lifeforce()
                & x_chance_in_y(attacker->skill(SK_POISON_MAGIC, 10), 160));
        }
        break;
    }

    case STAFF_DEATH:
        if (defender->res_negative_energy())
            break;

        special_damage = staff_damage(SK_NECROMANCY);

        if (special_damage)
        {
            special_damage_message =
                make_stringf(
                    "%s convulse%s in agony!",
                    defender->name(DESC_THE).c_str(),
                    defender->is_player() ? "" : "s");

            attacker->god_conduct(DID_NECROMANCY, 4);
        }
        break;

    case STAFF_SUMMONING:
        if (!defender->is_summoned())
            break;

        if (x_chance_in_y(attacker->skill(SK_EVOCATIONS, 20)
                        + attacker->skill(SK_SUMMONINGS, 10), 300))
        {
            cast_abjuration((attacker->skill(SK_SUMMONINGS, 100)
                            + attacker->skill(SK_EVOCATIONS, 50)) / 80,
                            defender->pos());
        }
        break;

    case STAFF_POWER:
    case STAFF_CONJURATION:
#if TAG_MAJOR_VERSION == 34
    case STAFF_ENCHANTMENT:
#endif
    case STAFF_ENERGY:
    case STAFF_WIZARDRY:
        break;

    default:
        die("Invalid staff type: %d", weapon->sub_type);
    }
}

/* Calculate the to-hit for an attacker
 *
 * @param random deterministic or stochastic calculation(s)
 */
int melee_attack::calc_to_hit(bool random)
{
    const bool fighter = attacker->is_monster()
                         && attacker->as_monster()->is_fighter();
    const int hd_mult = fighter ? 25 : 15;
    int mhit = attacker->is_player() ?
                15 + (calc_stat_to_hit_base() / 2)
              : 18 + attacker->get_experience_level() * hd_mult / 10;

#ifdef DEBUG_DIAGNOSTICS
    const int base_hit = mhit;
#endif

    // This if statement is temporary, it should be removed when the
    // implementation of a more universal (and elegant) to-hit calculation
    // is designed. The actual code is copied from the old mons_to_hit and
    // player_to_hit methods.
    if (attacker->is_player())
    {
        // fighting contribution
        mhit += maybe_random_div(you.skill(SK_FIGHTING, 100), 100, random);

        // weapon skill contribution
        if (weapon)
        {
            if (wpn_skill != SK_FIGHTING)
            {
                if (you.skill(wpn_skill) < 1 && player_in_a_dangerous_place())
                    xom_is_stimulated(10); // Xom thinks that is mildly amusing.

                mhit += maybe_random_div(you.skill(wpn_skill, 100), 100,
                                         random);
            }
        }
        else if (_form_uses_xl())
            mhit += maybe_random_div(you.experience_level * 100, 100, random);
        else
        {                       // ...you must be unarmed
            // Members of clawed species have presumably been using the claws,
            // making them more practiced and thus more accurate in unarmed
            // combat. They keep this benefit even when the claws are covered
            // (or missing because of a change in form).
            mhit += species_has_claws(you.species) ? 4 : 2;

            mhit += maybe_random_div(you.skill(SK_UNARMED_COMBAT, 100), 100,
                                     random);
        }

        // weapon bonus contribution
        if (weapon)
        {
            if (weapon->base_type == OBJ_WEAPONS && !is_range_weapon(*weapon))
            {
                mhit += weapon->plus;
                mhit += property(*weapon, PWPN_HIT);

                if (get_equip_race(*weapon) == ISFLAG_ELVEN
                    && player_genus(GENPC_ELVEN))
                {
                    mhit += (random && coinflip() ? 2 : 1);
                }
                else if (get_equip_race(*weapon) == ISFLAG_ORCISH
                         && you_worship(GOD_BEOGH) && !player_under_penance())
                {
                    mhit++;
                }

            }
            else if (weapon->base_type == OBJ_STAVES)
                mhit += property(*weapon, PWPN_HIT);
            else if (weapon->base_type == OBJ_RODS)
            {
                mhit += property(*weapon, PWPN_HIT);
                mhit += weapon->special;
            }
        }

        // slaying bonus
        mhit += slaying_bonus(PWPN_HIT);

        // hunger penalty
        if (you.hunger_state == HS_STARVING)
            mhit -= 3;

        // armour penalty
        mhit -= (attacker_armour_tohit_penalty + attacker_shield_tohit_penalty);

        //mutation
        if (player_mutation_level(MUT_EYEBALLS))
            mhit += 2 * player_mutation_level(MUT_EYEBALLS) + 1;

        // hit roll
        mhit = maybe_random2(mhit, random);

        if (weapon && wpn_skill == SK_SHORT_BLADES && you.duration[DUR_SURE_BLADE])
        {
            int turn_duration = you.duration[DUR_SURE_BLADE] / BASELINE_DELAY;
            mhit += 5 +
                (random ? random2limit(turn_duration, 10) :
                 turn_duration / 2);
        }

        // other stuff
        if (!weapon)
        {
            if (you.duration[DUR_CONFUSING_TOUCH])
            {
                // Just trying to touch is easier that trying to damage.
                mhit += maybe_random2(you.dex(), random);
            }

            // TODO: Review this later (transformations getting extra hit
            // almost across the board seems bad) - Cryp71c
            switch (you.form)
            {
            case TRAN_SPIDER:
            case TRAN_ICE_BEAST:
            case TRAN_DRAGON:
            case TRAN_LICH:
            case TRAN_FUNGUS:
            case TRAN_TREE:
            case TRAN_WISP:
                mhit += maybe_random2(10, random);
                break;
            case TRAN_BAT:
            case TRAN_BLADE_HANDS:
                mhit += maybe_random2(12, random);
                break;
            case TRAN_STATUE:
                mhit += maybe_random2(9, random);
                break;
            case TRAN_PORCUPINE:
            case TRAN_PIG:
            case TRAN_APPENDAGE:
            case TRAN_JELLY:
            case TRAN_SHADOW:
            case TRAN_NONE:
                break;
            }
        }
    }
    else    // Monster to-hit.
    {
        if (weapon && is_weapon(*weapon) && !is_range_weapon(*weapon))
            mhit += weapon->plus + property(*weapon, PWPN_HIT);

        const int jewellery = attacker->as_monster()->inv[MSLOT_JEWELLERY];
        if (jewellery != NON_ITEM
            && mitm[jewellery].base_type == OBJ_JEWELLERY
            && mitm[jewellery].sub_type == RING_SLAYING)
        {
            mhit += mitm[jewellery].plus;
        }

        mhit += attacker->scan_artefacts(ARTP_ACCURACY);

        if (weapon && weapon->base_type == OBJ_RODS)
            mhit += weapon->special;
    }

    // Penalties for both players and monsters:

    if (attacker->inaccuracy())
        mhit -= 5;

    // If you can't see yourself, you're a little less accurate.
    if (!attacker->visible_to(attacker))
        mhit -= 5;

    if (attacker->confused())
        mhit -= 5;

    if (weapon && is_unrandom_artefact(*weapon) && weapon->special == UNRAND_WOE)
        return AUTOMATIC_HIT;

    // If no defender, we're calculating to-hit for debug-display
    // purposes, so don't drop down to defender code below
    if (defender == NULL)
        return mhit;

    if (!defender->visible_to(attacker))
        if (attacker->is_player())
            mhit -= 6;
        else
            mhit = mhit * 65 / 100;
    else
    {
        // This can only help if you're visible!
        if (defender->is_player()
            && player_mutation_level(MUT_TRANSLUCENT_SKIN) >= 3)
        {
            mhit -= 5;
        }

        if (defender->backlit(true, false))
            mhit += 2 + random2(8);
        else if (!attacker->nightvision()
                 && defender->umbra(true, true))
            mhit -= 2 + random2(4);
    }
    // Don't delay doing this roll until test_hit().
    if (!attacker->is_player())
        mhit = random2(mhit + 1);

    dprf(DIAG_COMBAT, "%s: Base to-hit: %d, Final to-hit: %d",
         attacker->name(DESC_PLAIN).c_str(),
         base_hit, mhit);

    return mhit;
}

/*
 * Calculate the attack delay for attacker
 *
 * Although we're trying to unify the code paths for players and monsters,
 * we don't have a unified system in place for calculating attack_delay using
 * the same base methods so we still have to check the atype of the attacker
 * and fork on the logic.
 *
 * @param random deterministic or stochastic calculation(s)
 * @param apply haste/finesse scaling
 */
int melee_attack::calc_attack_delay(bool random, bool scaled)
{
    if (attacker->is_player())
    {
        random_var attack_delay = weapon ? player_weapon_speed()
                                         : player_unarmed_speed();
        // At the moment it never gets this low anyway.
        attack_delay = rv::max(attack_delay, constant(3));

        // Calculate this separately to avoid overflowing the weights in
        // the random_var.
        random_var shield_penalty = constant(0);
        if (attacker_shield_penalty)
        {
            shield_penalty = div_rand_round(rv::min(rv::roll_dice(1, attacker_shield_penalty),
                                                    rv::roll_dice(1, attacker_shield_penalty)),
                                            20);
        }
        // Give unarmed shield-users a slight penalty always.
        if (!weapon && player_wearing_slot(EQ_SHIELD))
            shield_penalty += rv::random2(2);

        int final_delay = random ? attack_delay.roll() + shield_penalty.roll()
                                 : attack_delay.expected() + shield_penalty.expected();
        // Stop here if we just want the unmodified value.
        if (!scaled)
            return final_delay;

        const int scaling = finesse_adjust_delay(you.time_taken);
        return max(2, div_rand_round(scaling * final_delay, 10));
    }
    else
    {
        if (!weapon)
            return 10;

        int delay = property(*weapon, PWPN_SPEED);
        if (damage_brand == SPWPN_SPEED)
            delay = (delay + 1) / 2;
        return random ? div_rand_round(10 + delay, 2) : (10 + delay) / 2;
    }

    return 0;
}

/* Check for stab and prepare combat for stab-values
 *
 * Grant an automatic stab if paralyzed or sleeping (with highest damage value)
 * stab_bonus is used as the divisor in damage calculations, so lower values
 * will yield higher damage. Normal stab chance is (stab_skill + dex + 1 / roll)
 * This averages out to about 1/3 chance for a non extended-endgame stabber.
 */
void melee_attack::player_stab_check()
{
    if (you.stat_zero[STAT_DEX] || you.confused() || jumping_attack)
    {
        stab_attempt = false;
        stab_bonus = 0;
        return;
    }

    const unchivalric_attack_type uat = is_unchivalric_attack(&you, defender);
    stab_attempt = (uat != UCAT_NO_ATTACK);
    const bool roll_needed = (uat != UCAT_SLEEPING && uat != UCAT_PARALYSED);

    int roll = 100;
    if (uat == UCAT_INVISIBLE && !mons_sense_invis(defender->as_monster()))
        roll -= 10;

    switch (uat)
    {
    case UCAT_NO_ATTACK:
    case NUM_UCAT:
        stab_bonus = 0;
        break;
    case UCAT_SLEEPING:
    case UCAT_PARALYSED:
        stab_bonus = 1;
        break;
    case UCAT_HELD_IN_NET:
    case UCAT_PETRIFYING:
    case UCAT_PETRIFIED:
        stab_bonus = 2;
        break;
    case UCAT_INVISIBLE:
    case UCAT_CONFUSED:
    case UCAT_FLEEING:
    case UCAT_ALLY:
        stab_bonus = 4;
        break;
    case UCAT_DISTRACTED:
        stab_bonus = 6;
        break;
    }

    // See if we need to roll against dexterity / stabbing.
    if (stab_attempt && roll_needed)
    {
        stab_attempt = x_chance_in_y(you.skill_rdiv(wpn_skill, 1, 2)
                                     + you.skill_rdiv(SK_STEALTH, 1, 2)
                                     + you.dex() + 1,
                                     roll);
    }

    if (stab_attempt)
        count_action(CACT_STAB, uat);
}

// TODO: Unify this and player_unarmed_speed (if possible), then unify with
// monster weapon/attack speed
random_var melee_attack::player_weapon_speed()
{
    random_var attack_delay = constant(15);

    if (weapon && is_weapon(*weapon) && !is_range_weapon(*weapon))
    {
        attack_delay = constant(property(*weapon, PWPN_SPEED));
        attack_delay -= div_rand_round(constant(you.skill(wpn_skill, 10)), 20);

        // apply minimum to weapon skill modification
        attack_delay = rv::max(attack_delay, weapon_min_delay(*weapon));

        if (weapon->base_type == OBJ_WEAPONS
            && damage_brand == SPWPN_SPEED)
        {
            attack_delay = (attack_delay + constant(1)) / 2;
        }
    }

    return attack_delay;
}

random_var melee_attack::player_unarmed_speed()
{
    if (_form_uses_xl())
    {
        return constant(10)
               - div_rand_round(constant(you.experience_level * 10), 54);
    }

    random_var unarmed_delay =
        rv::max(constant(10),
                (rv::roll_dice(1, 10) +
                 div_rand_round(rv::roll_dice(2, attacker_body_armour_penalty), 20)));

    // Unarmed speed. Min delay is 10 - 270/54 = 5.
    if (you.burden_state == BS_UNENCUMBERED)
        unarmed_delay -= div_rand_round(constant(you.skill(SK_UNARMED_COMBAT, 10)), 54);
    // Bats are faster (for what good it does them).
    if (you.form == TRAN_BAT)
        unarmed_delay = div_rand_round(unarmed_delay * constant(3), 5);
    return unarmed_delay;
}

bool melee_attack::attack_warded_off()
{
    const int WARDING_CHECK = 60;

    if (defender->warding()
        && attacker->is_summoned()
        && attacker->as_monster()->check_res_magic(WARDING_CHECK) <= 0)
    {
        if (needs_message)
        {
            mprf("%s tries to attack %s, but flinches away.",
                 atk_name(DESC_THE).c_str(),
                 defender_name().c_str());
        }

        if (defender->is_player()
            && you.wearing(EQ_AMULET, AMU_WARDING, true)
            && !you.wearing(EQ_STAFF, STAFF_SUMMONING, true))
        {
            item_def *amu = you.slot_item(EQ_AMULET);
            ASSERT(amu);
            wear_id_type(*amu);
        }
        return true;
    }

    return false;
}

/* Determine whether a block occurred
 *
 * No blocks if defender is incapacitated, would be nice to eventually expand
 * this method to handle partial blocks as well as full blocks (although this
 * would serve as a nerf to shields and - while more realistic - may not be a
 * good mechanic for shields.
 *
 * Returns (block_occurred)
 */
bool melee_attack::attack_shield_blocked(bool verbose)
{
    if (!defender_shield && !defender->is_player())
        return false;

    if (defender->incapacitated())
        return false;

    const int con_block = random2(attacker->shield_bypass_ability(to_hit)
                                  + defender->shield_block_penalty());
    int pro_block = defender->shield_bonus();

    if (!attacker->visible_to(defender))
        pro_block /= 3;

    dprf(DIAG_COMBAT, "Defender: %s, Pro-block: %d, Con-block: %d",
         def_name(DESC_PLAIN).c_str(), pro_block, con_block);

    if (pro_block >= con_block)
    {
        perceived_attack = true;

        if (attacker->is_monster()
            && attacker->type == MONS_PHANTASMAL_WARRIOR)
        {
            if (needs_message && verbose)
            {
                mprf("%s blade passes through %s shield.",
                    atk_name(DESC_ITS).c_str(),
                    def_name(DESC_ITS).c_str());
                return false;
            }
        }

        if (needs_message && verbose)
        {
            mprf("%s %s %s attack.",
                 def_name(DESC_THE).c_str(),
                 defender->conj_verb("block").c_str(),
                 atk_name(DESC_ITS).c_str());
        }

        defender->shield_block_succeeded(attacker);

        return true;
    }

    return false;
}

/* Select the attack verb for attacker
 *
 * If klown, select randomly from klown_attack, otherwise check for any special
 * case attack verbs (tentacles or door/fountain-mimics) and if all else fails,
 * select an attack verb from attack_types based on the ENUM value of attk_type.
 *
 * Returns (attack_verb)
 */
string melee_attack::mons_attack_verb()
{
    static const char *klown_attack[] =
    {
        "hit",
        "poke",
        "prod",
        "flog",
        "pound",
        "slap",
        "tickle",
        "defenestrate",
        "sucker-punch",
        "elbow",
        "pinch",
        "strangle-hug",
        "squeeze",
        "tease",
        "eye-gouge",
        "karate-kick",
        "headlock",
        "wrestle",
        "trip-wire",
        "kneecap"
    };

    if (attacker->type == MONS_KILLER_KLOWN && attk_type == AT_HIT)
        return RANDOM_ELEMENT(klown_attack);

    if (mons_is_feat_mimic(attacker->type))
    {
        const dungeon_feature_type feat = get_mimic_feat(attacker->as_monster());
        if (feat_is_door(feat))
            attk_type = AT_SNAP;
        else if (feat_is_fountain(feat))
            attk_type = AT_SPLASH;
    }

    if (attk_type == AT_TENTACLE_SLAP
        && (attacker->type == MONS_KRAKEN_TENTACLE
            || attacker->type == MONS_ELDRITCH_TENTACLE))
    {
        return "slap";
    }

    static const char *attack_types[] =
    {
        "",
        "hit",         // including weapon attacks
        "bite",
        "sting",

        // spore
        "hit",

        "touch",
        "engulf",
        "claw",
        "peck",
        "headbutt",
        "punch",
        "kick",
        "tentacle-slap",
        "tail-slap",
        "gore",
        "constrict",
        "trample",
        "trunk-slap",
        "snap closed at",
        "splash",
        "pounce on",
        "sting",
    };

    ASSERT(attk_type < (int)ARRAYSZ(attack_types));
    return attack_types[attk_type];
}

string melee_attack::mons_attack_desc()
{
    if (!you.can_see(attacker))
        return "";

    string ret;
    int dist = (attack_position - defender->pos()).abs();
    if (dist > 2)
    {
        ASSERT(can_reach());
        ret = " from afar";
    }

    if (weapon && attacker->type != MONS_DANCING_WEAPON && attacker->type != MONS_SPECTRAL_WEAPON)
        ret += " with " + weapon->name(DESC_A);

    return ret;
}

void melee_attack::announce_hit()
{
    if (!needs_message || attk_flavour == AF_CRUSH)
        return;

    if (attacker->is_monster())
    {
        mprf("%s %s %s%s%s%s",
             atk_name(DESC_THE).c_str(),
             attacker->conj_verb(mons_attack_verb()).c_str(),
             defender_name().c_str(),
             debug_damage_number().c_str(),
             mons_attack_desc().c_str(),
             attack_strength_punctuation().c_str());
    }
    else
    {
        if (!verb_degree.empty() && verb_degree[0] != ' ')
            verb_degree = " " + verb_degree;

        mprf("You %s %s%s%s%s",
             attack_verb.c_str(),
             defender->name(DESC_THE).c_str(),
             verb_degree.c_str(), debug_damage_number().c_str(),
             attack_strength_punctuation().c_str());
    }
}

void melee_attack::mons_do_poison()
{
    if (attk_flavour == AF_POISON_NASTY
        || one_chance_in(15 + 5 * (attk_flavour == AF_POISON ? 1 : 0))
        || (damage_done > 1
            && one_chance_in(attk_flavour == AF_POISON ? 4 : 3)))
    {
        int amount = 1;
        bool force = false;

        if (attk_flavour == AF_POISON_NASTY)
            amount++;
        else if (attk_flavour == AF_POISON_MEDIUM)
            amount += random2(3);
        else if (attk_flavour == AF_POISON_STRONG)
        {
            if (defender->res_poison() > 0 && defender->has_lifeforce())
            {
                amount += random2(3);
                force = true;
            }
            else
                amount += roll_dice(2, 5);
        }

        if (!defender->poison(attacker, amount, force))
            return;

        if (needs_message)
        {
            mprf("%s poisons %s!",
                 atk_name(DESC_THE).c_str(),
                 defender_name().c_str());
            if (force)
            {
                mprf("%s partially resist%s.",
                    defender_name().c_str(),
                    defender->is_player() ? "" : "s");
            }
        }
    }
}

void melee_attack::mons_do_napalm()
{
    if (defender->res_sticky_flame())
        return;

    if (one_chance_in(20) || (damage_done > 2 && one_chance_in(3)))
    {
        if (needs_message)
        {
            mprf("%s %s covered in liquid flames%s",
                 def_name(DESC_THE).c_str(),
                 defender->conj_verb("are").c_str(),
                 special_attack_punctuation().c_str());
        }

        if (defender->is_player())
            napalm_player(random2avg(7, 3) + 1, atk_name(DESC_A));
        else
        {
            napalm_monster(
                defender->as_monster(),
                attacker,
                min(4, 1 + random2(attacker->get_experience_level())/2));
        }
    }
}

void melee_attack::splash_defender_with_acid(int strength)
{
    if (defender->is_player())
    {
        mpr("You are splashed with acid!");
        splash_with_acid(strength, attacker->mindex());
    }
    else
    {
        special_damage += roll_dice(2, 4);
        if (defender_visible)
            mprf("%s is splashed with acid.", defender->name(DESC_THE).c_str());
        corrode_monster(defender->as_monster(), attacker);
    }
}

static void _print_resist_messages(actor* defender, int base_damage,
                                   beam_type flavour)
{
    // check_your_resists is used for the player case to get additional
    // effects such as Xom amusement, melting of icy effects, etc.
    // mons_adjust_flavoured is used for the monster case to get all of the
    // special message handling ("The ice beast melts!") correct.
    // XXX: there must be a nicer way to do this, especially because we're
    // basically calculating the damage twice in the case where messages
    // are needed.
    if (defender->is_player())
        (void)check_your_resists(base_damage, flavour, "");
    else
    {
        bolt beam;
        beam.flavour = flavour;
        (void)mons_adjust_flavoured(defender->as_monster(),
                                    beam,
                                    base_damage,
                                    true);
    }
}

void melee_attack::mons_apply_attack_flavour()
{
    // Most of this is from BWR 4.1.2.
    int base_damage = 0;

    attack_flavour flavour = attk_flavour;
    if (flavour == AF_CHAOS)
        flavour = random_chaos_attack_flavour();

    switch (flavour)
    {
    default:
        break;

    case AF_MUTATE:
        if (one_chance_in(4))
        {
            defender->malmutate(you.can_see(attacker) ?
                apostrophise(attacker->name(DESC_PLAIN)) + " mutagenic touch" :
                "mutagenic touch");
        }
        break;

    case AF_POISON:
    case AF_POISON_NASTY:
    case AF_POISON_MEDIUM:
    case AF_POISON_STRONG:
        mons_do_poison();
        break;

    case AF_POISON_STR:
    case AF_POISON_INT:
    case AF_POISON_DEX:
        if (defender->poison(attacker, 1))
        {
            if (one_chance_in(3))
            {
                stat_type drained_stat = (flavour == AF_POISON_STR ? STAT_STR :
                                          flavour == AF_POISON_INT ? STAT_INT
                                                                   : STAT_DEX);
                defender->drain_stat(drained_stat, 1, attacker);
            }
        }
        break;

    case AF_ROT:
        if (one_chance_in(20) || (damage_done > 2 && one_chance_in(3)))
            rot_defender(2 + random2(3), damage_done > 5 ? 1 : 0);
        break;

    case AF_DISEASE:
        defender->sicken(50 + random2(100));
        break;

    case AF_FIRE:
        base_damage = attacker->get_experience_level()
                      + random2(attacker->get_experience_level());
        special_damage =
            resist_adjust_damage(defender,
                                 BEAM_FIRE,
                                 defender->res_fire(),
                                 base_damage);
        special_damage_flavour = BEAM_FIRE;

        if (needs_message && base_damage)
        {
            mprf("%s %s engulfed in flames%s",
                 def_name(DESC_THE).c_str(),
                 defender->conj_verb("are").c_str(),
                 special_attack_punctuation().c_str());

            _print_resist_messages(defender, base_damage, BEAM_FIRE);
        }

        defender->expose_to_element(BEAM_FIRE, 2);
        break;

    case AF_COLD:
        base_damage = attacker->get_experience_level()
                      + random2(2 * attacker->get_experience_level());
        special_damage =
            resist_adjust_damage(defender,
                                 BEAM_COLD,
                                 defender->res_cold(),
                                 base_damage);
        special_damage_flavour = BEAM_COLD;

        if (needs_message && base_damage)
        {
            mprf("%s %s %s%s",
                 atk_name(DESC_THE).c_str(),
                 attacker->conj_verb("freeze").c_str(),
                 defender_name().c_str(),
                 special_attack_punctuation().c_str());

            _print_resist_messages(defender, base_damage, BEAM_COLD);
        }

        defender->expose_to_element(BEAM_COLD, 2);
        break;

    case AF_ELEC:
        base_damage = attacker->get_experience_level()
                      + random2(attacker->get_experience_level() / 2);

        special_damage =
            resist_adjust_damage(defender,
                                 BEAM_ELECTRICITY,
                                 defender->res_elec(),
                                 base_damage);
        special_damage_flavour = BEAM_ELECTRICITY;

        if (needs_message && base_damage)
        {
            mprf("%s %s %s%s",
                 atk_name(DESC_THE).c_str(),
                 attacker->conj_verb("shock").c_str(),
                 defender_name().c_str(),
                 special_attack_punctuation().c_str());

            _print_resist_messages(defender, base_damage, BEAM_ELECTRICITY);
        }

        dprf(DIAG_COMBAT, "Shock damage: %d", special_damage);
        break;

    case AF_VAMPIRIC:
        // Only may bite non-vampiric monsters (or player) capable of bleeding.
        if (!defender->can_bleed())
            break;

        // Disallow draining of summoned monsters since they can't bleed.
        // XXX: Is this too harsh?
        if (defender->is_summoned())
            break;

        if (x_chance_in_y(defender->res_negative_energy(), 3))
            break;

        if (defender->stat_hp() < defender->stat_maxhp())
        {
            if (attacker->heal(1 + random2(damage_done), coinflip())
                && needs_message)
            {
                mprf("%s %s strength from %s injuries!",
                     atk_name(DESC_THE).c_str(),
                     attacker->conj_verb("draw").c_str(),
                     def_name(DESC_ITS).c_str());
            }
        }
        break;

    case AF_DRAIN_STR:
    case AF_DRAIN_INT:
    case AF_DRAIN_DEX:
        if ((one_chance_in(20) || (damage_done > 0 && one_chance_in(3)))
            && defender->res_negative_energy() < random2(4))
        {
            stat_type drained_stat = (flavour == AF_DRAIN_STR ? STAT_STR :
                                      flavour == AF_DRAIN_INT ? STAT_INT
                                                              : STAT_DEX);
            defender->drain_stat(drained_stat, 1, attacker);
        }
        break;

    case AF_HUNGER:
        if (defender->holiness() == MH_UNDEAD)
            break;

        if (one_chance_in(20) || damage_done > 0)
            defender->make_hungry(you.hunger / 4, false);
        break;

    case AF_BLINK:
        // blinking can kill, delay the call
        if (one_chance_in(3))
            (new blink_fineff(attacker))->schedule();
        break;

    case AF_CONFUSE:
        if (attk_type == AT_SPORE)
        {
            if (defender->is_unbreathing())
                break;

            if (--(attacker->as_monster()->hit_dice) <= 0)
                attacker->as_monster()->suicide();

            if (defender_visible)
            {
                mprf("%s %s engulfed in a cloud of spores!",
                     defender->name(DESC_THE).c_str(),
                     defender->conj_verb("are").c_str());
            }
        }

        if (one_chance_in(10)
            || (damage_done > 2 && one_chance_in(3)))
        {
            defender->confuse(attacker,
                              1 + random2(3+attacker->get_experience_level()));
        }
        break;

    case AF_DRAIN_XP:
        if (one_chance_in(30)
            || (damage_done > 5 && coinflip())
            || (attk_damage == 0 && !one_chance_in(3)))
        {
            drain_defender();
        }
        break;

    case AF_PARALYSE:
    {
        // Only wasps at the moment, so Zin vitalisation
        // protects from the paralysis and slow.
        if (you.duration[DUR_DIVINE_STAMINA] > 0)
        {
            mpr("Your divine stamina protects you from poison!");
            break;
        }

        if (attacker->type == MONS_RED_WASP || one_chance_in(3))
            defender->poison(attacker, coinflip() ? 2 : 1);

        int paralyse_roll = (damage_done > 4 ? 3 : 20);
        if (attacker->type == MONS_YELLOW_WASP)
            paralyse_roll += 3;

        if (defender->res_poison() <= 0)
        {
            if (one_chance_in(paralyse_roll))
                defender->paralyse(attacker, roll_dice(1, 3));
            else
                defender->slow_down(attacker, roll_dice(1, 3));
        }
        break;
    }

    case AF_ACID:
        if (attacker->type == MONS_SPINY_WORM)
            defender->poison(attacker, 2 + random2(4));
        splash_defender_with_acid(3);
        break;

    case AF_DISTORT:
        distortion_affects_defender();
        break;

    case AF_RAGE:
        if (!one_chance_in(3) || !defender->can_go_berserk())
            break;

        if (needs_message)
        {
            mprf("%s %s %s!",
                 atk_name(DESC_THE).c_str(),
                 attacker->conj_verb("infuriate").c_str(),
                 defender_name().c_str());
        }

        defender->go_berserk(false);
        break;

    case AF_NAPALM:
        mons_do_napalm();
        break;

    case AF_CHAOS:
        chaos_affects_defender();
        break;

    case AF_STEAL:
        // Ignore monsters, for now.
        if (!defender->is_player())
            break;

        attacker->as_monster()->steal_item_from_player();
        break;

    case AF_HOLY:
        if (defender->undead_or_demonic())
            special_damage = attk_damage * 0.75;

        if (needs_message && special_damage)
        {
            mprf("%s %s %s%s",
                 atk_name(DESC_THE).c_str(),
                 attacker->conj_verb("sear").c_str(),
                 defender_name().c_str(),
                 special_attack_punctuation().c_str());

        }
        break;

    case AF_ANTIMAGIC:
        antimagic_affects_defender(attacker->get_experience_level() * 3 / 2);

        if (mons_genus(attacker->type) == MONS_VINE_STALKER
            && attacker->is_monster())
        {
            const bool spell_user =
                defender->is_player()
                || defender->as_monster()->can_use_spells()
                    && !defender->as_monster()->is_priest()
                    && !mons_class_flag(defender->type, M_FAKE_SPELLS);

            if (you.can_see(attacker) || you.can_see(defender))
            {
                mprf("%s drains %s %s.",
                     attacker->name(DESC_THE).c_str(),
                     defender->pronoun(PRONOUN_POSSESSIVE).c_str(),
                     spell_user ? "magic" : "power");
            }

            monster* vine = attacker->as_monster();
            if (vine->has_ench(ENCH_ANTIMAGIC)
                && (defender->is_player()
                    || (!defender->as_monster()->is_summoned()
                        && !mons_is_firewood(defender->as_monster()))))
            {
                mon_enchant me = vine->get_ench(ENCH_ANTIMAGIC);
                vine->lose_ench_duration(me, random2(damage_done) + 1);
                simple_monster_message(attacker->as_monster(),
                                       spell_user
                                       ? " looks very invigorated."
                                       : " looks invigorated.");
            }
        }
        break;

    case AF_PAIN:
        pain_affects_defender();
        break;

    case AF_ENSNARE:
        if (one_chance_in(3))
            ensnare(defender);
        break;

    case AF_CRUSH:
        if (needs_message)
        {
            mprf("%s %s %s.",
                 atk_name(DESC_THE).c_str(),
                 attacker->conj_verb("grab").c_str(),
                 defender_name().c_str());
        }
        attacker->start_constricting(*defender);
        // if you got grabbed, interrupt stair climb and passwall
        if (defender->is_player())
            stop_delay(true);
        break;

    case AF_ENGULF:
        if (x_chance_in_y(2, 3) && attacker->can_constrict(defender))
        {
            if (defender->is_player() && !you.duration[DUR_WATER_HOLD]
                && !you.duration[DUR_WATER_HOLD_IMMUNITY])
            {
                you.duration[DUR_WATER_HOLD] = 10;
                you.props["water_holder"].get_int() = attacker->as_monster()->mid;
            }
            else if (defender->is_monster()
                     && !defender->as_monster()->has_ench(ENCH_WATER_HOLD))
            {
                defender->as_monster()->add_ench(mon_enchant(ENCH_WATER_HOLD, 1,
                                                             attacker, 1));
            }
            else
                return; //Didn't apply effect; no message

            if (needs_message)
            {
                mprf("%s %s %s in water!",
                     atk_name(DESC_THE).c_str(),
                     attacker->conj_verb("engulf").c_str(),
                     defender_name().c_str());
            }
        }

        defender->expose_to_element(BEAM_WATER, 0);
        break;

    case AF_PURE_FIRE:
        if (attacker->type == MONS_FIRE_VORTEX)
            attacker->as_monster()->suicide(-10);

        special_damage = (attacker->get_experience_level() * 3 / 2
                          + random2(attacker->get_experience_level()));
        special_damage = defender->apply_ac(special_damage, 0, AC_HALF);
        special_damage = resist_adjust_damage(defender,
                                              BEAM_FIRE,
                                              defender->res_fire(),
                                              special_damage);

        if (needs_message && special_damage)
        {
            mprf("%s %s %s!",
                    atk_name(DESC_THE).c_str(),
                    attacker->conj_verb("burn").c_str(),
                    def_name(DESC_THE).c_str());

            _print_resist_messages(defender, special_damage, BEAM_FIRE);
        }

        defender->expose_to_element(BEAM_FIRE, 2);
        break;

    case AF_DRAIN_SPEED:
        if (x_chance_in_y(3, 5) && !defender->res_negative_energy())
        {
            if (needs_message)
            {
                mprf("%s %s %s vigor!",
                     atk_name(DESC_THE).c_str(),
                     attacker->conj_verb("drain").c_str(),
                     def_name(DESC_ITS).c_str());
            }

            special_damage = 1 + random2(damage_done) / 2;
            defender->slow_down(attacker, 5 + random2(7));
        }
        break;

    case AF_VULN:
        if (one_chance_in(3))
        {
            bool visible_effect = false;
            if (defender->is_player())
            {
                if (!you.duration[DUR_LOWERED_MR])
                    visible_effect = true;
                you.increase_duration(DUR_LOWERED_MR, 20 + random2(20), 40);
            }
            else
            {
                if (!defender->as_monster()->has_ench(ENCH_LOWERED_MR))
                    visible_effect = true;
                mon_enchant lowered_mr(ENCH_LOWERED_MR, 1, attacker,
                                       (20 + random2(20)) * BASELINE_DELAY);
                defender->as_monster()->add_ench(lowered_mr);
            }

            if (needs_message && visible_effect)
            {
                mprf("%s magical defenses are stripped away!",
                     def_name(DESC_ITS).c_str());
            }
        }
        break;

    case AF_PLAGUE:
        if (defender->sicken(30 + random2(50), true, true))
        {
            if (defender->is_player())
            {
                you.increase_duration(DUR_RETCHING, 7 + random2(9), 25);
                mpr("You feel violently ill.");
            }
            else
            {
                if (!defender->as_monster()->has_ench(ENCH_RETCHING)
                    && you.can_see(defender))
                {
                    simple_monster_message(defender->as_monster(),
                                           " looks violently ill.");
                }
                defender->as_monster()->add_ench(mon_enchant(ENCH_RETCHING, 1,
                                                             attacker, 7 + random2(9)));
            }
        }
        break;

    case AF_WEAKNESS_POISON:
        if (defender->poison(attacker, 1))
        {
            if (coinflip())
                defender->weaken(attacker, 12);
        }
        break;

    case AF_SHADOWSTAB:
        attacker->as_monster()->del_ench(ENCH_INVIS, true);
        break;

    case AF_DROWN:
        if (attacker->type == MONS_DROWNED_SOUL)
            attacker->as_monster()->suicide(-10);

        if (defender->res_water_drowning() <= 0)
        {
            special_damage = attacker->get_experience_level() * 3 / 4
                            + random2(attacker->get_experience_level() * 3 / 4);

            if (needs_message)
            {
                mprf("%s %s %s%s",
                    atk_name(DESC_THE).c_str(),
                    attacker->conj_verb("drown").c_str(),
                    defender_name().c_str(),
                    special_attack_punctuation().c_str());
            }
        }
        break;

    case AF_FIREBRAND:
        base_damage = attacker->get_experience_level() * 2 / 3
                      + random2(attacker->get_experience_level() * 2 / 3);
        special_damage =
            resist_adjust_damage(defender,
                                 BEAM_FIRE,
                                 defender->res_fire(),
                                 base_damage);
        special_damage_flavour = BEAM_FIRE;

        if (base_damage)
        {
            if (needs_message)
            {
                mprf("The air around %s erupts in flames!",
                    def_name(DESC_THE).c_str());

                for (adjacent_iterator ai(defender->pos()); ai; ++ai)
                {
                    if (!cell_is_solid(*ai)
                        && (env.cgrid(*ai) == EMPTY_CLOUD
                            || env.cloud[env.cgrid(*ai)].type == CLOUD_FIRE))
                    {
                        // Don't place clouds under non-resistant allies
                        const actor* act = actor_at(*ai);
                        if (act && mons_aligned(attacker, act)
                            && act->res_fire() < 1)
                        {
                            continue;
                        }

                        place_cloud(CLOUD_FIRE, *ai, 4 + random2(9), attacker);
                    }
                }

                _print_resist_messages(defender, base_damage, BEAM_FIRE);
            }
        }

        defender->expose_to_element(BEAM_FIRE, 2);
        break;
    }
}

void melee_attack::do_passive_freeze()
{
    if (you.mutation[MUT_PASSIVE_FREEZE]
        && attacker->alive()
        && adjacent(you.pos(), attacker->as_monster()->pos()))
    {
        bolt beam;
        beam.flavour = BEAM_COLD;
        beam.thrower = KILL_YOU;

        monster* mon = attacker->as_monster();

        const int orig_hurted = random2(11);
        int hurted = mons_adjust_flavoured(mon, beam, orig_hurted);

        if (!hurted)
            return;

        simple_monster_message(mon, " is very cold.");

#ifndef USE_TILE_LOCAL
        flash_monster_colour(mon, LIGHTBLUE, 200);
#endif

        mon->hurt(&you, hurted);

        if (mon->alive())
        {
            mon->expose_to_element(BEAM_COLD, orig_hurted);
            print_wounds(mon);

            const int cold_res = mon->res_cold();

            if (cold_res <= 0)
            {
                const int stun = (1 - cold_res) * random2(7);
                mon->speed_increment -= stun;
            }
        }
    }
}

void melee_attack::do_passive_heat()
{
    if (you.species == SP_LAVA_ORC && temperature_effect(LORC_PASSIVE_HEAT)
        && attacker->alive()
        && grid_distance(you.pos(), attacker->as_monster()->pos()) == 1)
    {
        bolt beam;
        beam.flavour = BEAM_FIRE;
        beam.thrower = KILL_YOU;

        monster* mon = attacker->as_monster();

        const int orig_hurted = random2(5);
        int hurted = mons_adjust_flavoured(mon, beam, orig_hurted);

        if (!hurted)
            return;

        simple_monster_message(mon, " is singed by your heat.");

#ifndef USE_TILE
        flash_monster_colour(mon, LIGHTRED, 200);
#endif

        mon->hurt(&you, hurted);

        if (mon->alive())
        {
            mon->expose_to_element(BEAM_FIRE, orig_hurted);
            print_wounds(mon);
        }
    }
}

void melee_attack::mons_do_eyeball_confusion()
{
    if (you.mutation[MUT_EYEBALLS]
        && attacker->alive()
        && adjacent(you.pos(), attacker->as_monster()->pos())
        && x_chance_in_y(player_mutation_level(MUT_EYEBALLS), 20))
    {
        const int ench_pow = player_mutation_level(MUT_EYEBALLS) * 30;
        monster* mon = attacker->as_monster();

        if (mon->check_res_magic(ench_pow) <= 0
            && mons_class_is_confusable(mon->type))
        {
            mprf("The eyeballs on your body gaze at %s.",
                 mon->name(DESC_THE).c_str());

            if (!mon->check_clarity(false))
            {
                mon->add_ench(mon_enchant(ENCH_CONFUSION, 0, &you,
                                          30 + random2(100)));
            }
        }
    }
}

void melee_attack::tendril_disarm()
{
    monster *mon = attacker->as_monster();
    item_def *mons_wpn = mon->mslot_item(MSLOT_WEAPON);

    if (!mons_wpn)
        return;

    // assume the player would not pull weapons into terrain that would destroy them
    if (!((feat_has_solid_floor(grd(you.pos()))
           && feat_has_solid_floor(grd(mon->pos())))
          || (feat_is_watery(grd(you.pos())) && species_likes_water(you.species)
              && grd(mon->pos()) != DNGN_LAVA)))
    {
        return;
    }

    if (you.mutation[MUT_TENDRILS]
        && attacker->alive()
        && (!mons_class_is_animated_weapon(mon->type))
        && adjacent(you.pos(), mon->pos())
        && you.can_see(mon)
        && one_chance_in(5)
        && (random2(you.dex()) > (mons_class_flag(mon->type, M_FIGHTER)) ? mon->hit_dice * 1.5 : mon->hit_dice
            || random2(you.strength()) > (mons_class_flag(mon->type, M_FIGHTER)) ? mon->hit_dice * 1.5 : mon->hit_dice)
        && !mons_wpn->cursed())
    {
        mprf("Your tendrils lash around %s %s and pull it to the ground!",
             apostrophise(mon->name(DESC_THE)).c_str(), mons_wpn->name(DESC_PLAIN).c_str());

        mon->drop_item(MSLOT_WEAPON, false);
        move_top_item(mon->pos(), you.pos());
    }
}

void melee_attack::do_spines()
{
    // Monsters only get struck on their first attack per round
    if (attacker->is_monster() && effective_attack_number > 0)
        return;

    if (defender->is_player())
    {
        const item_def *body = you.slot_item(EQ_BODY_ARMOUR, false);
        const int evp = body ? -property(*body, PARM_EVASION) : 0;
        const int mut = (you.form == TRAN_PORCUPINE) ? 3
                        : player_mutation_level(MUT_SPINY);

        if (mut && attacker->alive() && one_chance_in(evp / 3 + 1)
            && x_chance_in_y(2, 13 - (mut * 2)))
        {
            int dmg = roll_dice(2 + div_rand_round(mut - 1, 2), 5);
            int hurt = attacker->apply_ac(dmg) - evp / 3;

            dprf(DIAG_COMBAT, "Spiny: dmg = %d hurt = %d", dmg, hurt);

            if (hurt <= 0)
                return;

            simple_monster_message(attacker->as_monster(),
                                   " is struck by your spines.");

            attacker->hurt(&you, hurt);
        }
    }
    else if (defender->as_monster()->spiny_degree() > 0)
    {
        // Thorn hunters can attack their own brambles without injury
        if (defender->type == MONS_BRIAR_PATCH
            && attacker->type == MONS_THORN_HUNTER
            // Dithmengos' shadow can't take damage, don't spam.
            || attacker->type == MONS_PLAYER_SHADOW)
        {
            return;
        }

        const int degree = defender->as_monster()->spiny_degree();

        if (attacker->alive() && (x_chance_in_y(2, 5)
            || random2(div_rand_round(attacker->armour_class(), 2)) < degree))
        {
            int dmg = (attacker->is_monster() ? roll_dice(degree, 3)
                                              : roll_dice(degree, 4));
            int hurt = attacker->apply_ac(dmg, AC_HALF);
            dprf(DIAG_COMBAT, "Spiny: dmg = %d hurt = %d", dmg, hurt);

            if (hurt <= 0)
                return;
            if (you.can_see(defender) || attacker->is_player())
            {
                mprf("%s %s struck by %s %s.", attacker->name(DESC_THE).c_str(),
                     attacker->conj_verb("are").c_str(),
                     defender->name(DESC_ITS).c_str(),
                     defender->type == MONS_BRIAR_PATCH ? "thorns"
                                                        : "spines");
            }
            if (attacker->is_player())
                ouch(hurt, defender->mindex(), KILLED_BY_SPINES);
            else
                attacker->hurt(defender, hurt);
        }
    }
}

void melee_attack::emit_foul_stench()
{
    monster* mon = attacker->as_monster();

    if (you.mutation[MUT_FOUL_STENCH]
        && attacker->alive()
        && adjacent(you.pos(), mon->pos()))
    {
        const int mut = player_mutation_level(MUT_FOUL_STENCH);

        if (one_chance_in(3))
            mon->sicken(50 + random2(100));

        if (damage_done > 4 && x_chance_in_y(mut, 5)
            && !cell_is_solid(mon->pos())
            && env.cgrid(mon->pos()) == EMPTY_CLOUD)
        {
            mpr("You emit a cloud of foul miasma!");
            place_cloud(CLOUD_MIASMA, mon->pos(), 5 + random2(6), &you);
        }
    }
}

void melee_attack::do_minotaur_retaliation()
{
    if (defender->cannot_act()
        || defender->confused()
        || !attacker->alive()
        || defender->is_player() && you.duration[DUR_LIFESAVING])
    {
        return;
    }

    if (!defender->is_player())
    {
        // monsters have no STR or DEX
        if (!x_chance_in_y(2, 5))
            return;

        int hurt = attacker->apply_ac(random2(21));
        if (you.see_cell(defender->pos()))
        {
            const string defname = defender->name(DESC_THE);
            mprf("%s furiously retaliates!", defname.c_str());
            if (hurt <= 0)
            {
                mprf("%s headbutts %s, but does no damage.", defname.c_str(),
                     attacker->name(DESC_THE).c_str());
            }
            else
            {
                mprf("%s headbutts %s%s", defname.c_str(),
                     attacker->name(DESC_THE).c_str(),
                     get_exclams(hurt).c_str());
            }
        }
        if (hurt > 0)
        {
            if (attacker->is_player())
                ouch(hurt, defender->mindex(), KILLED_BY_HEADBUTT);
            else
                attacker->hurt(defender, hurt);
        }
        return;
    }

    if (!form_keeps_mutations())
    {
        // You are in a non-minotaur form.
        return;
    }
    // This will usually be 2, but could be 3 if the player mutated more.
    const int mut = player_mutation_level(MUT_HORNS);

    if (5 * you.strength() + 7 * you.dex() > random2(600))
    {
        // Use the same damage formula as a regular headbutt.
        int dmg = 5 + mut * 3;
        dmg = player_aux_stat_modify_damage(dmg);
        dmg = random2(dmg);
        dmg = player_apply_fighting_skill(dmg, true);
        dmg = player_apply_misc_modifiers(dmg);
        dmg = player_apply_slaying_bonuses(dmg, true);
        dmg = player_apply_final_multipliers(dmg);
        int hurt = attacker->apply_ac(dmg);

        mpr("You furiously retaliate!");
        dprf(DIAG_COMBAT, "Retaliation: dmg = %d hurt = %d", dmg, hurt);
        if (hurt <= 0)
        {
            mprf("You headbutt %s, but do no damage.",
                 attacker->name(DESC_THE).c_str());
            return;
        }
        else
        {
            mprf("You headbutt %s%s",
                 attacker->name(DESC_THE).c_str(),
                 get_exclams(hurt).c_str());
            attacker->hurt(&you, hurt);
        }
    }
}

bool melee_attack::do_knockback(bool trample)
{
    do
    {
        if (defender->is_player() && player_equip_unrand(UNRAND_SPIDER))
            return false;

        if (defender->is_stationary())
            return false; // don't even print a message

        int size_diff =
            attacker->body_size(PSIZE_BODY) - defender->body_size(PSIZE_BODY);
        if (!x_chance_in_y(size_diff + 3, 6))
            break;

        coord_def old_pos = defender->pos();
        coord_def new_pos = defender->pos() + defender->pos() - attack_position;

        // need a valid tile
        if (grd(new_pos) < DNGN_SHALLOW_WATER
            && !defender->is_habitable_feat(grd(new_pos)))
        {
            break;
        }

        // don't trample into a monster - or do we want to cause a chain
        // reaction here?
        if (actor_at(new_pos))
            break;

        // Prevent trample/drown combo when flight is expiring
        if (defender->is_player() && need_expiration_warning(new_pos))
            break;

        if (needs_message)
        {
            mprf("%s %s backwards!",
                 def_name(DESC_THE).c_str(),
                 defender->conj_verb("stumble").c_str());
        }

        // Schedule following _before_ actually trampling -- if the defender
        // is a player, a shaft trap will unload the level.  If trampling will
        // somehow fail, move attempt will be ignored.
        if (trample)
            (new trample_follow_fineff(attacker, old_pos))->schedule();

        if (defender->as_player())
            move_player_to_grid(new_pos, false, true);
        else
            defender->move_to_pos(new_pos);

        // Interrupt stair travel and passwall.
        if (defender->is_player())
            stop_delay(true);

        return true;
    } while (0);

    if (needs_message)
    {
        mprf("%s %s %s ground!",
             def_name(DESC_THE).c_str(),
             defender->conj_verb("hold").c_str(),
             defender->pronoun(PRONOUN_POSSESSIVE).c_str());
    }

    return false;
}

//cleave can cover up to 7 cells (not the one opposite to the target), but is
// stopped by solid features. Allies are passed through without harm.
void melee_attack::cleave_setup()
{
    if (cell_is_solid(defender->pos()))
        return;

    // Don't cleave on a self-attack.
    if (attacker->pos() == defender->pos())
        return;

    int dir = coinflip() ? -1 : 1;
    get_cleave_targets(attacker, defender->pos(), dir, cleave_targets);
    cleave_targets.reverse();
    attack_cleave_targets(attacker, cleave_targets, attack_number,
                          effective_attack_number);

    // We need to get the list of the remaining potential targets now because
    // if the main target dies, its position will be lost.
    get_cleave_targets(attacker, defender->pos(), -dir, cleave_targets);
}

// cleave damage modifier for additional attacks: 75% of base damage
int melee_attack::cleave_damage_mod(int dam)
{
    return div_rand_round(dam * 3, 4);
}

void melee_attack::chaos_affect_actor(actor *victim)
{
    melee_attack attk(victim, victim);
    attk.weapon = NULL;
    attk.skip_chaos_message = true;
    attk.chaos_affects_defender();
    attk.do_miscast();
    if (!attk.special_damage_message.empty()
        && you.can_see(victim))
    {
        mprf("%s", attk.special_damage_message.c_str());
    }
}

bool melee_attack::_tran_forbid_aux_attack(unarmed_attack_type atk)
{
    switch (atk)
    {
    case UNAT_KICK:
    case UNAT_PECK:
    case UNAT_HEADBUTT:
    case UNAT_PUNCH:
        return you.form == TRAN_ICE_BEAST
               || you.form == TRAN_DRAGON
               || you.form == TRAN_SPIDER
               || you.form == TRAN_BAT;

    case UNAT_CONSTRICT:
        return !form_keeps_mutations();

    default:
        return false;
    }
}

bool melee_attack::_extra_aux_attack(unarmed_attack_type atk, bool is_uc)
{
    // No extra unarmed attacks for disabled mutations.
    if (_tran_forbid_aux_attack(atk))
        return false;

    if (atk == UNAT_CONSTRICT)
        return is_uc
                || you.species == SP_NAGA && you.experience_level > 12
                || you.species == SP_OCTOPODE && you.has_usable_tentacle();

    if (you.strength() + you.dex() <= random2(50))
        return false;

    switch (atk)
    {
    case UNAT_KICK:
        return is_uc
                || player_mutation_level(MUT_HOOVES)
                || you.has_usable_talons()
                || player_mutation_level(MUT_TENTACLE_SPIKE);

    case UNAT_PECK:
        return (is_uc
                || player_mutation_level(MUT_BEAK))
               && !one_chance_in(3);

    case UNAT_HEADBUTT:
        return (is_uc
                || player_mutation_level(MUT_HORNS))
               && !one_chance_in(3);

    case UNAT_TAILSLAP:
        return (is_uc
                || you.has_usable_tail())
               && coinflip();

    case UNAT_PSEUDOPODS:
        return (is_uc
                || you.has_usable_pseudopods())
               && !one_chance_in(3);

    case UNAT_TENTACLES:
        return (is_uc
                || you.has_usable_tentacles())
               && !one_chance_in(3);

    case UNAT_BITE:
        return ((is_uc
                 || you.has_usable_fangs()
                 || player_mutation_level(MUT_ACIDIC_BITE))
                && x_chance_in_y(2, 5))
               || you.mutation[MUT_ANTIMAGIC_BITE];

    case UNAT_PUNCH:
        return is_uc && !one_chance_in(3);

    default:
        return false;
    }
}

// TODO: Potentially move this, may or may not belong here (may not
// even belong as its own function, could be integrated with the general
// to-hit method
// Returns the to-hit for your extra unarmed attacks.
// DOES NOT do the final roll (i.e., random2(your_to_hit)).
int melee_attack::calc_your_to_hit_unarmed(int uattack, bool vampiric)
{
    int your_to_hit;

    your_to_hit = 1300
                + you.dex() * 60
                + you.strength() * 15
                + you.skill(SK_FIGHTING, 30);
    your_to_hit /= 100;

    if (you.inaccuracy())
        your_to_hit -= 5;

    if (player_mutation_level(MUT_EYEBALLS))
        your_to_hit += 2 * player_mutation_level(MUT_EYEBALLS) + 1;

    // Vampires know how to bite and aim better when thirsty.
    if (you.species == SP_VAMPIRE && uattack == UNAT_BITE)
    {
        your_to_hit += 1;

        if (vampiric)
        {
            if (you.hunger_state == HS_STARVING)
                your_to_hit += 2;
            else if (you.hunger_state < HS_SATIATED)
                your_to_hit += 1;
        }
    }
    else if (you.species != SP_VAMPIRE && you.hunger_state == HS_STARVING)
        your_to_hit -= 3;

    your_to_hit += slaying_bonus(PWPN_HIT);

    return your_to_hit;
}

// TODO: Potentially remove, consider integrating with other to-hit or stat
// calculating methods
// weighted average of strength and dex, between (str+dex)/2 and dex
int melee_attack::calc_stat_to_hit_base()
{
    const int weight = weapon ? weapon_str_weight(*weapon) : 4;

    // dex is modified by strength towards the average, by the
    // weighted amount weapon_str_weight() / 20.
    return you.dex() + (you.strength() - you.dex()) * weight / 20;
}

int melee_attack::test_hit(int to_land, int ev, bool randomise_ev)
{
    int margin = AUTOMATIC_HIT;
    if (randomise_ev)
        ev = random2avg(2*ev, 2);
    if (to_land >= AUTOMATIC_HIT)
        return true;
    else if (x_chance_in_y(MIN_HIT_MISS_PERCENTAGE, 100))
        margin = (random2(2) ? 1 : -1) * AUTOMATIC_HIT;
    else
        margin = to_land - ev;

#ifdef DEBUG_DIAGNOSTICS
    dprf(DIAG_COMBAT, "to hit: %d; ev: %d; result: %s (%d)",
         to_hit, ev, (margin >= 0) ? "hit" : "miss", margin);
#endif

    return margin;
}

/* Returns base weapon damage for attacker
 *
 * Because of the complex nature between player and monster base damage,
 * a simple atype() check forks the logic for now. At the moment this is
 * only called within the context of ACT_PLAYER. Eventually, we should
 * aim for a unified code for calculating all / most combat related figures
 * and let the actor classes handle monster or player-specific scaling.
 *
 */
int melee_attack::calc_base_weapon_damage()
{
    int damage = 0;

    if (attacker->is_player())
    {
        if (is_weapon(*weapon) && !is_range_weapon(*weapon))
            damage = property(*weapon, PWPN_DAMAGE);
    }

    return damage;
}

/* Returns attacker base unarmed damage
 *
 * Scales for current mutations and unarmed effects
 * TODO: Complete symmetry for base_unarmed damage
 * between monsters and players.
 */
int melee_attack::calc_base_unarmed_damage()
{
    int damage = 0;

    if (attacker->is_player())
    {
        damage = you.duration[DUR_CONFUSING_TOUCH] ? 0 : 3;

        switch (you.form)
        {
        case TRAN_SPIDER:
            damage = 5;
            break;
        case TRAN_BAT:
            damage = (you.species == SP_VAMPIRE ? 2 : 1);
            break;
        case TRAN_ICE_BEAST:
        case TRAN_FUNGUS:
        case TRAN_TREE:
            damage = 12;
            break;
        case TRAN_BLADE_HANDS:
            damage = 8 + div_rand_round(you.strength() + you.dex(), 3);
            break;
        case TRAN_STATUE: // multiplied by 1.5 later
            damage = 6 + div_rand_round(you.strength(), 3);
            break;
        case TRAN_DRAGON: // +6 from claws
            damage = 12 + div_rand_round(you.strength() * 2, 3);
            break;
        case TRAN_LICH:
        case TRAN_WISP:
            damage = 5;
            break;
        case TRAN_PIG:
        case TRAN_PORCUPINE:
        case TRAN_JELLY:
        case TRAN_SHADOW:
            break;
        case TRAN_NONE:
        case TRAN_APPENDAGE:
            break;
        }

        if (you.has_usable_claws())
        {
            // Claw damage only applies for bare hands.
            damage += you.has_claws(false) * 2;
            apply_bleeding = true;
        }

        if (_form_uses_xl())
            damage += you.experience_level;
        else if (you.form == TRAN_BAT || you.form == TRAN_PORCUPINE)
        {
            // Bats really don't do a lot of damage.
            damage += you.skill_rdiv(SK_UNARMED_COMBAT, 1, 5);
        }
        else
            damage += you.skill_rdiv(SK_UNARMED_COMBAT);
    }

    return damage;
}

int melee_attack::calc_damage()
{
    // Constriction deals damage over time, not when grabbing.
    if (attk_flavour == AF_CRUSH)
        return 0;

    if (attacker->is_monster())
    {
        monster *as_mon = attacker->as_monster();

        int damage = 0;
        int damage_max = 0;
        if (weapon
            && (weapon->base_type == OBJ_WEAPONS
                && !is_range_weapon(*weapon)
                || weapon->base_type == OBJ_RODS))
        {
            damage_max = property(*weapon, PWPN_DAMAGE);
            damage += random2(damage_max);

            if (get_equip_race(*weapon) == ISFLAG_ORCISH
                && mons_genus(attacker->mons_species()) == MONS_ORC
                && coinflip())
            {
                damage++;
            }

            int wpn_damage_plus = weapon->plus2;
            if (weapon->base_type == OBJ_RODS)
                wpn_damage_plus = weapon->special;

            const int jewellery = attacker->as_monster()->inv[MSLOT_JEWELLERY];
            if (jewellery != NON_ITEM
                && mitm[jewellery].base_type == OBJ_JEWELLERY
                && mitm[jewellery].sub_type == RING_SLAYING)
            {
                wpn_damage_plus += mitm[jewellery].plus2;
            }

            wpn_damage_plus += attacker->scan_artefacts(ARTP_DAMAGE);

            if (wpn_damage_plus >= 0)
                damage += random2(wpn_damage_plus);
            else
                damage -= random2(1 - wpn_damage_plus);

            damage -= 1 + random2(3);
        }

        damage_max += attk_damage;
        damage     += 1 + random2(attk_damage);
        int frenzy_degree = -1;

        // Berserk/mighted monsters get bonus damage.
        if (as_mon->has_ench(ENCH_MIGHT)
            || as_mon->has_ench(ENCH_BERSERK))
        {
            damage = damage * 3 / 2;
        }
        else if (as_mon->has_ench(ENCH_BATTLE_FRENZY))
            frenzy_degree = as_mon->get_ench(ENCH_BATTLE_FRENZY).degree;
        else if (as_mon->has_ench(ENCH_ROUSED))
            frenzy_degree = as_mon->get_ench(ENCH_ROUSED).degree;
        else
        {
            frenzy_degree = as_mon->aug_amount();
            if (frenzy_degree <= 0)
                frenzy_degree = -1;
        }

        if (frenzy_degree != -1)
        {
#ifdef DEBUG_DIAGNOSTICS
            const int orig_damage = damage;
#endif

            damage = damage * (115 + frenzy_degree * 15) / 100;

            dprf(DIAG_COMBAT, "%s frenzy damage: %d->%d",
                 attacker->name(DESC_PLAIN).c_str(), orig_damage, damage);
        }

        if (as_mon->has_ench(ENCH_WEAK))
            damage = damage * 2 / 3;

        if (weapon && get_weapon_brand(*weapon) == SPWPN_SPEED)
            damage = div_rand_round(damage * 9, 10);

        bool half_ac = (as_mon->type == MONS_PHANTASMAL_WARRIOR);

        // If the defender is asleep, the attacker gets a stab.
        if (defender && (defender->asleep()
                         || (attk_flavour == AF_SHADOWSTAB
                             &&!defender->can_see(attacker))))
        {
            if (mons_class_flag(as_mon->type, M_STABBER))
            {
                half_ac = true;
                if (damage * 2 < damage_max)
                    damage = damage_max / 2;
            }

            damage = damage * 5 / 2;
            dprf(DIAG_COMBAT, "Stab damage vs %s: %d",
                 defender->name(DESC_PLAIN).c_str(),
                 damage);
        }

        if (cleaving)
            damage = cleave_damage_mod(damage);

        return apply_defender_ac(damage, damage_max, half_ac);
    }
    else
    {
        int potential_damage;

        potential_damage =
            !weapon ? calc_base_unarmed_damage()
                    : calc_base_weapon_damage();

        potential_damage = player_stat_modify_damage(potential_damage);

        damage_done =
            potential_damage > 0 ? one_chance_in(3) + random2(potential_damage) : 0;

        damage_done = player_apply_weapon_skill(damage_done);
        damage_done = player_apply_fighting_skill(damage_done, false);
        damage_done = player_apply_misc_modifiers(damage_done);
        damage_done = player_apply_slaying_bonuses(damage_done, false);
        damage_done = player_apply_weapon_bonuses(damage_done);
        damage_done = player_apply_final_multipliers(damage_done);

        damage_done = player_stab(damage_done);
        damage_done = apply_defender_ac(damage_done);

        set_attack_verb();
        damage_done = max(0, damage_done);

        return damage_done;
    }

    return 0;
}

int melee_attack::apply_defender_ac(int damage, int damage_max, bool half_ac)
{
    int stab_bypass = 0;
    if (stab_bonus)
    {
        stab_bypass = you.skill(wpn_skill, 50) + you.skill(SK_STEALTH, 50);
        stab_bypass = random2(div_rand_round(stab_bypass, 100 * stab_bonus));
    }
    int after_ac = defender->apply_ac(damage, damage_max,
                                      half_ac ? AC_HALF : AC_NORMAL,
                                      stab_bypass);
    dprf(DIAG_COMBAT, "AC: att: %s, def: %s, ac: %d, gdr: %d, dam: %d -> %d",
                 attacker->name(DESC_PLAIN, true).c_str(),
                 defender->name(DESC_PLAIN, true).c_str(),
                 defender->armour_class(),
                 defender->gdr_perc(),
                 damage,
                 after_ac);

    return after_ac;
}

/* TODO: This code is only used from melee_attack methods, but perhaps it
 * should be ambigufied and moved to the actor class
 * Should life protection protect from this?
 *
 * Should eventually remove in favor of player/monster symmetry
 *
 * Called when stabbing, for bite attacks, and vampires wielding vampiric weapons
 * Returns true if blood was drawn.
 */
bool melee_attack::_player_vampire_draws_blood(const monster* mon, const int damage,
                                               bool needs_bite_msg, int reduction)
{
    ASSERT(you.species == SP_VAMPIRE);

    if (!_vamp_wants_blood_from_monster(mon) ||
        (!adjacent(defender->pos(), attack_position) && needs_bite_msg))
    {
        return false;
    }

    const corpse_effect_type chunk_type = mons_corpse_effect(mon->type);

    // Now print message, need biting unless already done (never for bat form!)
    if (needs_bite_msg && you.form != TRAN_BAT)
    {
        mprf("You bite %s, and draw %s blood!",
             mon->name(DESC_THE, true).c_str(),
             mon->pronoun(PRONOUN_POSSESSIVE).c_str());
    }
    else
    {
        mprf("You draw %s blood!",
             apostrophise(mon->name(DESC_THE, true)).c_str());
    }

    // Regain hp.
    if (you.hp < you.hp_max)
    {
        int heal = 1 + random2(damage);
        if (chunk_type == CE_CLEAN)
            heal += 1 + random2(damage);
        if (heal > you.experience_level)
            heal = you.experience_level;

        // Decrease healing when done in bat form.
        if (you.form == TRAN_BAT)
            heal /= 2;

        if (heal > 0 && !you.duration[DUR_DEATHS_DOOR])
        {
            inc_hp(heal);
            mprf("You feel %sbetter.", (you.hp == you.hp_max) ? "much " : "");
        }
    }

    // Gain nutrition.
    if (you.hunger_state != HS_ENGORGED)
    {
        int food_value = 0;
        if (chunk_type == CE_CLEAN)
            food_value = 30 + random2avg(59, 2);
        else if (chunk_type == CE_CONTAMINATED
                 || chunk_is_poisonous(chunk_type))
        {
            food_value = 15 + random2avg(29, 2);
        }

        // Bats get rather less nutrition out of it.
        if (you.form == TRAN_BAT)
            food_value /= 2;

        food_value /= reduction;

        lessen_hunger(food_value, false);
    }

    did_god_conduct(DID_DRINK_BLOOD, 5 + random2(4));

    return true;
}

// weighted average of strength and dex, between str and (str+dex)/2
int melee_attack::calc_stat_to_dam_base()
{
    const int weight = weapon ? 10 - weapon_str_weight(*weapon) : 6;
    return you.strength() + (you.dex() - you.strength()) * weight / 20;
}

void melee_attack::stab_message()
{
    defender->props["helpless"] = true;

    switch (stab_bonus)
    {
    case 6:     // big melee, monster surrounded/not paying attention
        if (coinflip())
        {
            mprf("You %s %s from a blind spot!",
                  (you.species == SP_FELID) ? "pounce on" : "strike",
                  defender->name(DESC_THE).c_str());
        }
        else
        {
            mprf("You catch %s momentarily off-guard.",
                  defender->name(DESC_THE).c_str());
        }
        break;
    case 4:     // confused/fleeing
        if (!one_chance_in(3))
        {
            mprf("You catch %s completely off-guard!",
                  defender->name(DESC_THE).c_str());
        }
        else
        {
            mprf("You %s %s from behind!",
                  (you.species == SP_FELID) ? "pounce on" : "strike",
                  defender->name(DESC_THE).c_str());
        }
        break;
    case 2:
    case 1:
        if (you.species == SP_FELID && coinflip())
        {
            mprf("You pounce on the unaware %s!",
                 defender->name(DESC_PLAIN).c_str());
            break;
        }
        mprf("%s fails to defend %s.",
              defender->name(DESC_THE).c_str(),
              defender->pronoun(PRONOUN_REFLEXIVE).c_str());
        break;
    }

    defender->props.erase("helpless");
}

bool melee_attack::_vamp_wants_blood_from_monster(const monster* mon)
{
    if (you.species != SP_VAMPIRE)
        return false;

    if (you.hunger_state == HS_ENGORGED)
        return false;

    if (mon->is_summoned())
        return false;

    if (!mons_has_blood(mon->type))
        return false;

    const corpse_effect_type chunk_type = mons_corpse_effect(mon->type);

    // Don't drink poisonous or mutagenic blood.
    return chunk_type == CE_CLEAN || chunk_type == CE_CONTAMINATED
           || (chunk_is_poisonous(chunk_type) && player_res_poison());
}

int melee_attack::inflict_damage(int dam, beam_type flavour, bool clean)
{
    if (flavour == NUM_BEAMS)
        flavour = special_damage_flavour;
    // Auxes temporarily clear damage_brand so we don't need to check
    if (damage_brand == SPWPN_REAPING ||
        damage_brand == SPWPN_CHAOS && one_chance_in(100))
    {
        defender->props["reaping_damage"].get_int() += dam;
        // With two reapers of different friendliness, the most recent one
        // gets the zombie. Too rare a case to care any more.
        defender->props["reaper"].get_int() = attacker->mid;
    }
    return defender->hurt(attacker, dam, flavour, clean);
}<|MERGE_RESOLUTION|>--- conflicted
+++ resolved
@@ -511,7 +511,7 @@
     switch(random2(3))
     {
         case 0:
-            antimagic_affects_defender();
+            antimagic_affects_defender(damage_done);
             break;
         case 1:
             defender->slow_down(attacker, 5 + random2(7));
@@ -2383,14 +2383,10 @@
              defender->name(DESC_THE).c_str(),
              special_damage, special_damage_flavour);
 
-<<<<<<< HEAD
         special_damage = inflict_damage(special_damage);
-    }
-=======
-    special_damage = inflict_damage(special_damage, special_damage_flavour);
-    if (special_damage > 0)
-        defender->expose_to_element(special_damage_flavour, 2);
->>>>>>> 1437299f
+        if (special_damage > 0)
+            defender->expose_to_element(special_damage_flavour, 2);
+    }
 
     if (stab_attempt && stab_bonus > 0 && weapon
         && weapon->base_type == OBJ_WEAPONS && weapon->sub_type == WPN_CLUB
