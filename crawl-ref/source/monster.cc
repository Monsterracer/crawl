--- conflicted
+++ resolved
@@ -6231,13 +6231,8 @@
     "petrified", "lowered_mr", "soul_ripe", "slowly_dying", "eat_items",
     "aquatic_land", "spore_production", "slouch", "swift", "tide",
     "insane", "silenced", "awaken_forest", "exploding", "bleeding",
-<<<<<<< HEAD
-    "tethered", "severed",
-    "buggy",
-=======
-    "antimagic", "fading_away", "preparing_resurrect", "regen", "magic_res",
-    "mirror_dam", "stoneskin", "fear inspiring", "buggy",
->>>>>>> a655d7e8
+    "tethered", "severed", "antimagic", "fading_away", "preparing_resurrect", "regen", 
+    "magic_res", "mirror_dam", "stoneskin", "fear inspiring", "buggy",
 };
 
 static const char *_mons_enchantment_name(enchant_type ench)
