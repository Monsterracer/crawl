/*
 *  File:       monster.cc
 *  Summary:    Monsters class methods
 *  Written by: Linley Henzell
 */

#include "AppHdr.h"

#include "areas.h"
#include "artefact.h"
#include "beam.h"
#include "cloud.h"
#include "coord.h"
#include "coordit.h"
#include "delay.h"
#include "dgnevent.h"
#include "dgn-shoals.h"
#include "directn.h"
#include "env.h"
#include "fight.h"
#include "fprop.h"
#include "ghost.h"
#include "godabil.h"
#include "goditem.h"
#include "itemname.h"
#include "items.h"
#include "kills.h"
#include "libutil.h"
#include "misc.h"
#include "mon-abil.h"
#include "mon-behv.h"
#include "mon-place.h"
#include "mon-stuff.h"
#include "mon-transit.h"
#include "mon-util.h"
#include "mgen_data.h"
#include "random.h"
#include "religion.h"
#include "shopping.h"
#include "spl-util.h"
#include "state.h"
#include "stuff.h"
#include "terrain.h"
#include "traps.h"
#include "hints.h"
#include "view.h"
#include "shout.h"
#include "xom.h"

#include <algorithm>
#include <queue>

struct mon_spellbook
{
    mon_spellbook_type type;
    spell_type spells[NUM_MONSTER_SPELL_SLOTS];
};

static mon_spellbook mspell_list[] = {
#include "mon-spll.h"
};

// Macro that saves some typing, nothing more.
#define smc get_monster_data(mc)

monsters::monsters()
    : type(MONS_NO_MONSTER), hit_points(0), max_hit_points(0), hit_dice(0),
      ac(0), ev(0), speed(0), speed_increment(0), target(), patrol_point(),
      travel_target(MTRAV_NONE), inv(NON_ITEM), spells(),
      attitude(ATT_HOSTILE), behaviour(BEH_WANDER), foe(MHITYOU),
      enchantments(), flags(0L), experience(0), base_monster(MONS_NO_MONSTER),
      number(0), colour(BLACK), foe_memory(0), shield_blocks(0),
      god(GOD_NO_GOD), ghost(), seen_context(""), props()

{
    travel_path.clear();
    if (crawl_state.game_is_arena())
        foe = MHITNOT;
}

// Empty destructor to keep auto_ptr happy with incomplete ghost_demon type.
monsters::~monsters()
{
}

monsters::monsters(const monsters &mon)
{
    init_with(mon);
}

monsters &monsters::operator = (const monsters &mon)
{
    if (this != &mon)
        init_with(mon);
    return (*this);
}

void monsters::reset()
{
    mname.clear();
    enchantments.clear();
    ench_countdown = 0;
    inv.init(NON_ITEM);

    flags           = 0;
    experience      = 0L;
    type            = MONS_NO_MONSTER;
    base_monster    = MONS_NO_MONSTER;
    hit_points      = 0;
    max_hit_points  = 0;
    hit_dice        = 0;
    ac              = 0;
    ev              = 0;
    speed_increment = 0;
    attitude        = ATT_HOSTILE;
    behaviour       = BEH_SLEEP;
    foe             = MHITNOT;
    number          = 0;

    mons_remove_from_grid(this);
    position.reset();
    patrol_point.reset();
    travel_target = MTRAV_NONE;
    travel_path.clear();
    ghost.reset(NULL);
    seen_context = "";
    props.clear();
}

void monsters::init_with(const monsters &mon)
{
    reset();

    mname             = mon.mname;
    type              = mon.type;
    base_monster      = mon.base_monster;
    hit_points        = mon.hit_points;
    max_hit_points    = mon.max_hit_points;
    hit_dice          = mon.hit_dice;
    ac                = mon.ac;
    ev                = mon.ev;
    speed             = mon.speed;
    speed_increment   = mon.speed_increment;
    position          = mon.position;
    target            = mon.target;
    patrol_point      = mon.patrol_point;
    travel_target     = mon.travel_target;
    travel_path       = mon.travel_path;
    inv               = mon.inv;
    spells            = mon.spells;
    attitude          = mon.attitude;
    behaviour         = mon.behaviour;
    foe               = mon.foe;
    enchantments      = mon.enchantments;
    flags             = mon.flags;
    experience        = mon.experience;
    number            = mon.number;
    colour            = mon.colour;
    foe_memory        = mon.foe_memory;
    god               = mon.god;
    props             = mon.props;

    if (mon.ghost.get())
        ghost.reset(new ghost_demon(*mon.ghost));
    else
        ghost.reset(NULL);
}

mon_attitude_type monsters::temp_attitude() const
{
    if (has_ench(ENCH_CHARM))
        return ATT_FRIENDLY;
    else if (has_ench(ENCH_TEMP_PACIF))
        return ATT_GOOD_NEUTRAL;
    else
        return attitude;
}

bool monsters::swimming() const
{
    const dungeon_feature_type grid = grd(pos());
    return (feat_is_watery(grid) && mons_primary_habitat(this) == HT_WATER);
}

bool monsters::wants_submerge() const
{
    // Trapdoor spiders only hide themselves under the floor when they
    // can't see their prey.
    if (type == MONS_TRAPDOOR_SPIDER)
    {
        const actor* _foe = get_foe();
        return (_foe == NULL || !can_see(_foe));
    }

    // Don't submerge if we just unsubmerged to shout.
    if (seen_context == "bursts forth shouting")
        return (false);

    return (!mons_landlubbers_in_reach(this));
}

bool monsters::submerged() const
{
    // FIXME, switch to 4.1's MF_SUBMERGED system which is much cleaner.
    // Can't find any reference to MF_SUBMERGED anywhere. Don't know what
    // this means. - abrahamwl
    if (has_ench(ENCH_SUBMERGED))
        return (true);

    if (grd(pos()) == DNGN_DEEP_WATER
        && !monster_habitable_grid(this, DNGN_DEEP_WATER)
        && !can_drown())
    {
        return (true);
    }

    return (false);
}

bool monsters::extra_balanced() const
{
    return (mons_genus(type) == MONS_NAGA);
}

bool monsters::floundering() const
{
    const dungeon_feature_type grid = grd(pos());
    return (feat_is_water(grid)
            && !cannot_fight()
            // Can't use monster_habitable_grid() because that'll return
            // true for non-water monsters in shallow water.
            && mons_primary_habitat(this) != HT_WATER
            && !mons_amphibious(this)
            && !mons_flies(this)
            && !extra_balanced());
}

bool monsters::can_pass_through_feat(dungeon_feature_type grid) const
{
    return mons_can_pass(this, grid);
}

bool monsters::is_habitable_feat(dungeon_feature_type actual_grid) const
{
    return monster_habitable_grid(this, actual_grid);
}

bool monsters::can_drown() const
{
    // Presumably a shark in lava or a lavafish in deep water could
    // drown, but that should never happen, so this simple check should
    // be enough.
    switch (mons_primary_habitat(this))
    {
    case HT_WATER:
    case HT_LAVA:
        return (false);
    default:
        break;
    }

    // Mummies can fall apart in water or be incinerated in lava.
    // Ghouls, vampires, and demons can drown in water or lava.  Others
    // just "sink like a rock", to never be seen again.
    return (!res_asphyx()
            || mons_genus(type) == MONS_MUMMY
            || mons_genus(type) == MONS_GHOUL
            || mons_genus(type) == MONS_VAMPIRE
            || holiness() == MH_DEMONIC);
}

size_type monsters::body_size(size_part_type /* psize */, bool /* base */) const
{
    const monsterentry *e = get_monster_data(type);
    size_type ret = (e ? e->size : SIZE_MEDIUM);

    // Slime creature size is increased by the number merged.
    if (type == MONS_SLIME_CREATURE)
    {
        if (number == 2)
            ret = SIZE_MEDIUM;
        else if (number == 3)
            ret = SIZE_LARGE;
        else if (number == 4)
            ret = SIZE_BIG;
        else if (number == 5)
            ret = SIZE_GIANT;
    }

    return (ret);
}

int monsters::body_weight(bool /*base*/) const
{
    int mc = mons_base_type(this);

    if (mc == MONS_RAKSHASA_FAKE || mc == MONS_MARA_FAKE)
        return (0);

    int weight = mons_weight(mc);

    // weight == 0 in the monster entry indicates "no corpse".  Can't
    // use CE_NOCORPSE, because the corpse-effect field is used for
    // corpseless monsters to indicate what happens if their blood
    // is sucked.  Grrrr.
    if (weight == 0 && !is_insubstantial())
    {
        weight = actor::body_weight();

        switch (mc)
        {
        case MONS_IRON_IMP:
            weight += 450;
            break;

        case MONS_IRON_DEVIL:
            weight += 550;
            break;

        case MONS_STONE_GOLEM:
        case MONS_EARTH_ELEMENTAL:
        case MONS_CRYSTAL_GOLEM:
            weight *= 2;
            break;

        case MONS_IRON_DRAGON:
        case MONS_IRON_GOLEM:
            weight *= 3;
            break;

        case MONS_QUICKSILVER_DRAGON:
        case MONS_SILVER_STATUE:
        case MONS_STATUE:
            weight *= 4;
            break;

        case MONS_WOOD_GOLEM:
            weight *= 2;
            weight /= 3;
            break;

        case MONS_FLYING_SKULL:
        case MONS_CURSE_SKULL:
        case MONS_BONE_DRAGON:
        case MONS_SKELETAL_WARRIOR:
            weight /= 2;
            break;

        case MONS_SHADOW_FIEND:
        case MONS_SHADOW_IMP:
        case MONS_SHADOW_DEMON:
            weight /= 3;
            break;
        }

        switch (mons_base_char(mc))
        {
        case 'L':
            weight /= 2;
            break;
        }
    }

    if (mc == MONS_SKELETON_SMALL || mc == MONS_SKELETON_LARGE)
        weight /= 2;

    // Slime creature weight is multiplied by the number merged.
    if (mc == MONS_SLIME_CREATURE && number > 1)
        weight *= number;

    return (weight);
}

int monsters::total_weight() const
{
    int burden = 0;

    for (int i = 0; i < NUM_MONSTER_SLOTS; i++)
        if (inv[i] != NON_ITEM)
            burden += item_mass(mitm[inv[i]]) * mitm[inv[i]].quantity;

    return (body_weight() + burden);
}

int monsters::damage_brand(int which_attack)
{
    const item_def *mweap = weapon(which_attack);

    if (!mweap)
    {
        if (mons_is_ghost_demon(type))
            return (ghost->brand);

        return (SPWPN_NORMAL);
    }

    return (!is_range_weapon(*mweap) ? get_weapon_brand(*mweap) : SPWPN_NORMAL);
}

int monsters::damage_type(int which_attack)
{
    const item_def *mweap = weapon(which_attack);

    if (!mweap)
    {
        const mon_attack_def atk = mons_attack_spec(this, which_attack);
        return ((atk.type == AT_CLAW)          ? DVORP_CLAWING :
                (atk.type == AT_TENTACLE_SLAP) ? DVORP_TENTACLE
                                               : DVORP_CRUSHING);
    }

    return (get_vorpal_type(*mweap));
}

item_def *monsters::missiles()
{
    return (inv[MSLOT_MISSILE] != NON_ITEM ? &mitm[inv[MSLOT_MISSILE]] : NULL);
}

int monsters::missile_count()
{
    if (const item_def *missile = missiles())
        return (missile->quantity);

    return (0);
}

item_def *monsters::launcher()
{
    item_def *weap = mslot_item(MSLOT_WEAPON);
    if (weap && is_range_weapon(*weap))
        return (weap);

    weap = mslot_item(MSLOT_ALT_WEAPON);
    return (weap && is_range_weapon(*weap) ? weap : NULL);
}

// Does not check whether the monster can dual-wield - that is the
// caller's responsibility.
static int _mons_offhand_weapon_index(const monsters *m)
{
    return (m->inv[MSLOT_ALT_WEAPON]);
}

item_def *monsters::weapon(int which_attack)
{
    const mon_attack_def attk = mons_attack_spec(this, which_attack);
    if (attk.type != AT_HIT && attk.type != AT_WEAP_ONLY)
        return (NULL);

    // Even/odd attacks use main/offhand weapon.
    if (which_attack > 1)
        which_attack &= 1;

    // This randomly picks one of the wielded weapons for monsters that can use
    // two weapons. Not ideal, but better than nothing. fight.cc does it right,
    // for various values of right.
    int weap = inv[MSLOT_WEAPON];

    if (which_attack && mons_wields_two_weapons(this))
    {
        const int offhand = _mons_offhand_weapon_index(this);
        if (offhand != NON_ITEM
            && (weap == NON_ITEM || which_attack == 1 || coinflip()))
        {
            weap = offhand;
        }
    }

    return (weap == NON_ITEM ? NULL : &mitm[weap]);
}

bool monsters::can_wield(const item_def& item, bool ignore_curse,
                         bool ignore_brand, bool ignore_shield,
                         bool ignore_transform) const
{
    // Monsters can only wield weapons or go unarmed (OBJ_UNASSIGNED
    // means unarmed).
    if (item.base_type != OBJ_WEAPONS && item.base_type != OBJ_UNASSIGNED)
        return (false);

    // These *are* weapons, so they can't wield another weapon or
    // unwield themselves.
    if (type == MONS_DANCING_WEAPON)
        return (false);

    // MF_HARD_RESET means that all items the monster is carrying will
    // disappear when it does, so it can't accept new items or give up
    // the ones it has.
    if (flags & MF_HARD_RESET)
        return (false);

    // Summoned items can only be held by summoned monsters.
    if ((item.flags & ISFLAG_SUMMONED) && !is_summoned())
        return (false);

    item_def* weap1 = NULL;
    if (inv[MSLOT_WEAPON] != NON_ITEM)
        weap1 = &mitm[inv[MSLOT_WEAPON]];

    int       avail_slots = 1;
    item_def* weap2       = NULL;
    if (mons_wields_two_weapons(this))
    {
        if (!weap1 || hands_reqd(*weap1, body_size()) != HANDS_TWO)
            avail_slots = 2;

        const int offhand = _mons_offhand_weapon_index(this);
        if (offhand != NON_ITEM)
            weap2 = &mitm[offhand];
    }

    // If we're already wielding it, then of course we can wield it.
    if (&item == weap1 || &item == weap2)
        return (true);

    // Barehanded needs two hands.
    const bool two_handed = item.base_type == OBJ_UNASSIGNED
                            || hands_reqd(item, body_size()) == HANDS_TWO;

    item_def* _shield = NULL;
    if (inv[MSLOT_SHIELD] != NON_ITEM)
    {
        ASSERT(!(weap1 && weap2));

        if (two_handed && !ignore_shield)
            return (false);

        _shield = &mitm[inv[MSLOT_SHIELD]];
    }

    if (!ignore_curse)
    {
        int num_cursed = 0;
        if (weap1 && weap1->cursed())
            num_cursed++;
        if (weap2 && weap2->cursed())
            num_cursed++;
        if (_shield && _shield->cursed())
            num_cursed++;

        if (two_handed && num_cursed > 0 || num_cursed >= avail_slots)
            return (false);
    }

    return could_wield(item, ignore_brand, ignore_transform);
}

bool monsters::could_wield(const item_def &item, bool ignore_brand,
                           bool /* ignore_transform */) const
{
    ASSERT(item.defined());

    // These *are* weapons, so they can't wield another weapon.
    if (type == MONS_DANCING_WEAPON)
        return (false);

    // Monsters can't use unrandarts with special effects.
    if (is_special_unrandom_artefact(item) && !crawl_state.game_is_arena())
        return (false);

    // Wimpy monsters (e.g. kobolds, goblins) can't use halberds, etc.
    if (!check_weapon_wieldable_size(item, body_size()))
        return (false);

    if (!ignore_brand)
    {
        const int brand = get_weapon_brand(item);

        // Draconians won't use dragon slaying weapons.
        if (brand == SPWPN_DRAGON_SLAYING && is_dragonkind(this))
            return (false);

        // Orcs won't use orc slaying weapons.
        if (brand == SPWPN_ORC_SLAYING && is_orckind(this))
            return (false);

        // Undead and demonic monsters won't use holy weapons.
        if (undead_or_demonic() && is_holy_item(item))
            return (false);

        // Holy monsters that aren't gifts of chaotic gods and monsters
        // that are gifts of good gods won't use potentially unholy
        // weapons.
        if (((is_holy() && !is_chaotic_god(god)) || is_good_god(god))
            && is_potentially_unholy_item(item))
        {
            return (false);
        }

        // Holy monsters and monsters that are gifts of good gods won't
        // use unholy weapons.
        if ((is_holy() || is_good_god(god)) && is_unholy_item(item))
            return (false);

        // Holy monsters that aren't gifts of chaotic gods and monsters
        // that are gifts of good gods or Fedhas won't use potentially
        // evil weapons.
        if (((is_holy() && !is_chaotic_god(god))
                || is_good_god(god))
            && is_potentially_evil_item(item))
        {
            return (false);
        }

        // Holy monsters and monsters that are gifts of good gods or
        // Fedhas won't use evil weapons.
        if (((is_holy() || is_good_god(god)))
            && is_evil_item(item))
        {
            return (false);
        }

        if (god == GOD_FEDHAS && is_corpse_violating_item(item))
            return (false);

        // Holy monsters that aren't gifts of chaotic gods and monsters
        // that are gifts of good gods won't use chaotic weapons.
        if (((is_holy() && !is_chaotic_god(god)) || is_good_god(god))
            && is_chaotic_item(item))
        {
            return (false);
        }

        // Monsters that are gifts of Zin won't use unclean weapons.
        if (god == GOD_ZIN && is_unclean_item(item))
            return (false);
    }

    return (true);
}

bool monsters::can_throw_large_rocks() const
{
    return (type == MONS_STONE_GIANT
            || type == MONS_POLYPHEMUS
            || type == MONS_CHUCK
            || ::mons_species(type) == MONS_CYCLOPS
            || ::mons_species(type) == MONS_OGRE);
}

bool monsters::can_speak()
{
    // Priest and wizard monsters can always speak.
    if (is_priest() || is_actual_spellcaster())
        return (true);

    // Silent or non-sentient monsters can't use the original speech.
    if (mons_intel(this) < I_NORMAL
        || mons_shouts(type) == S_SILENT)
    {
        return (false);
    }

    // Does it have the proper vocal equipment?
    const mon_body_shape shape = get_mon_shape(this);
    return (shape >= MON_SHAPE_HUMANOID && shape <= MON_SHAPE_NAGA);
}

bool monsters::has_spell_of_type(unsigned disciplines) const
{
    for (int i = 0; i < NUM_MONSTER_SPELL_SLOTS; ++i)
    {
        if (spells[i] == SPELL_NO_SPELL)
            continue;

        if (spell_typematch(spells[i], disciplines))
            return (true);
    }
    return (false);
}

void monsters::bind_spell_flags()
{
    // Bind spellcaster / priest flags from the base type. These may be
    // overridden by vault defs for individual monsters.

    // Alas, we don't know if the mon is zombified at the moment, if it is,
    // the flags will be removed later.
    if (mons_class_flag(type, M_SPELLCASTER))
        flags |= MF_SPELLCASTER;
    if (mons_class_flag(type, M_ACTUAL_SPELLS))
        flags |= MF_ACTUAL_SPELLS;
    if (mons_class_flag(type, M_PRIEST))
        flags |= MF_PRIEST;
}

static bool _needs_ranged_attack(const monsters *mon)
{
    // Prevent monsters that have conjurations from grabbing missiles.
    if (mon->has_spell_of_type(SPTYP_CONJURATION))
        return (false);

    // Same for summonings, but make an exception for friendlies.
    if (!mon->friendly() && mon->has_spell_of_type(SPTYP_SUMMONING))
        return (false);

    // Blademasters don't want to throw stuff.
    if (mon->type == MONS_DEEP_ELF_BLADEMASTER)
        return (false);

    return (true);
}

bool monsters::can_use_missile(const item_def &item) const
{
    // Don't allow monsters to pick up missiles without the corresponding
    // launcher. The opposite is okay, and sufficient wandering will
    // hopefully take the monster to a stack of appropriate missiles.

    if (!_needs_ranged_attack(this))
        return (false);

    if (item.base_type == OBJ_WEAPONS
        || item.base_type == OBJ_MISSILES && !has_launcher(item))
    {
        return (is_throwable(this, item));
    }

    // Stones are allowed even without launcher.
    if (item.sub_type == MI_STONE)
        return (true);

    item_def *launch;
    for (int i = MSLOT_WEAPON; i <= MSLOT_ALT_WEAPON; ++i)
    {
        launch = mslot_item(static_cast<mon_inv_type>(i));
        if (launch && fires_ammo_type(*launch) == item.sub_type)
            return (true);
    }

    // No fitting launcher in inventory.
    return (false);
}

void monsters::swap_slots(mon_inv_type a, mon_inv_type b)
{
    const int swap = inv[a];
    inv[a] = inv[b];
    inv[b] = swap;
}

void monsters::equip_weapon(item_def &item, int near, bool msg)
{
    if (msg && !need_message(near))
        msg = false;

    if (msg)
    {
        snprintf(info, INFO_SIZE, " wields %s.",
                 item.name(DESC_NOCAP_A, false, false, true, false,
                           ISFLAG_CURSED).c_str());
        msg = simple_monster_message(this, info);
    }

    const int brand = get_weapon_brand(item);
    if (brand == SPWPN_PROTECTION)
        ac += 5;
    if (brand == SPWPN_EVASION)
        ev += 5;

    if (msg)
    {
        bool message_given = true;
        switch (brand)
        {
        case SPWPN_FLAMING:
            mpr("It bursts into flame!");
            break;
        case SPWPN_FREEZING:
            mpr("It glows with a cold blue light!");
            break;
        case SPWPN_HOLY_WRATH:
            mpr("It softly glows with a divine radiance!");
            break;
        case SPWPN_ELECTROCUTION:
            mpr("You hear the crackle of electricity.", MSGCH_SOUND);
            break;
        case SPWPN_VENOM:
            mpr("It begins to drip with poison!");
            break;
        case SPWPN_DRAINING:
            mpr("You sense an unholy aura.");
            break;
        case SPWPN_FLAME:
            mpr("It bursts into flame!");
            break;
        case SPWPN_FROST:
            mpr("It is covered in frost.");
            break;
        case SPWPN_RETURNING:
            mpr("It wiggles slightly.");
            break;
        case SPWPN_DISTORTION:
            mpr("Its appearance distorts for a moment.");
            break;
        case SPWPN_CHAOS:
            mpr("It is briefly surrounded by a scintillating aura of "
                "random colours.");
            break;
        case SPWPN_PENETRATION:
            mprf("%s %s briefly pass through it before %s manages to get a "
                 "firm grip on it.",
                 pronoun(PRONOUN_CAP_POSSESSIVE).c_str(),
                 hand_name(true).c_str(),
                 pronoun(PRONOUN_NOCAP).c_str());
            break;
        case SPWPN_REAPING:
            mpr("It is briefly surrounded by shifting shadows.");
            break;

        default:
            // A ranged weapon without special message is known to be unbranded.
            if (brand != SPWPN_NORMAL || !is_range_weapon(item))
                message_given = false;
        }

        if (message_given)
        {
            if (is_artefact(item) && !is_special_unrandom_artefact(item))
                artefact_wpn_learn_prop(item, ARTP_BRAND);
            else
                set_ident_flags(item, ISFLAG_KNOW_TYPE);
        }
    }
}

void monsters::equip_armour(item_def &item, int near)
{
    if (need_message(near))
    {
        snprintf(info, INFO_SIZE, " wears %s.",
                 item.name(DESC_NOCAP_A).c_str());
        simple_monster_message(this, info);
    }

    const equipment_type eq = get_armour_slot(item);
    if (eq != EQ_SHIELD)
    {
        ac += property( item, PARM_AC );

        const int armour_plus = item.plus;
        ASSERT(abs(armour_plus) < 20);
        if (abs(armour_plus) < 20)
            ac += armour_plus;
    }

    // Shields can affect evasion.
    ev += property( item, PARM_EVASION ) / 2;
    if (ev < 1)
        ev = 1;   // This *shouldn't* happen.
}

void monsters::equip(item_def &item, int slot, int near)
{
    switch (item.base_type)
    {
    case OBJ_WEAPONS:
    {
        bool give_msg = (slot == MSLOT_WEAPON || mons_wields_two_weapons(this));
        equip_weapon(item, near, give_msg);
        break;
    }
    case OBJ_ARMOUR:
        equip_armour(item, near);
        break;
    default:
        break;
    }
}

void monsters::unequip_weapon(item_def &item, int near, bool msg)
{
    if (msg && !need_message(near))
        msg = false;

    if (msg)
    {
        snprintf(info, INFO_SIZE, " unwields %s.",
                             item.name(DESC_NOCAP_A, false, false, true, false,
                             ISFLAG_CURSED).c_str());
        msg = simple_monster_message(this, info);
    }

    const int brand = get_weapon_brand(item);
    if (brand == SPWPN_PROTECTION)
        ac -= 5;
    if (brand == SPWPN_EVASION)
        ev -= 5;

    if (msg && brand != SPWPN_NORMAL)
    {
        bool message_given = true;
        switch (brand)
        {
        case SPWPN_FLAMING:
            mpr("It stops flaming.");
            break;

        case SPWPN_HOLY_WRATH:
            mpr("It stops glowing.");
            break;

        case SPWPN_ELECTROCUTION:
            mpr("It stops crackling.");
            break;

        case SPWPN_VENOM:
            mpr("It stops dripping with poison.");
            break;

        case SPWPN_DISTORTION:
            mpr("Its appearance distorts for a moment.");
            break;

        default:
            message_given = false;
        }
        if (message_given)
        {
            if (is_artefact(item) && !is_special_unrandom_artefact(item))
                artefact_wpn_learn_prop(item, ARTP_BRAND);
            else
                set_ident_flags(item, ISFLAG_KNOW_TYPE);
        }
    }
}

void monsters::unequip_armour(item_def &item, int near)
{
    if (need_message(near))
    {
        snprintf(info, INFO_SIZE, " takes off %s.",
                 item.name(DESC_NOCAP_A).c_str());
        simple_monster_message(this, info);
    }

    const equipment_type eq = get_armour_slot(item);
    if (eq != EQ_SHIELD)
    {
        ac -= property( item, PARM_AC );

        const int armour_plus = item.plus;
        ASSERT(abs(armour_plus) < 20);
        if (abs(armour_plus) < 20)
            ac -= armour_plus;
    }

    ev -= property( item, PARM_EVASION ) / 2;
    if (ev < 1)
        ev = 1;   // This *shouldn't* happen.
}

bool monsters::unequip(item_def &item, int slot, int near, bool force)
{
    if (!force && item.cursed())
        return (false);

    if (!force && you.can_see(this))
        set_ident_flags(item, ISFLAG_KNOW_CURSE);

    switch (item.base_type)
    {
    case OBJ_WEAPONS:
    {
        bool give_msg = (slot == MSLOT_WEAPON || mons_wields_two_weapons(this));

        unequip_weapon(item, near, give_msg);
        break;
    }
    case OBJ_ARMOUR:
        unequip_armour(item, near);
        break;

    default:
        break;
    }

    return (true);
}

void monsters::lose_pickup_energy()
{
    if (const monsterentry* entry = find_monsterentry())
    {
        const int delta = speed * entry->energy_usage.pickup_percent / 100;
        if (speed_increment > 25 && delta < speed_increment)
            speed_increment -= delta;
    }
}

void monsters::pickup_message(const item_def &item, int near)
{
    if (need_message(near))
    {
        mprf("%s picks up %s.",
             name(DESC_CAP_THE).c_str(),
             item.base_type == OBJ_GOLD ? "some gold"
                                        : item.name(DESC_NOCAP_A).c_str());
    }
}

bool monsters::pickup(item_def &item, int slot, int near, bool force_merge)
{
    ASSERT(item.defined());

    const monsters *other_mon = item.holding_monster();

    if (other_mon != NULL)
    {
        if (other_mon == this)
        {
            if (inv[slot] == item.index())
            {
                mprf(MSGCH_DIAGNOSTICS, "Monster %s already holding item %s.",
                     name(DESC_PLAIN, true).c_str(),
                     item.name(DESC_PLAIN, false, true).c_str());
                return (false);
            }
            else
            {
                mprf(MSGCH_DIAGNOSTICS, "Item %s thinks it's already held by "
                                        "monster %s.",
                     item.name(DESC_PLAIN, false, true).c_str(),
                     name(DESC_PLAIN, true).c_str());
            }
        }
        else if (other_mon->type == MONS_NO_MONSTER)
        {
            mprf(MSGCH_DIAGNOSTICS, "Item %s, held by dead monster, being "
                                    "picked up by monster %s.",
                 item.name(DESC_PLAIN, false, true).c_str(),
                 name(DESC_PLAIN, true).c_str());
        }
        else
        {
            mprf(MSGCH_DIAGNOSTICS, "Item %s, held by monster %s, being "
                                    "picked up by monster %s.",
                 item.name(DESC_PLAIN, false, true).c_str(),
                 other_mon->name(DESC_PLAIN, true).c_str(),
                 name(DESC_PLAIN, true).c_str());
        }
    }

    // If a monster chooses a two-handed weapon as main weapon, it will
    // first have to drop any shield it might wear.
    // (Monsters will always favour damage over protection.)
    if ((slot == MSLOT_WEAPON || slot == MSLOT_ALT_WEAPON)
        && inv[MSLOT_SHIELD] != NON_ITEM
        && hands_reqd(item, body_size()) == HANDS_TWO)
    {
        if (!drop_item(MSLOT_SHIELD, near))
            return (false);
    }

    // Similarly, monsters won't pick up shields if they're
    // wielding (or alt-wielding) a two-handed weapon.
    if (slot == MSLOT_SHIELD)
    {
        const item_def* wpn = mslot_item(MSLOT_WEAPON);
        const item_def* alt = mslot_item(MSLOT_ALT_WEAPON);
        if (wpn && hands_reqd(*wpn, body_size()) == HANDS_TWO)
            return (false);
        if (alt && hands_reqd(*alt, body_size()) == HANDS_TWO)
            return (false);
    }

    if (inv[slot] != NON_ITEM)
    {
        item_def &dest(mitm[inv[slot]]);
        if (items_stack(item, dest, force_merge))
        {
            dungeon_events.fire_position_event(
                dgn_event(DET_ITEM_PICKUP, pos(), 0, item.index(),
                          mindex()),
                pos());

            pickup_message(item, near);
            inc_mitm_item_quantity( inv[slot], item.quantity );
            merge_item_stacks(item, dest);
            destroy_item(item.index());
            equip(item, slot, near);
            lose_pickup_energy();
            return (true);
        }
        return (false);
    }

    dungeon_events.fire_position_event(
        dgn_event(DET_ITEM_PICKUP, pos(), 0, item.index(),
                  mindex()),
        pos());

    const int item_index = item.index();
    unlink_item(item_index);

    inv[slot] = item_index;

    item.set_holding_monster(mindex());

    pickup_message(item, near);
    equip(item, slot, near);
    lose_pickup_energy();
    return (true);
}

bool monsters::drop_item(int eslot, int near)
{
    if (eslot < 0 || eslot >= NUM_MONSTER_SLOTS)
        return (false);

    int item_index = inv[eslot];
    if (item_index == NON_ITEM)
        return (true);

    item_def* pitem = &mitm[item_index];

    // Unequip equipped items before dropping them; unequip() prevents
    // cursed items from being removed.
    bool was_unequipped = false;
    if (eslot == MSLOT_WEAPON || eslot == MSLOT_ARMOUR
        || eslot == MSLOT_ALT_WEAPON && mons_wields_two_weapons(this))
    {
        if (!unequip(*pitem, eslot, near))
            return (false);
        was_unequipped = true;
    }

    if (pitem->flags & ISFLAG_SUMMONED)
    {
        if (need_message(near))
        {
            mprf("%s %s as %s drops %s!",
                 pitem->name(DESC_CAP_THE).c_str(),
                 summoned_poof_msg(this, *pitem).c_str(),
                 name(DESC_NOCAP_THE).c_str(),
                 pitem->quantity > 1 ? "them" : "it");
        }

        item_was_destroyed(*pitem, mindex());
        destroy_item(item_index);
    }
    else
    {
        if (need_message(near))
        {
            mprf("%s drops %s.", name(DESC_CAP_THE).c_str(),
                 pitem->name(DESC_NOCAP_A).c_str());
        }

        if (!move_item_to_grid(&item_index, pos(), swimming()))
        {
            // Re-equip item if we somehow failed to drop it.
            if (was_unequipped)
                equip(*pitem, eslot, near);

            return (false);
        }

        if (friendly() && item_index != NON_ITEM)
        {
            // move_item_to_grid could change item_index, so
            // update pitem.
            pitem = &mitm[item_index];

            pitem->flags |= ISFLAG_DROPPED_BY_ALLY;
        }
    }

    inv[eslot] = NON_ITEM;
    return (true);
}

// We don't want monsters to pick up ammunition that is identical to the
// launcher brand, in hope of another monster wandering by who may want to
// use the ammo in question.
static bool _nonredundant_launcher_ammo_brands(item_def *launcher,
                                             const item_def *ammo)
{
    // If the monster has no ammo then there's no redundancy problems
    // to check.
    if (ammo == NULL)
        return (true);

    const int bow_brand  = get_weapon_brand(*launcher);
    const int ammo_brand = get_ammo_brand(*ammo);

    switch (ammo_brand)
    {
    case SPMSL_FLAME:
        return (bow_brand != SPWPN_FLAME);
    case SPMSL_FROST:
        return (bow_brand != SPWPN_FROST);
    case SPMSL_CHAOS:
        return (bow_brand != SPWPN_CHAOS);
    case SPMSL_REAPING:
        return (bow_brand != SPWPN_REAPING);
    case SPMSL_PENETRATION:
        return (bow_brand != SPWPN_PENETRATION);
    default:
        return (true);
    }
}

bool monsters::pickup_launcher(item_def &launch, int near, bool force)
{
    // Don't allow monsters to pick up launchers that would also
    // refuse to pick up the matching ammo.
    if (!force && !_needs_ranged_attack(this))
        return (false);

    // Don't allow monsters to switch to another type of launcher
    // as that would require them to also drop their ammunition
    // and then try to find ammunition for their new launcher.
    // However, they may switch to another launcher if they're
    // out of ammo. (jpeg)
    const int mdam_rating = mons_weapon_damage_rating(launch);
    const missile_type mt = fires_ammo_type(launch);
    int eslot = -1;
    for (int i = MSLOT_WEAPON; i <= MSLOT_ALT_WEAPON; ++i)
    {
        if (const item_def *elaunch = mslot_item(static_cast<mon_inv_type>(i)))
        {
            if (!is_range_weapon(*elaunch))
                continue;

            return ((fires_ammo_type(*elaunch) == mt || !missiles())
                    && (mons_weapon_damage_rating(*elaunch) < mdam_rating
                        || mons_weapon_damage_rating(*elaunch) == mdam_rating
                           && get_weapon_brand(*elaunch) == SPWPN_NORMAL
                           && get_weapon_brand(launch) != SPWPN_NORMAL
                           && _nonredundant_launcher_ammo_brands(&launch,
                                                                 missiles()))
                    && drop_item(i, near) && pickup(launch, i, near));
        }
        else
            eslot = i;
    }

    return (eslot == -1 ? false : pickup(launch, eslot, near));
}

static bool _is_signature_weapon(monsters *monster, const item_def &weapon)
{
    if (weapon.base_type != OBJ_WEAPONS)
        return (false);

    if (monster->type == MONS_ANGEL)
        return (weapon.sub_type == WPN_HOLY_SCOURGE);

    if (monster->type == MONS_DAEVA)
        return (weapon.sub_type == WPN_EUDEMON_BLADE);

    // Some other uniques have a signature weapon, usually because they
    // always spawn with it, or because it is referenced in their speech
    // and/or descriptions.
    // Upgrading to a similar type is pretty much always allowed, unless
    // we are more interested in the brand, and the brand is *rare*.
    if (mons_is_unique(monster->type))
    {
        // We might allow Sigmund to pick up a better scythe if he finds one...
        if (monster->type == MONS_SIGMUND)
            return (weapon.sub_type == WPN_SCYTHE);

        // Crazy Yiuf's got MONUSE_STARTING_EQUIPMENT right now, but
        // in case that ever changes we don't want him to swap away
        // from his quarterstaff of chaos.
        if (monster->type == MONS_CRAZY_YIUF)
            return (false);

        // Distortion/chaos is immensely flavourful, and we shouldn't
        // allow her to switch away from it.
        if (monster->type == MONS_PSYCHE)
            return (false);

        // Don't switch away from the customary scimitar of flaming.
        if (monster->type == MONS_AZRAEL)
            return (false);

        if (monster->type == MONS_AGNES)
            return (weapon.sub_type == WPN_LAJATANG);

        if (monster->type == MONS_EDMUND)
        {
            return (weapon.sub_type == WPN_FLAIL
                    || weapon.sub_type == WPN_SPIKED_FLAIL
                    || weapon.sub_type == WPN_DIRE_FLAIL);
        }

        if (monster->type == MONS_PIKEL)
            return (weapon.sub_type == WPN_WHIP);

        if (monster->type == MONS_WAYNE)
            return (weapon_skill(weapon) == SK_AXES);

        if (monster->type == MONS_NIKOLA)
            return (get_weapon_brand(weapon) == SPWPN_ELECTROCUTION);

        // Technically, this includes knives, but it would have to be
        // a superpowered knife to be an upgrade to a short sword.
        if (monster->type == MONS_DUVESSA)
        {
            return (weapon_skill(weapon) == SK_SHORT_BLADES
                    || weapon_skill(weapon) == SK_LONG_BLADES);
        }
    }

    if (is_unrandom_artefact(weapon))
    {
        switch (weapon.special)
        {
        case UNRAND_ASMODEUS:
            return (monster->type == MONS_ASMODEUS);

        case UNRAND_DISPATER:
            return (monster->type == MONS_DISPATER);

        case UNRAND_CEREBOV:
            return (monster->type == MONS_CEREBOV);
        }
    }

    return (false);
}

static int _ego_damage_bonus(item_def &item)
{
    switch (get_weapon_brand(item))
    {
    case SPWPN_NORMAL:      return 0;
    case SPWPN_VORPAL:      // deliberate
    case SPWPN_PROTECTION:  // fall through
    case SPWPN_EVASION:     return 1;
    default:                return 2;
    }
}

static bool _item_race_matches_monster(const item_def &item, monsters *mons)
{
    if (get_equip_race(item) == ISFLAG_ELVEN)
        return (mons_genus(mons->type) == MONS_ELF);

    if (get_equip_race(item) == ISFLAG_DWARVEN)
        return (mons_genus(mons->type) == MONS_DWARF);

    if (get_equip_race(item) == ISFLAG_ORCISH)
        return (mons_genus(mons->type) == MONS_ORC);

    return (false);
}

bool monsters::pickup_melee_weapon(item_def &item, int near)
{
    // Throwable weapons may be picked up as though dual-wielding.
    const bool dual_wielding = (mons_wields_two_weapons(this)
                                || is_throwable(this, item));
    if (dual_wielding && item.quantity == 1)
    {
        // If we have either weapon slot free, pick up the weapon.
        if (inv[MSLOT_WEAPON] == NON_ITEM)
            return pickup(item, MSLOT_WEAPON, near);

        if (inv[MSLOT_ALT_WEAPON] == NON_ITEM)
            return pickup(item, MSLOT_ALT_WEAPON, near);
    }

    const int new_wpn_dam = mons_weapon_damage_rating(item)
                            + _ego_damage_bonus(item);
    int eslot = -1;
    item_def *weap;

    // Monsters have two weapon slots, one of which can be a ranged, and
    // the other a melee weapon. (The exception being dual-wielders who can
    // wield two melee weapons). The weapon in MSLOT_WEAPON is the one
    // currently wielded (can be empty).

    for (int i = MSLOT_WEAPON; i <= MSLOT_ALT_WEAPON; ++i)
    {
        weap = mslot_item(static_cast<mon_inv_type>(i));

        // If the weapon is a stack of throwing weaons, the monster
        // will not use the stack as their primary melee weapon.
        if (item.quantity != 1 && i == MSLOT_WEAPON)
            continue;

        if (!weap)
        {
            // If no weapon in this slot, mark this one.
            if (eslot == -1)
                eslot = i;
        }
        else
        {
            if (is_range_weapon(*weap))
                continue;

            // Don't drop weapons specific to the monster.
            if (_is_signature_weapon(this, *weap) && !dual_wielding)
                return (false);

            // If we get here, the weapon is a melee weapon.
            // If the new weapon is better than the current one and not cursed,
            // replace it. Otherwise, give up.
            const int old_wpn_dam = mons_weapon_damage_rating(*weap)
                                    + _ego_damage_bonus(*weap);

            bool new_wpn_better = (new_wpn_dam > old_wpn_dam);
            if (new_wpn_dam == old_wpn_dam)
            {
                // Use shopping value as a crude estimate of resistances etc.
                // XXX: This is not really logical as many properties don't
                //      apply to monsters (e.g. levitation, blink, berserk).
                // For simplicity, don't apply this check to secondary weapons
                // for dual wielding monsters.
                int oldval = item_value(*weap, true);
                int newval = item_value(item, true);

                // Vastly prefer matching racial type.
                if (_item_race_matches_monster(*weap, this))
                    oldval *= 2;
                if (_item_race_matches_monster(item, this))
                    newval *= 2;

                if (newval > oldval)
                    new_wpn_better = true;
            }

            if (new_wpn_better && !weap->cursed())
            {
                if (!dual_wielding
                    || i == MSLOT_WEAPON
                    || old_wpn_dam
                       < mons_weapon_damage_rating(*mslot_item(MSLOT_WEAPON))
                         + _ego_damage_bonus(*mslot_item(MSLOT_WEAPON)))
                {
                    eslot = i;
                    if (!dual_wielding)
                        break;
                }
            }
            else if (!dual_wielding)
            {
                // We've got a good melee weapon, that's enough.
               return (false);
            }
        }
    }

    // No slot found to place this item.
    if (eslot == -1)
        return (false);

    // Current item cannot be dropped.
    if (inv[eslot] != NON_ITEM && !drop_item(eslot, near))
        return (false);

    return (pickup(item, eslot, near));
}

// Arbitrary damage adjustment for quantity of missiles. So sue me.
static int _q_adj_damage(int damage, int qty)
{
    return (damage * std::min(qty, 8));
}

bool monsters::pickup_throwable_weapon(item_def &item, int near)
{
    const mon_inv_type slot = item_to_mslot(item);

    // If it's a melee weapon then pickup_melee_weapon() already rejected
    // it, even though it can also be thrown.
    if (slot == MSLOT_WEAPON)
        return (false);

    ASSERT(slot == MSLOT_MISSILE);

    // Spellcasters shouldn't bother with missiles.
    if (mons_has_ranged_spell(this, true, false))
        return (false);

    // If occupied, don't pick up a throwable weapons if it would just
    // stack with an existing one. (Upgrading is possible.)
    if (mslot_item(slot)
        && (mons_is_wandering(this) || friendly() && foe == MHITYOU)
        && pickup(item, slot, near, true))
    {
        return (true);
    }

    item_def *launch = NULL;
    const int exist_missile = mons_pick_best_missile(this, &launch, true);
    if (exist_missile == NON_ITEM
        || (_q_adj_damage(mons_missile_damage(this, launch,
                                              &mitm[exist_missile]),
                          mitm[exist_missile].quantity)
            < _q_adj_damage(mons_thrown_weapon_damage(&item), item.quantity)))
    {
        if (inv[slot] != NON_ITEM && !drop_item(slot, near))
            return (false);
        return pickup(item, slot, near);
    }
    return (false);
}

bool monsters::wants_weapon(const item_def &weap) const
{
    if (!could_wield(weap))
       return (false);

    // Blademasters and master archers like their starting weapon and
    // don't want another, thank you.
    if (type == MONS_DEEP_ELF_BLADEMASTER
        || type == MONS_DEEP_ELF_MASTER_ARCHER)
    {
        return (false);
    }

    // Monsters capable of dual-wielding will always prefer two weapons
    // to a single two-handed one, however strong.
    if (mons_wields_two_weapons(this)
        && hands_reqd(weap, body_size()) == HANDS_TWO)
    {
        return (false);
    }

    // Nobody picks up giant clubs. Starting equipment is okay, of course.
    if (weap.sub_type == WPN_GIANT_CLUB
        || weap.sub_type == WPN_GIANT_SPIKED_CLUB)
    {
        return (false);
    }

    return (true);
}

bool monsters::wants_armour(const item_def &item) const
{
    // Monsters that are capable of dual wielding won't pick up shields.
    // Neither will monsters that are already wielding a two-hander.
    if (is_shield(item)
        && (mons_wields_two_weapons(this)
            || mslot_item(MSLOT_WEAPON)
               && hands_reqd(*mslot_item(MSLOT_WEAPON), body_size())
                      == HANDS_TWO))
    {
        return (false);
    }

    // Returns whether this armour is the monster's size.
    return (check_armour_size(item, body_size()));
}

bool monsters::pickup_armour(item_def &item, int near, bool force)
{
    ASSERT(item.base_type == OBJ_ARMOUR);

    if (!force && !wants_armour(item))
        return (false);

    equipment_type eq = EQ_NONE;

    // HACK to allow nagas/centaurs to wear bardings. (jpeg)
    switch (item.sub_type)
    {
    case ARM_NAGA_BARDING:
        if (::mons_genus(type) == MONS_NAGA)
            eq = EQ_BODY_ARMOUR;
        break;
    case ARM_CENTAUR_BARDING:
        if (::mons_species(type) == MONS_CENTAUR
            || ::mons_species(type) == MONS_YAKTAUR)
        {
            eq = EQ_BODY_ARMOUR;
        }
        break;
    // And another hack or two...
    case ARM_WIZARD_HAT:
        if (type == MONS_GASTRONOK)
            eq = EQ_BODY_ARMOUR;
        break;
    case ARM_CLOAK:
        if (type == MONS_MAURICE
            || type == MONS_NIKOLA
            || type == MONS_CRAZY_YIUF)
        {
            eq = EQ_BODY_ARMOUR;
        }
        break;
    case ARM_GLOVES:
        if (type == MONS_NIKOLA)
            eq = EQ_SHIELD;
        break;
    default:
        eq = get_armour_slot(item);
    }

    // Bardings are only wearable by the appropriate monster.
    if (eq == EQ_NONE)
        return (false);

    // XXX: Monsters can only equip body armour and shields (as of 0.4).
    if (!force && eq != EQ_BODY_ARMOUR && eq != EQ_SHIELD)
        return (false);

    const mon_inv_type mslot = equip_slot_to_mslot(eq);
    if (mslot == NUM_MONSTER_SLOTS)
        return (false);

    int newAC = item.armour_rating();

    // No armour yet -> get this one.
    if (!mslot_item(mslot) && newAC > 0)
        return pickup(item, mslot, near);

    // Very simplistic armour evaluation (AC comparison).
    if (const item_def *existing_armour = slot_item(eq, false))
    {
        if (!force)
        {
            int oldAC = existing_armour->armour_rating();
            if (oldAC > newAC)
                return (false);

            if (oldAC == newAC)
            {
                // Use shopping value as a crude estimate of resistances etc.
                // XXX: This is not really logical as many properties don't
                //      apply to monsters (e.g. levitation, blink, berserk).
                int oldval = item_value(*existing_armour, true);
                int newval = item_value(item, true);

                // Vastly prefer matching racial type.
                if (_item_race_matches_monster(*existing_armour, this))
                    oldval *= 2;
                if (_item_race_matches_monster(item, this))
                    newval *= 2;

                if (oldval >= newval)
                    return (false);
            }
        }

        if (!drop_item(mslot, near))
            return (false);
    }

    return (pickup(item, mslot, near));
}

bool monsters::pickup_weapon(item_def &item, int near, bool force)
{
    if (!force && !wants_weapon(item))
        return (false);

    // Weapon pickup involves:
    // - If we have no weapons, always pick this up.
    // - If this is a melee weapon and we already have a melee weapon, pick
    //   it up if it is superior to the one we're carrying (and drop the
    //   one we have).
    // - If it is a ranged weapon, and we already have a ranged weapon,
    //   pick it up if it is better than the one we have.
    // - If it is a throwable weapon, and we're carrying no missiles (or our
    //   missiles are the same type), pick it up.

    if (is_range_weapon(item))
        return (pickup_launcher(item, near, force));

    if (pickup_melee_weapon(item, near))
        return (true);

    return (can_use_missile(item) && pickup_throwable_weapon(item, near));
}

bool monsters::pickup_missile(item_def &item, int near, bool force)
{
    const item_def *miss = missiles();

    if (!force)
    {
        if (item.sub_type == MI_THROWING_NET)
        {
            // Monster may not pick up trapping net.
            if (caught() && item_is_stationary(item))
                return (false);
        }
        else // None of these exceptions hold for throwing nets.
        {
            // Spellcasters should not waste time with ammunition.
            // Neither summons nor hostile enchantments are counted for
            // this purpose.
            if (!force && mons_has_ranged_spell(this, true, false))
                return (false);

            // Monsters in a fight will only pick up missiles if doing so
            // is worthwhile.
            if (!mons_is_wandering(this)
                && (!friendly() || foe != MHITYOU)
                && (item.quantity < 5 || miss && miss->quantity >= 7))
            {
                return (false);
            }
        }
    }

    if (miss && items_stack(*miss, item))
        return (pickup(item, MSLOT_MISSILE, near));

    if (!force && !can_use_missile(item))
        return (false);

    if (miss)
    {
        item_def *launch;
        for (int i = MSLOT_WEAPON; i <= MSLOT_ALT_WEAPON; ++i)
        {
            launch = mslot_item(static_cast<mon_inv_type>(i));
            if (launch)
            {
                const int item_brand = get_ammo_brand(item);
                // If this ammunition is better, drop the old ones.
                // Don't upgrade to ammunition whose brand cancels the
                // launcher brand or doesn't improve it further.
                if (fires_ammo_type(*launch) == item.sub_type
                    && (fires_ammo_type(*launch) != miss->sub_type
                        || item.plus > miss->plus
                           && get_ammo_brand(*miss) == item_brand
                        || item.plus >= miss->plus
                           && get_ammo_brand(*miss) == SPMSL_NORMAL
                           && item_brand != SPMSL_NORMAL
                           && _nonredundant_launcher_ammo_brands(launch, miss)))
                {
                    if (!drop_item(MSLOT_MISSILE, near))
                        return (false);
                    break;
                }
            }
        }

        // Darts don't absolutely need a launcher - still allow upgrading.
        if (item.sub_type == miss->sub_type
            && item.sub_type == MI_DART
            && (item.plus > miss->plus
                || item.plus == miss->plus
                   && get_ammo_brand(*miss) == SPMSL_NORMAL
                   && get_ammo_brand(item) != SPMSL_NORMAL))
        {
            if (!drop_item(MSLOT_MISSILE, near))
                return (false);
        }
    }

    return pickup(item, MSLOT_MISSILE, near);
}

bool monsters::pickup_wand(item_def &item, int near)
{
    // Don't pick up empty wands.
    if (item.plus == 0)
        return (false);

    // Only low-HD monsters bother with wands.
    if (hit_dice >= 14)
        return (false);

    // Holy monsters and worshippers of good gods won't pick up evil
    // wands.
    if ((is_holy() || is_good_god(god)) && is_evil_item(item))
        return (false);

    // If a monster already has a charged wand, don't bother.
    // Otherwise, replace with a charged one.
    if (item_def *wand = mslot_item(MSLOT_WAND))
    {
        if (wand->plus > 0)
            return (false);

        if (!drop_item(MSLOT_WAND, near))
            return (false);
    }

    return (pickup(item, MSLOT_WAND, near));
}

bool monsters::pickup_scroll(item_def &item, int near)
{
    if (item.sub_type != SCR_TELEPORTATION
        && item.sub_type != SCR_BLINKING
        && item.sub_type != SCR_SUMMONING)
    {
        return (false);
    }

    // Holy monsters and worshippers of good gods won't pick up evil
    // scrolls.
    if ((is_holy() || is_good_god(god)) && is_evil_item(item))
        return (false);

    return (pickup(item, MSLOT_SCROLL, near));
}

bool monsters::pickup_potion(item_def &item, int near)
{
    // Only allow monsters to pick up potions if they can actually use
    // them.
    const potion_type ptype = static_cast<potion_type>(item.sub_type);

    if (!can_drink_potion(ptype))
        return (false);

    return (pickup(item, MSLOT_POTION, near));
}

bool monsters::pickup_gold(item_def &item, int near)
{
    return (pickup(item, MSLOT_GOLD, near));
}

bool monsters::pickup_misc(item_def &item, int near)
{
    // Never pick up runes.
    if (item.base_type == OBJ_MISCELLANY && item.sub_type == MISC_RUNE_OF_ZOT)
        return (false);

    // Holy monsters and worshippers of good gods won't pick up evil
    // miscellaneous items.
    if ((is_holy() || is_good_god(god)) && is_evil_item(item))
        return (false);

    return (pickup(item, MSLOT_MISCELLANY, near));
}

// Eaten items are handled elsewhere, in _handle_pickup() in mon-stuff.cc.
bool monsters::pickup_item(item_def &item, int near, bool force)
{
    // Equipping stuff can be forced when initially equipping monsters.
    if (!force)
    {
        // If a monster isn't otherwise occupied (has a foe, is fleeing, etc.)
        // it is considered wandering.
        bool wandering = (mons_is_wandering(this)
                          || friendly() && foe == MHITYOU);
        const int itype = item.base_type;

        // Weak(ened) monsters won't stop to pick up things as long as they
        // feel unsafe.
        if (!wandering && (hit_points * 10 < max_hit_points || hit_points < 10)
            && mon_enemies_around(this))
        {
            return (false);
        }

        if (friendly())
        {
            // Never pick up gold or misc. items, it'd only annoy the player.
            if (itype == OBJ_MISCELLANY || itype == OBJ_GOLD)
                return (false);

            // Depending on the friendly pickup toggle, your allies may not
            // pick up anything, or only stuff dropped by (other) allies.
            if (you.friendly_pickup == FRIENDLY_PICKUP_NONE
                || you.friendly_pickup == FRIENDLY_PICKUP_FRIEND
                   && !testbits(item.flags, ISFLAG_DROPPED_BY_ALLY)
                || you.friendly_pickup == FRIENDLY_PICKUP_PLAYER
                   && !(item.flags & (ISFLAG_DROPPED | ISFLAG_THROWN
                                        | ISFLAG_DROPPED_BY_ALLY)))
            {
                return (false);
            }
        }

        if (!wandering)
        {
            // These are not important enough for pickup when
            // seeking, fleeing etc.
            if (itype == OBJ_ARMOUR || itype == OBJ_CORPSES
                || itype == OBJ_MISCELLANY || itype == OBJ_GOLD)
            {
                return (false);
            }

            if (itype == OBJ_WEAPONS || itype == OBJ_MISSILES)
            {
                // Fleeing monsters only pick up emergency equipment.
                if (mons_is_fleeing(this))
                    return (false);

                // While occupied, hostile monsters won't pick up items
                // dropped or thrown by you. (You might have done that to
                // distract them.)
                if (!friendly()
                    && (testbits(item.flags, ISFLAG_DROPPED)
                        || testbits(item.flags, ISFLAG_THROWN)))
                {
                    return (false);
                }
            }
        }
    }

    switch (item.base_type)
    {
    // Pickup some stuff only if WANDERING.
    case OBJ_ARMOUR:
        return pickup_armour(item, near, force);
    case OBJ_MISCELLANY:
        return pickup_misc(item, near);
    case OBJ_GOLD:
        return pickup_gold(item, near);
    // Fleeing monsters won't pick up these.
    // Hostiles won't pick them up if they were ever dropped/thrown by you.
    case OBJ_WEAPONS:
        return pickup_weapon(item, near, force);
    case OBJ_MISSILES:
        return pickup_missile(item, near, force);
    // Other types can always be picked up
    // (barring other checks depending on subtype, of course).
    case OBJ_WANDS:
        return pickup_wand(item, near);
    case OBJ_SCROLLS:
        return pickup_scroll(item, near);
    case OBJ_POTIONS:
        return pickup_potion(item, near);
    case OBJ_BOOKS:
        if (force)
            return pickup_misc(item, near);
        // else fall through
    default:
        return (false);
    }
}

bool monsters::need_message(int &near) const
{
    return (near != -1 ? near
                       : (near = observable()));
}

void monsters::swap_weapons(int near)
{
    item_def *weap = mslot_item(MSLOT_WEAPON);
    item_def *alt  = mslot_item(MSLOT_ALT_WEAPON);

    if (weap && !unequip(*weap, MSLOT_WEAPON, near))
    {
        // Item was cursed.
        return;
    }

    swap_slots(MSLOT_WEAPON, MSLOT_ALT_WEAPON);

    if (alt)
        equip(*alt, MSLOT_WEAPON, near);

    // Monsters can swap weapons really fast. :-)
    if ((weap || alt) && speed_increment >= 2)
    {
        if (const monsterentry *entry = find_monsterentry())
            speed_increment -= div_rand_round(entry->energy_usage.attack, 5);
    }
}

void monsters::wield_melee_weapon(int near)
{
    const item_def *weap = mslot_item(MSLOT_WEAPON);
    if (!weap || (!weap->cursed() && is_range_weapon(*weap)))
    {
        const item_def *alt = mslot_item(MSLOT_ALT_WEAPON);

        // Switch to the alternate weapon if it's not a ranged weapon, too,
        // or switch away from our main weapon if it's a ranged weapon.
        //
        // Don't switch to alt weapon if it's a stack of throwing weapons.
        if (alt && !is_range_weapon(*alt) && alt->quantity == 1
            || weap && !alt && type != MONS_STATUE)
        {
            swap_weapons(near);
        }
    }
}

item_def *monsters::slot_item(equipment_type eq, bool include_melded)
{
    return (mslot_item(equip_slot_to_mslot(eq)));
}

item_def *monsters::mslot_item(mon_inv_type mslot) const
{
    const int mi = (mslot == NUM_MONSTER_SLOTS) ? NON_ITEM : inv[mslot];
    return (mi == NON_ITEM ? NULL : &mitm[mi]);
}

item_def *monsters::shield()
{
    return (mslot_item(MSLOT_SHIELD));
}

bool monsters::is_named() const
{
    return (!mname.empty() || mons_is_unique(type));
}

bool monsters::has_base_name() const
{
    // Any non-ghost, non-Pandemonium demon that has an explicitly set
    // name has a base name.
    return (!mname.empty() && !ghost.get());
}

static std::string _invalid_monster_str(monster_type type)
{
    std::string str = "INVALID MONSTER ";

    switch (type)
    {
    case NUM_MONSTERS:
        return (str + "NUM_MONSTERS");
    case MONS_NO_MONSTER:
        return (str + "MONS_NO_MONSTER");
    case MONS_PLAYER:
        return (str + "MONS_PLAYER");
    case RANDOM_DRACONIAN:
        return (str + "RANDOM_DRACONIAN");
    case RANDOM_BASE_DRACONIAN:
        return (str + "RANDOM_BASE_DRACONIAN");
    case RANDOM_NONBASE_DRACONIAN:
        return (str + "RANDOM_NONBASE_DRACONIAN");
    case WANDERING_MONSTER:
        return (str + "WANDERING_MONSTER");
    default:
        break;
    }

    str += make_stringf("#%d", (int) type);

    if (type < 0)
        return (str);

    if (type > NUM_MONSTERS)
    {
        str += make_stringf(" (NUM_MONSTERS + %d)",
                            int (NUM_MONSTERS - type));
        return (str);
    }

    int          i;
    monster_type new_type;
    for (i = 0; true; i++)
    {
        new_type = (monster_type) ( ((int) type) - i);

        if (invalid_monster_type(new_type))
            continue;
        break;
    }
    str += make_stringf(" (%s + %d)",
                        mons_type_name(new_type, DESC_PLAIN).c_str(),
                        i);

    return (str);
}

static std::string _str_monam(const monsters& mon, description_level_type desc,
                              bool force_seen)
{
    monster_type type = mon.type;
    if (!crawl_state.game_is_arena() && you.misled())
        type = mon.get_mislead_type();

    if (type == MONS_NO_MONSTER)
        return ("DEAD MONSTER");
    else if (invalid_monster_type(type) && type != MONS_PROGRAM_BUG)
        return _invalid_monster_str(type);

    const bool arena_submerged = crawl_state.game_is_arena() && !force_seen
                                     && mon.submerged();

    // Handle non-visible case first.
    if (!force_seen && !mon.observable() && !arena_submerged)
    {
        switch (desc)
        {
        case DESC_CAP_THE: case DESC_CAP_A:
            return ("It");
        case DESC_NOCAP_THE: case DESC_NOCAP_A: case DESC_PLAIN:
            return ("it");
        default:
            return ("it (buggy)");
        }
    }

    // Assumed visible from now on.

    // Various special cases:
    // mimics, dancing weapons, ghosts, Pan demons
    if (desc != DESC_DBNAME && mons_is_unknown_mimic(&mon))
        return (get_mimic_item(&mon).name(desc));

    if (type == MONS_DANCING_WEAPON && mon.inv[MSLOT_WEAPON] != NON_ITEM)
    {
        unsigned long ignore_flags = ISFLAG_KNOW_CURSE | ISFLAG_KNOW_PLUSES;
        bool          use_inscrip  = true;

        if (desc == DESC_BASENAME || desc == DESC_QUALNAME
            || desc == DESC_DBNAME)
        {
            use_inscrip = false;
        }

        const item_def& item = mitm[mon.inv[MSLOT_WEAPON]];
        return (item.name(desc, false, false, use_inscrip, false,
                          ignore_flags));
    }

    if (desc == DESC_DBNAME)
        return (get_monster_data(type)->name);

    if (type == MONS_PLAYER_GHOST)
        return (apostrophise(mon.mname) + " ghost");
    else if (type == MONS_PLAYER_ILLUSION)
        return (apostrophise(mon.mname) + " illusion");

    // Some monsters might want the name of a different creature.
    monster_type nametype = type;

    // Tack on other prefixes.
    switch (type)
    {
    case MONS_ZOMBIE_SMALL:     case MONS_ZOMBIE_LARGE:
    case MONS_SKELETON_SMALL:   case MONS_SKELETON_LARGE:
    case MONS_SIMULACRUM_SMALL: case MONS_SIMULACRUM_LARGE:
    case MONS_SPECTRAL_THING:
        nametype = mon.base_monster;
        break;

    default:
        break;
    }

    // If the monster has an explicit name, return that, handling it like
    // a unique's name.  Special handling for named hydras.
    if (desc != DESC_BASENAME && !mon.mname.empty()
        && mons_genus(nametype) != MONS_HYDRA
        && !testbits(mon.flags, MF_NAME_DESCRIPTOR))
    {
        return (mon.mname);
    }

    std::string result;

    // Start building the name string.

    // Start with the prefix.
    // (Uniques don't get this, because their names are proper nouns.)
    if (!mons_is_unique(nametype)
        && ((mon.mname.empty() || testbits(mon.flags, MF_NAME_DESCRIPTOR))
            || mons_genus(nametype) == MONS_HYDRA))
    {
        const bool use_your = mon.friendly();
        switch (desc)
        {
        case DESC_CAP_THE:
            result = (use_your ? "Your " : "The ");
            break;
        case DESC_NOCAP_THE:
            result = (use_your ? "your " : "the ");
            break;
        case DESC_CAP_A:
            if (mon.mname.empty() || (testbits(mon.flags, MF_NAME_DESCRIPTOR)
                && !testbits(mon.flags, MF_NAME_DEFINITE)))
                result = "A ";
            else
                result = "The ";
            break;
        case DESC_NOCAP_A:
            if (mon.mname.empty() || (testbits(mon.flags, MF_NAME_DESCRIPTOR)
                && !testbits(mon.flags, MF_NAME_DEFINITE)))
                result = "a ";
            else
                result = "the ";
            break;
        case DESC_PLAIN:
        default:
            break;
        }
    }

    if (arena_submerged)
        result += "submerged ";

    // Tack on other prefixes.
    switch (type)
    {
    case MONS_UGLY_THING:
    case MONS_VERY_UGLY_THING:
        result += ugly_thing_colour_name(&mon) + " ";
        break;

    case MONS_SPECTRAL_THING:
        result += "spectral ";
        break;

    case MONS_DRACONIAN_CALLER:
    case MONS_DRACONIAN_MONK:
    case MONS_DRACONIAN_ZEALOT:
    case MONS_DRACONIAN_SHIFTER:
    case MONS_DRACONIAN_ANNIHILATOR:
    case MONS_DRACONIAN_KNIGHT:
    case MONS_DRACONIAN_SCORCHER:
        if (mon.base_monster != MONS_NO_MONSTER) // database search
            result += draconian_colour_name(mon.base_monster) + " ";
        break;

    default:
        break;
    }

    if (type == MONS_SLIME_CREATURE && desc != DESC_DBNAME)
    {
        ASSERT(mon.number <= 5);
        const char* cardinals[] = {"buggy ", "", "large ", "very large ",
                                   "enormous ", "titanic "};
        result += cardinals[mon.number];
    }

    if (type == MONS_BALLISTOMYCETE && desc != DESC_DBNAME)
        result += mon.number ? "active " : "";

    // Done here to cover cases of undead versions of hydras.
    if (mons_genus(nametype) == MONS_HYDRA
        && mon.number > 0 && desc != DESC_DBNAME)
    {
        if (nametype == MONS_LERNAEAN_HYDRA)
            result += "the ";

        if (mon.number < 11)
        {
            const char* cardinals[] = {"one", "two", "three", "four", "five",
                                       "six", "seven", "eight", "nine", "ten"};
            result += cardinals[mon.number - 1];
        }
        else
            result += make_stringf("%d", mon.number);

        result += "-headed ";
    }

    if (!mon.mname.empty())
        result += mon.mname;
    else if (nametype == MONS_LERNAEAN_HYDRA)
        result += "Lernaean hydra";
    else
    {
        // Add the base name.
        if (invalid_monster_type(nametype) && nametype != MONS_PROGRAM_BUG)
            result += _invalid_monster_str(nametype);
        else
            result += get_monster_data(nametype)->name;
    }

    // Add suffixes.
    switch (type)
    {
    case MONS_ZOMBIE_SMALL:
    case MONS_ZOMBIE_LARGE:
        result += " zombie";
        break;
    case MONS_SKELETON_SMALL:
    case MONS_SKELETON_LARGE:
        result += " skeleton";
        break;
    case MONS_SIMULACRUM_SMALL:
    case MONS_SIMULACRUM_LARGE:
        result += " simulacrum";
        break;
    default:
        break;
    }

    // Vowel fix: Change 'a orc' to 'an orc'.
    if (result.length() >= 3
        && (result[0] == 'a' || result[0] == 'A')
        && result[1] == ' '
        && is_vowel(result[2])
        // XXX: Hack
        && !starts_with(&result[2], "one-"))
    {
        result.insert(1, "n");
    }

    if (mons_is_unique(type) && starts_with(result, "the "))
    {
        switch (desc)
        {
        case DESC_CAP_THE:
        case DESC_CAP_A:
            result = upcase_first(result);
            break;

        default:
            break;
        }
    }

    if ((mon.flags & MF_KNOWN_MIMIC) && mon.is_shapeshifter())
    {
        // If momentarily in original form, don't display "shaped
        // shifter".
        if (mons_genus(type) != MONS_SHAPESHIFTER)
            result += " shaped shifter";
    }

    // All done.
    return (result);
}

std::string monsters::name(description_level_type desc, bool force_vis) const
{
    if (desc == DESC_NONE)
        return ("");

    const bool possessive =
        (desc == DESC_NOCAP_YOUR || desc == DESC_NOCAP_ITS);

    if (possessive)
        desc = DESC_NOCAP_THE;

    std::string monnam;
    if ((flags & MF_NAME_MASK) && (force_vis || observable())
        || crawl_state.game_is_arena() && mons_class_is_zombified(type))
    {
        monnam = full_name(desc);
    }
    else
        monnam = _str_monam(*this, desc, force_vis);

    return (possessive ? apostrophise(monnam) : monnam);
}

std::string monsters::base_name(description_level_type desc, bool force_vis)
    const
{
    if (desc == DESC_NONE)
        return ("");

    if (ghost.get() || mons_is_unique(type))
        return (name(desc, force_vis));
    else
    {
        unwind_var<std::string> tmname(
            const_cast<monsters*>(this)->mname, "");
        return (name(desc, force_vis));
    }
}

std::string monsters::full_name(description_level_type desc,
                                bool use_comma) const
{
    if (desc == DESC_NONE)
        return ("");

    std::string title = _str_monam(*this, desc, true);

    const unsigned long flag = flags & MF_NAME_MASK;

    if (flag == MF_NAME_REPLACE && !testbits(flags, MF_NAME_DESCRIPTOR))
    {
        switch(desc)
        {
        case DESC_CAP_THE:
        case DESC_CAP_A:
        case DESC_CAP_YOUR:
            title = uppercase_first(title);
            break;

        default:
            break;
        }
    }

    int _type = mons_is_zombified(this) ? base_monster : type;
    if (!crawl_state.game_is_arena() && you.misled())
        _type = get_mislead_type();

    if (mons_genus(_type) == MONS_HYDRA && flag == 0)
        return (title);

    if (has_base_name())
    {
        if (flag == MF_NAME_SUFFIX)
        {
            title  = base_name(desc, true);
            title += " ";
            title += mname;
        }
        else if (flag == MF_NAME_ADJECTIVE)
        {
            title += " ";
            title += base_name(DESC_PLAIN, true);
        }
        else if (flag == MF_NAME_REPLACE)
            ;
        else
        {
            if (use_comma)
                title += ",";
            title += " ";
            title += base_name(DESC_NOCAP_THE, true);
        }
    }

    if (flag == MF_NAME_ADJECTIVE)
        title = apply_description(desc, title);

    return (title);
}

std::string monsters::pronoun(pronoun_type pro, bool force_visible) const
{
    return (mons_pronoun(static_cast<monster_type>(type), pro,
                         force_visible || you.can_see(this)));
}

std::string monsters::conj_verb(const std::string &verb) const
{
    if (!verb.empty() && verb[0] == '!')
        return (verb.substr(1));

    if (verb == "are")
        return ("is");

    if (ends_with(verb, "f") || ends_with(verb, "fe")
        || ends_with(verb, "y"))
    {
        return (verb + "s");
    }

    return (pluralise(verb));
}

std::string monsters::hand_name(bool plural, bool *can_plural) const
{
    bool _can_plural;
    if (can_plural == NULL)
        can_plural = &_can_plural;
    *can_plural = true;

    std::string str;
    char        ch = mons_base_char(type);

    const bool rand = (type == MONS_CHAOS_SPAWN);

    switch (get_mon_shape(this))
    {
    case MON_SHAPE_CENTAUR:
    case MON_SHAPE_NAGA:
        // Defaults to "hand"
        break;
    case MON_SHAPE_HUMANOID:
    case MON_SHAPE_HUMANOID_WINGED:
    case MON_SHAPE_HUMANOID_TAILED:
    case MON_SHAPE_HUMANOID_WINGED_TAILED:
        if (ch == 'T' || ch == 'd' || ch == 'n' || mons_is_demon(type))
            str = "claw";
        break;

    case MON_SHAPE_QUADRUPED:
    case MON_SHAPE_QUADRUPED_TAILLESS:
    case MON_SHAPE_QUADRUPED_WINGED:
    case MON_SHAPE_ARACHNID:
        if (mons_genus(type) == MONS_SCORPION || rand && one_chance_in(4))
            str = "pincer";
        else
        {
            str = "front ";
            return (str + foot_name(plural, can_plural));
        }
        break;

    case MON_SHAPE_BLOB:
    case MON_SHAPE_SNAKE:
    case MON_SHAPE_FISH:
        return foot_name(plural, can_plural);

    case MON_SHAPE_BAT:
        str = "wing";
        break;

    case MON_SHAPE_INSECT:
    case MON_SHAPE_INSECT_WINGED:
    case MON_SHAPE_CENTIPEDE:
        str = "antenna";
        break;

    case MON_SHAPE_SNAIL:
        str = "eye-stalk";
        break;

    case MON_SHAPE_PLANT:
        str = "leaf";
        break;

    case MON_SHAPE_MISC:
        if (ch == 'x' || ch == 'X' || rand)
        {
            str = "tentacle";
            break;
        }
        // Deliberate fallthrough.
    case MON_SHAPE_FUNGUS:
        str         = "body";
        *can_plural = false;
        break;

    case MON_SHAPE_ORB:
        switch (type)
        {
            case MONS_GIANT_SPORE:
                str = "rhizome";
                break;

            case MONS_GIANT_EYEBALL:
            case MONS_EYE_OF_DRAINING:
            case MONS_SHINING_EYE:
            case MONS_EYE_OF_DEVASTATION:
            case MONS_GOLDEN_EYE:
                *can_plural = false;
                // Deliberate fallthrough.
            case MONS_GREAT_ORB_OF_EYES:
                str = "pupil";
                break;

            case MONS_GIANT_ORANGE_BRAIN:
            default:
                if (rand)
                    str = "rhizome";
                else
                {
                    str        = "body";
                    *can_plural = false;
                }
                break;
        }
    }

   if (str.empty())
   {
       // Reduce the chance of a random-shaped monster having hands.
       if (rand && coinflip())
           return (hand_name(plural, can_plural));

       str = "hand";
   }

   if (plural && *can_plural)
       str = pluralise(str);

   return (str);
}

std::string monsters::foot_name(bool plural, bool *can_plural) const
{
    bool _can_plural;
    if (can_plural == NULL)
        can_plural = &_can_plural;
    *can_plural = true;

    std::string str;
    char        ch = mons_base_char(type);

    const bool rand = (type == MONS_CHAOS_SPAWN);

    switch (get_mon_shape(this))
    {
    case MON_SHAPE_INSECT:
    case MON_SHAPE_INSECT_WINGED:
    case MON_SHAPE_ARACHNID:
    case MON_SHAPE_CENTIPEDE:
        str = "leg";
        break;

    case MON_SHAPE_HUMANOID:
    case MON_SHAPE_HUMANOID_WINGED:
    case MON_SHAPE_HUMANOID_TAILED:
    case MON_SHAPE_HUMANOID_WINGED_TAILED:
        if (type == MONS_MINOTAUR)
            str = "hoof";
        else if (swimming()
                 && (type == MONS_MERFOLK || mons_genus(type) == MONS_MERMAID))
        {
            str         = "tail";
            *can_plural = false;
        }
        break;

    case MON_SHAPE_CENTAUR:
        str = "hoof";
        break;

    case MON_SHAPE_QUADRUPED:
    case MON_SHAPE_QUADRUPED_TAILLESS:
    case MON_SHAPE_QUADRUPED_WINGED:
        if (rand)
        {
            const char* feet[] = {"paw", "talon", "hoof"};
            str = RANDOM_ELEMENT(feet);
        }
        else if (ch == 'h')
            str = "paw";
        else if (ch == 'l' || ch == 'D')
            str = "talon";
        else if (type == MONS_YAK || type == MONS_DEATH_YAK)
            str = "hoof";
        else if (ch == 'H')
        {
            if (type == MONS_MANTICORE || type == MONS_SPHINX)
                str = "paw";
            else
                str = "talon";
        }
        break;

    case MON_SHAPE_BAT:
        str = "claw";
        break;

    case MON_SHAPE_SNAKE:
    case MON_SHAPE_FISH:
        str         = "tail";
        *can_plural = false;
        break;

    case MON_SHAPE_PLANT:
        str = "root";
        break;

    case MON_SHAPE_FUNGUS:
        str         = "stem";
        *can_plural = false;
        break;

    case MON_SHAPE_BLOB:
        str = "pseudopod";
        break;

    case MON_SHAPE_MISC:
        if (ch == 'x' || ch == 'X' || rand)
        {
            str = "tentacle";
            break;
        }
        // Deliberate fallthrough.
    case MON_SHAPE_SNAIL:
    case MON_SHAPE_NAGA:
    case MON_SHAPE_ORB:
        str         = "underside";
        *can_plural = false;
        break;
    }

   if (str.empty())
   {
       // Reduce the chance of a random-shaped monster having feet.
       if (rand && coinflip())
           return (foot_name(plural, can_plural));

       return (plural ? "feet" : "foot");
   }

   if (plural && *can_plural)
       str = pluralise(str);

   return (str);
}

std::string monsters::arm_name(bool plural, bool *can_plural) const
{
    mon_body_shape shape = get_mon_shape(this);

    if (shape > MON_SHAPE_NAGA)
        return hand_name(plural, can_plural);

    if (can_plural != NULL)
        *can_plural = true;

    std::string str;
    switch (mons_genus(type))
    {
    case MONS_NAGA:
    case MONS_DRACONIAN: str = "scaled arm"; break;

    case MONS_MUMMY: str = "bandaged wrapped arm"; break;

    case MONS_SKELETAL_WARRIOR:
    case MONS_LICH:  str = "bony arm"; break;

    default: str = "arm"; break;
    }

   if (plural)
       str = pluralise(str);

   return (str);
}

monster_type monsters::id() const
{
    return (type);
}

int monsters::mindex() const
{
    return (this - menv.buffer());
}

int monsters::get_experience_level() const
{
    return (hit_dice);
}

void monsters::moveto(const coord_def& c)
{
    if (c != pos() && in_bounds(pos()))
        mons_clear_trapping_net(this);

    if (mons_is_projectile(type))
    {
        // Assume some means of displacement, normal moves will overwrite this.
        props["iood_x"].get_float() += c.x - pos().x;
        props["iood_y"].get_float() += c.y - pos().y;
    }

    set_position(c);
}

bool monsters::fumbles_attack(bool verbose)
{
    if (floundering() && one_chance_in(4))
    {
        if (verbose)
        {
            if (you.can_see(this))
            {
                mprf("%s splashes around in the water.",
                     name(DESC_CAP_THE).c_str());
            }
            else if (player_can_hear(pos(), LOS_RADIUS))
                mpr("You hear a splashing noise.", MSGCH_SOUND);
        }

        return (true);
    }

    if (submerged())
        return (true);

    return (false);
}

bool monsters::cannot_fight() const
{
    return (mons_class_flag(type, M_NO_EXP_GAIN)
            || mons_is_statue(type));
}

void monsters::attacking(actor * /* other */)
{
}

// Sends a monster into a frenzy.
void monsters::go_frenzy()
{
    if (!can_go_berserk())
        return;

    if (has_ench(ENCH_SLOW))
    {
        del_ench(ENCH_SLOW, true); // Give no additional message.
        simple_monster_message(this,
            make_stringf(" shakes off %s lethargy.",
                         pronoun(PRONOUN_NOCAP_POSSESSIVE).c_str()).c_str());
    }
    del_ench(ENCH_HASTE, true);
    del_ench(ENCH_FATIGUE, true); // Give no additional message.

    const int duration = 16 + random2avg(13, 2);

    // store the attitude for later retrieval
    props["old_attitude"] = short(attitude);

    attitude = ATT_NEUTRAL;
    add_ench(mon_enchant(ENCH_INSANE, 0, KC_OTHER, duration * 10));
    add_ench(mon_enchant(ENCH_HASTE, 0, KC_OTHER, duration * 10));
    add_ench(mon_enchant(ENCH_MIGHT, 0, KC_OTHER, duration * 10));
    mons_att_changed(this);

    if (simple_monster_message(this, " flies into a frenzy!"))
        // Xom likes monsters going insane.
        xom_is_stimulated(friendly() ? 32 : 128);
}

void monsters::go_berserk(bool /* intentional */, bool /* potion */)
{
    if (!can_go_berserk())
        return;

    if (has_ench(ENCH_SLOW))
    {
        del_ench(ENCH_SLOW, true); // Give no additional message.
        simple_monster_message(this,
            make_stringf(" shakes off %s lethargy.",
                         pronoun(PRONOUN_NOCAP_POSSESSIVE).c_str()).c_str());
    }
    del_ench(ENCH_HASTE, true);
    del_ench(ENCH_FATIGUE, true); // Give no additional message.

    const int duration = 16 + random2avg(13, 2);
    add_ench(mon_enchant(ENCH_BERSERK, 0, KC_OTHER, duration * 10));
    add_ench(mon_enchant(ENCH_HASTE, 0, KC_OTHER, duration * 10));
    add_ench(mon_enchant(ENCH_MIGHT, 0, KC_OTHER, duration * 10));
    if (simple_monster_message(this, " goes berserk!"))
        // Xom likes monsters going berserk.
        xom_is_stimulated(friendly() ? 32 : 128);
}

void monsters::expose_to_element(beam_type flavour, int strength)
{
    switch (flavour)
    {
    case BEAM_COLD:
        if (mons_class_flag(type, M_COLD_BLOOD) && res_cold() <= 0
            && coinflip())
        {
            slow_down(this, strength);
        }
        break;
    default:
        break;
    }
}

void monsters::banish(const std::string &)
{
    coord_def old_pos = pos();

    if (mons_is_projectile(type))
        return;
    if (!silenced(pos()) && can_speak())
        simple_monster_message(this, (" screams as " + pronoun(PRONOUN_NOCAP)
            + " is devoured by a tear in reality.").c_str(),
            MSGCH_BANISHMENT);
    else
        simple_monster_message(this, " is devoured by a tear in reality.",
            MSGCH_BANISHMENT);
    monster_die(this, KILL_RESET, NON_MONSTER);

    place_cloud(CLOUD_TLOC_ENERGY, old_pos, 5 + random2(8), KC_OTHER);
    for (adjacent_iterator ai(old_pos); ai; ++ai)
        if (!feat_is_solid(grd(*ai)) && env.cgrid(*ai) == EMPTY_CLOUD
            && coinflip())
        {
            place_cloud(CLOUD_TLOC_ENERGY, *ai, 1 + random2(8), KC_OTHER);
        }
}

bool monsters::has_spells() const
{
    for (int i = 0; i < NUM_MONSTER_SPELL_SLOTS; ++i)
        if (spells[i] != SPELL_NO_SPELL)
            return (true);

    return (false);
}

bool monsters::has_spell(spell_type spell) const
{
    for (int i = 0; i < NUM_MONSTER_SPELL_SLOTS; ++i)
        if (spells[i] == spell)
            return (true);

    return (false);
}

bool monsters::has_holy_spell() const
{
    for (int i = 0; i < NUM_MONSTER_SPELL_SLOTS; ++i)
        if (is_holy_spell(spells[i]))
            return (true);

    return (false);
}

bool monsters::has_unholy_spell() const
{
    for (int i = 0; i < NUM_MONSTER_SPELL_SLOTS; ++i)
        if (is_unholy_spell(spells[i]))
            return (true);

    return (false);
}

bool monsters::has_evil_spell() const
{
    for (int i = 0; i < NUM_MONSTER_SPELL_SLOTS; ++i)
        if (is_evil_spell(spells[i]))
            return (true);

    return (false);
}

bool monsters::has_unclean_spell() const
{
    for (int i = 0; i < NUM_MONSTER_SPELL_SLOTS; ++i)
        if (is_unclean_spell(spells[i]))
            return (true);

    return (false);
}

bool monsters::has_chaotic_spell() const
{
    for (int i = 0; i < NUM_MONSTER_SPELL_SLOTS; ++i)
        if (is_chaotic_spell(spells[i]))
            return (true);

    return (false);
}

bool monsters::has_attack_flavour(int flavour) const
{
    for (int i = 0; i < 4; ++i)
    {
        const int attk_flavour = mons_attack_spec(this, i).flavour;
        if (attk_flavour == flavour)
            return (true);
    }

    return (false);
}

bool monsters::has_damage_type(int dam_type)
{
    for (int i = 0; i < 4; ++i)
    {
        const int dmg_type = damage_type(i);
        if (dmg_type == dam_type)
            return (true);
    }

    return (false);
}

// Whether the monster is temporarily confused.
// False for butterflies, vapours etc.
bool monsters::confused() const
{
    return (mons_is_confused(this));
}

bool monsters::confused_by_you() const
{
    if (mons_class_flag(type, M_CONFUSED))
        return false;

    const mon_enchant me = get_ench(ENCH_CONFUSION);
    return (me.ench == ENCH_CONFUSION && me.who == KC_YOU);
}

bool monsters::paralysed() const
{
    return (has_ench(ENCH_PARALYSIS));
}

bool monsters::cannot_act() const
{
    return (paralysed()
            || petrified() && !petrifying());
}

bool monsters::cannot_move() const
{
    return (cannot_act() || petrifying());
}

bool monsters::asleep() const
{
    return (behaviour == BEH_SLEEP);
}

bool monsters::backlit(bool check_haloed, bool self_halo) const
{
    if (has_ench(ENCH_CORONA) || has_ench(ENCH_STICKY_FLAME))
        return (true);
    if (check_haloed)
        return (haloed() && (self_halo || halo_radius2() == -1));
    return (false);
}

bool monsters::caught() const
{
    return (has_ench(ENCH_HELD));
}

bool monsters::petrified() const
{
    return (has_ench(ENCH_PETRIFIED));
}

bool monsters::petrifying() const
{
    return (has_ench(ENCH_PETRIFYING));
}

bool monsters::friendly() const
{
    return (attitude == ATT_FRIENDLY || has_ench(ENCH_CHARM));
}

bool monsters::neutral() const
{
    return (attitude == ATT_NEUTRAL || has_ench(ENCH_TEMP_PACIF)
            || attitude == ATT_GOOD_NEUTRAL
            || attitude == ATT_STRICT_NEUTRAL);
}

bool monsters::good_neutral() const
{
    return (attitude == ATT_GOOD_NEUTRAL || has_ench(ENCH_TEMP_PACIF));
}

bool monsters::strict_neutral() const
{
    return (attitude == ATT_STRICT_NEUTRAL);
}

bool monsters::wont_attack() const
{
    return (friendly() || good_neutral() || strict_neutral());
}

bool monsters::pacified() const
{
    return (attitude == ATT_NEUTRAL && testbits(flags, MF_GOT_HALF_XP));
}

int monsters::shield_bonus() const
{
    const item_def *shld = const_cast<monsters*>(this)->shield();
    if (shld && get_armour_slot(*shld) == EQ_SHIELD)
    {
        // Note that 0 is not quite no-blocking.
        if (incapacitated())
            return (0);

        int shld_c = property(*shld, PARM_AC) + shld->plus;
        return (random2avg(shld_c + hit_dice * 2 / 3, 2));
    }
    return (-100);
}

int monsters::shield_block_penalty() const
{
    return (4 * shield_blocks * shield_blocks);
}

void monsters::shield_block_succeeded(actor *attacker)
{
    actor::shield_block_succeeded(attacker);

    ++shield_blocks;
}

int monsters::shield_bypass_ability(int) const
{
    return (15 + hit_dice * 2 / 3);
}

int monsters::armour_class() const
{
    return (ac);
}

int monsters::melee_evasion(const actor *act, ev_ignore_type evit) const
{
    int evasion = ev;

    // Phase Shift EV is already included.
    if (evit & EV_IGNORE_PHASESHIFT && mons_class_flag(type, M_PHASE_SHIFT))
        evasion -= 8;

    if (evit & EV_IGNORE_HELPLESS)
        return (evasion);

    if (paralysed() || asleep())
        evasion = 0;
    else if (caught())
        evasion /= (body_size(PSIZE_BODY) + 2);
    else if (confused())
        evasion /= 2;
    return (evasion);
}

bool monsters::heal(int amount, bool max_too)
{
    if (mons_is_statue(type))
        return (false);

    if (amount < 1)
        return (false);
    else if (!max_too && hit_points == max_hit_points)
        return (false);

    hit_points += amount;

    bool success = true;

    if (hit_points > max_hit_points)
    {
        if (max_too)
        {
            const monsterentry* m = get_monster_data(type);
            const int maxhp =
                m->hpdice[0] * (m->hpdice[1] + m->hpdice[2]) + m->hpdice[3];

            // Limit HP growth.
            if (random2(3 * maxhp) > 2 * max_hit_points)
                max_hit_points++;
            else
                success = false;
        }

        hit_points = max_hit_points;
    }

    return (success);
}

mon_holy_type monsters::holiness() const
{
    if (testbits(flags, MF_HONORARY_UNDEAD))
        return (MH_UNDEAD);

    return (mons_class_holiness(type));
}

bool monsters::undead_or_demonic() const
{
    const mon_holy_type holi = holiness();

    return (holi == MH_UNDEAD || holi == MH_DEMONIC);
}

bool monsters::is_holy() const
{
    if (holiness() == MH_HOLY)
        return (true);

    // Assume that all unknown gods (GOD_NAMELESS) are not holy.
    if (is_priest() && is_good_god(god))
        return (true);

    if (has_holy_spell())
        return (true);

    return (false);
}

bool monsters::is_unholy() const
{
    if (type == MONS_SILVER_STATUE)
        return (true);

    if (holiness() == MH_DEMONIC)
        return (true);

    if (has_unholy_spell())
        return (true);

    return (false);
}

bool monsters::is_evil() const
{
    if (holiness() == MH_UNDEAD)
        return (true);

    // Assume that all unknown gods (GOD_NAMELESS) are evil.
    if (is_priest() && (is_evil_god(god) || god == GOD_NAMELESS))
        return (true);

    if (has_evil_spell())
        return (true);

    if (has_attack_flavour(AF_DRAIN_XP)
        || has_attack_flavour(AF_VAMPIRIC))
    {
        return (true);
    }

    return (false);
}

bool monsters::is_unclean() const
{
    if (has_unclean_spell())
        return (true);

    if (has_attack_flavour(AF_DISEASE)
        || has_attack_flavour(AF_HUNGER)
        || has_attack_flavour(AF_ROT)
        || has_attack_flavour(AF_STEAL)
        || has_attack_flavour(AF_STEAL_FOOD))
    {
        return (true);
    }

    // Zin considers insanity unclean.  And slugs that speak.
    if (type == MONS_CRAZY_YIUF
        || type == MONS_PSYCHE
        || type == MONS_GASTRONOK)
    {
        return (true);
    }

    // Assume that all unknown gods (GOD_NAMELESS) are not chaotic.
    // Being a worshipper of a chaotic god doesn't yet make you
    // physically/essentially chaotic (so you don't get hurt by silver),
    // but Zin does mind.
    if (is_priest() && is_chaotic_god(god))
        return (true);

    if (has_chaotic_spell() && is_actual_spellcaster())
        return (true);

    return (false);
}

bool monsters::is_chaotic() const
{
    if (type == MONS_UGLY_THING
        || type == MONS_VERY_UGLY_THING
        || type == MONS_ABOMINATION_SMALL
        || type == MONS_ABOMINATION_LARGE
        || type == MONS_KILLER_KLOWN // For their random attacks.
        || type == MONS_TIAMAT)      // For her colour-changing.
    {
        return (true);
    }

    if (is_shapeshifter())
        return (true);

    // Knowing chaotic spells is not enough to make you "essentially"
    // chaotic (i.e., silver doesn't hurt you), it's just unclean for
    // Zin.  Having chaotic abilities (not actual spells) does mean
    // you're truly changed by chaos.
    if (has_chaotic_spell() && !is_actual_spellcaster())
        return (true);

    if (has_attack_flavour(AF_MUTATE)
        || has_attack_flavour(AF_CHAOS))
    {
        return (true);
    }

    return (false);
}

bool monsters::is_insubstantial() const
{
    return (mons_class_flag(type, M_INSUBSTANTIAL));
}

int monsters::res_fire() const
{
    const mon_resist_def res = get_mons_resists(this);

    int u = std::min(res.fire + res.hellfire * 3, 3);

    if (mons_itemuse(this) >= MONUSE_STARTING_EQUIPMENT)
    {
        u += scan_mon_inv_randarts(this, ARTP_FIRE);

        const int armour = inv[MSLOT_ARMOUR];
        const int shld = inv[MSLOT_SHIELD];

        if (armour != NON_ITEM && mitm[armour].base_type == OBJ_ARMOUR)
        {
            // intrinsic armour abilities
            switch (mitm[armour].sub_type)
            {
            case ARM_DRAGON_ARMOUR:      u += 2; break;
            case ARM_GOLD_DRAGON_ARMOUR: u += 1; break;
            case ARM_ICE_DRAGON_ARMOUR:  u -= 1; break;
            default:                             break;
            }

            // check ego resistance
            const int ego = get_armour_ego_type(mitm[armour]);
            if (ego == SPARM_FIRE_RESISTANCE || ego == SPARM_RESISTANCE)
                u += 1;
        }

        if (shld != NON_ITEM && mitm[shld].base_type == OBJ_ARMOUR)
        {
            // check ego resistance
            const int ego = get_armour_ego_type(mitm[shld]);
            if (ego == SPARM_FIRE_RESISTANCE || ego == SPARM_RESISTANCE)
                u += 1;
        }
    }

    if (u < -3)
        u = -3;
    else if (u > 3)
        u = 3;

    return (u);
}

int monsters::res_steam() const
{
    int res = get_mons_resists(this).steam;
    if (has_equipped(EQ_BODY_ARMOUR, ARM_STEAM_DRAGON_ARMOUR))
        res += 3;
    return (res + res_fire() / 2);
}

int monsters::res_cold() const
{
    int u = get_mons_resists(this).cold;

    if (mons_itemuse(this) >= MONUSE_STARTING_EQUIPMENT)
    {
        u += scan_mon_inv_randarts(this, ARTP_COLD);

        const int armour = inv[MSLOT_ARMOUR];
        const int shld = inv[MSLOT_SHIELD];

        if (armour != NON_ITEM && mitm[armour].base_type == OBJ_ARMOUR)
        {
            // intrinsic armour abilities
            switch (mitm[armour].sub_type)
            {
            case ARM_ICE_DRAGON_ARMOUR:  u += 2; break;
            case ARM_GOLD_DRAGON_ARMOUR: u += 1; break;
            case ARM_DRAGON_ARMOUR:      u -= 1; break;
            default:                             break;
            }

            // check ego resistance
            const int ego = get_armour_ego_type(mitm[armour]);
            if (ego == SPARM_COLD_RESISTANCE || ego == SPARM_RESISTANCE)
                u += 1;
        }

        if (shld != NON_ITEM && mitm[shld].base_type == OBJ_ARMOUR)
        {
            // check ego resistance
            const int ego = get_armour_ego_type(mitm[shld]);
            if (ego == SPARM_COLD_RESISTANCE || ego == SPARM_RESISTANCE)
                u += 1;
        }
    }

    if (u < -3)
        u = -3;
    else if (u > 3)
        u = 3;

    return (u);
}

int monsters::res_elec() const
{
    // This is a variable, not a player_xx() function, so can be above 1.
    int u = 0;

    u += get_mons_resists(this).elec;

    // Don't bother checking equipment if the monster can't use it.
    if (mons_itemuse(this) >= MONUSE_STARTING_EQUIPMENT)
    {
        u += scan_mon_inv_randarts(this, ARTP_ELECTRICITY);

        // No ego armour, but storm dragon.
        const int armour = inv[MSLOT_ARMOUR];
        if (armour != NON_ITEM && mitm[armour].base_type == OBJ_ARMOUR
            && mitm[armour].sub_type == ARM_STORM_DRAGON_ARMOUR)
        {
            u += 1;
        }
    }

    // Monsters can legitimately get multiple levels of electricity resistance.

    return (u);
}

int monsters::res_asphyx() const
{
    int res = get_mons_resists(this).asphyx;
    const mon_holy_type holi = holiness();
    if (undead_or_demonic()
        || holi == MH_NONLIVING
        || holi == MH_PLANT)
    {
        res += 1;
    }
    return (res);
}

int monsters::res_water_drowning() const
{
    const int res = res_asphyx();
    if (res)
        return (res);
    switch (mons_habitat(this))
    {
    case HT_WATER:
    case HT_AMPHIBIOUS:
        return (1);
    default:
        return (0);
    }
}

int monsters::res_poison() const
{
    int u = get_mons_resists(this).poison;

    if (mons_itemuse(this) >= MONUSE_STARTING_EQUIPMENT)
    {
        u += scan_mon_inv_randarts(this, ARTP_POISON);

        const int armour = inv[MSLOT_ARMOUR];
        const int shld = inv[MSLOT_SHIELD];

        if (armour != NON_ITEM && mitm[armour].base_type == OBJ_ARMOUR)
        {
            // intrinsic armour abilities
            switch (mitm[armour].sub_type)
            {
            case ARM_SWAMP_DRAGON_ARMOUR: u += 1; break;
            case ARM_GOLD_DRAGON_ARMOUR:  u += 1; break;
            default:                              break;
            }

            // ego armour resistance
            if (get_armour_ego_type(mitm[armour]) == SPARM_POISON_RESISTANCE)
                u += 1;
        }

        if (shld != NON_ITEM && mitm[shld].base_type == OBJ_ARMOUR)
        {
            // ego armour resistance
            if (get_armour_ego_type(mitm[shld]) == SPARM_POISON_RESISTANCE)
                u += 1;
        }
    }

    // Monsters can legitimately get multiple levels of poison resistance.

    return (u);
}

int monsters::res_sticky_flame() const
{
    int res = get_mons_resists(this).sticky_flame;
    if (is_insubstantial())
        res += 1;
    if (has_equipped(EQ_BODY_ARMOUR, ARM_MOTTLED_DRAGON_ARMOUR))
        res += 1;
    return (res);
}

int monsters::res_rotting() const
{
    int res = get_mons_resists(this).rotting;
    if (holiness() != MH_NATURAL)
        res += 1;
    return (res);
}

int monsters::res_holy_energy(const actor *attacker) const
{
    if (undead_or_demonic())
        return (-2);

    if (is_evil())
        return (-1);

    if (is_holy()
        || is_good_god(god)
        || neutral()
        || is_unchivalric_attack(attacker, this)
        || is_good_god(you.religion) && is_follower(this))
    {
        return (1);
    }

    return (0);
}

int monsters::res_negative_energy() const
{
    if (holiness() != MH_NATURAL
        || type == MONS_SHADOW_DRAGON)
    {
        return (3);
    }

    int u = 0;

    if (mons_itemuse(this) >= MONUSE_STARTING_EQUIPMENT)
    {
        u += scan_mon_inv_randarts(this, ARTP_NEGATIVE_ENERGY);

        const int armour = inv[MSLOT_ARMOUR];
        const int shld = inv[MSLOT_SHIELD];

        if (armour != NON_ITEM && mitm[armour].base_type == OBJ_ARMOUR)
        {
            // check for ego resistance
            if (get_armour_ego_type(mitm[armour]) == SPARM_POSITIVE_ENERGY)
                u += 1;
        }

        if (shld != NON_ITEM && mitm[shld].base_type == OBJ_ARMOUR)
        {
            // check for ego resistance
            if (get_armour_ego_type(mitm[shld]) == SPARM_POSITIVE_ENERGY)
                u += 1;
        }
    }

    if (u > 3)
        u = 3;

    return (u);
}

int monsters::res_torment() const
{
    const mon_holy_type holy = holiness();
    if (holy == MH_UNDEAD
        || holy == MH_DEMONIC
        || holy == MH_NONLIVING)
    {
        return (1);
    }

    return (0);
}

int monsters::res_acid() const
{
    return (get_mons_resists(this).acid);
}

int monsters::res_magic() const
{
    if (mons_immune_magic(this))
        return (MAG_IMMUNE);

    int u = (get_monster_data(type))->resist_magic;

    // Negative values get multiplied with monster hit dice.
    if (u < 0)
        u = hit_dice * -u * 4 / 3;

    // Randarts have a multiplicative effect.
    u *= (scan_mon_inv_randarts(this, ARTP_MAGIC) + 100);
    u /= 100;

    // ego armour resistance
    const int _armour = inv[MSLOT_ARMOUR];
    const int _shield = inv[MSLOT_SHIELD];

    if (_armour != NON_ITEM
        && get_armour_ego_type(mitm[_armour]) == SPARM_MAGIC_RESISTANCE)
    {
        u += 30;
    }

    if (_shield != NON_ITEM
        && get_armour_ego_type(mitm[_shield]) == SPARM_MAGIC_RESISTANCE)
    {
        u += 30;
    }

    if (has_ench(ENCH_LOWERED_MR))
        u /= 2;

    return (u);
}

flight_type monsters::flight_mode() const
{
    return (mons_flies(this));
}

bool monsters::is_levitating() const
{
    // Checking class flags is not enough - see mons_flies().
    return (flight_mode() == FL_LEVITATE);
}

int monsters::mons_species() const
{
    return ::mons_species(type);
}

void monsters::poison(actor *agent, int amount)
{
    if (amount <= 0)
        return;

    // Scale poison down for monsters.
    if (!(amount /= 2))
        amount = 1;

    poison_monster(this, agent ? agent->kill_alignment() : KC_OTHER, amount);
}

int monsters::skill(skill_type sk, bool) const
{
    switch (sk)
    {
    case SK_NECROMANCY:
        return (holiness() == MH_UNDEAD ? hit_dice / 2 : hit_dice / 3);

    default:
        return (0);
    }
}

void monsters::blink(bool)
{
    monster_blink(this);
}

void monsters::teleport(bool now, bool, bool)
{
    monster_teleport(this, now, false);
}

bool monsters::alive() const
{
    return (hit_points > 0 && type != MONS_NO_MONSTER);
}

god_type monsters::deity() const
{
    return (god);
}

bool monsters::drain_exp(actor *agent, bool quiet, int pow)
{
    if (x_chance_in_y(res_negative_energy(), 3))
        return (false);

    if (!quiet && you.can_see(this))
        mprf("%s is drained!", name(DESC_CAP_THE).c_str());

    // If quiet, don't clean up the monster in order to credit properly.
    hurt(agent, 2 + random2(pow), BEAM_NEG, !quiet);

    if (alive())
    {
        if (x_chance_in_y(pow, 15))
        {
            hit_dice--;
            experience = 0;
        }

        max_hit_points -= 2 + random2(pow);
        hit_points = std::min(max_hit_points, hit_points);
    }

    return (true);
}

bool monsters::rot(actor *agent, int amount, int immediate, bool quiet)
{
    if (res_rotting() || amount <= 0)
        return (false);

    if (!quiet && you.can_see(this))
    {
        mprf("%s %s!", name(DESC_CAP_THE).c_str(),
             amount > 0 ? "rots" : "looks less resilient");
    }

    // Apply immediate damage because we can't handle rotting for
    // monsters yet.
    if (immediate > 0)
    {
        // If quiet, don't clean up the monster in order to credit
        // properly.
        hurt(agent, immediate, BEAM_MISSILE, !quiet);

        if (alive())
        {
            max_hit_points -= immediate * 2;
            hit_points = std::min(max_hit_points, hit_points);
        }
    }

    add_ench(mon_enchant(ENCH_ROT, std::min(amount, 4),
                         agent->kill_alignment()));

    return (true);
}

int monsters::hurt(const actor *agent, int amount, beam_type flavour,
                   bool cleanup_dead)
{
    if (mons_is_projectile(type))
        return (0);

    if (alive())
    {
        if (amount == INSTANT_DEATH)
            amount = hit_points;
        else if (hit_dice <= 0)
            amount = hit_points;
        else if (amount <= 0 && hit_points <= max_hit_points)
            return (0);

        if (agent == &you && you.duration[DUR_QUAD_DAMAGE])
        {
            amount *= 4;
            if (amount > hit_points + 50)
                flags |= MF_EXPLODE_KILL;
        }

        amount = std::min(amount, hit_points);
        hit_points -= amount;

        if (hit_points > max_hit_points)
        {
            amount    += hit_points - max_hit_points;
            hit_points = max_hit_points;
        }

        if (flavour == BEAM_NUKE || flavour == BEAM_DISINTEGRATION)
        {
            if (can_bleed())
                blood_spray(pos(), id(), amount / 5);

            if (!alive())
                flags |= MF_EXPLODE_KILL;
        }

        // Allow the victim to exhibit passive damage behaviour (e.g.
        // the royal jelly).
        react_to_damage(agent, amount, flavour);
    }

    if (cleanup_dead && (hit_points <= 0 || hit_dice <= 0) && type != -1)
    {
        if (agent == NULL)
            monster_die(this, KILL_MISC, NON_MONSTER);
        else if (agent->atype() == ACT_PLAYER)
            monster_die(this, KILL_YOU, NON_MONSTER);
        else
            monster_die(this, KILL_MON, agent->mindex());
    }

    return (amount);
}

void monsters::confuse(actor *atk, int strength)
{
    enchant_monster_with_flavour(this, atk, BEAM_CONFUSION, strength);
}

void monsters::paralyse(actor *atk, int strength)
{
    enchant_monster_with_flavour(this, atk, BEAM_PARALYSIS, strength);
}

void monsters::petrify(actor *atk, int strength)
{
    if (is_insubstantial())
        return;

    enchant_monster_with_flavour(this, atk, BEAM_PETRIFY, strength);
}

void monsters::slow_down(actor *atk, int strength)
{
    enchant_monster_with_flavour(this, atk, BEAM_SLOW, strength);
}

void monsters::set_ghost(const ghost_demon &g, bool has_name)
{
    ghost.reset(new ghost_demon(g));

    if (has_name)
        mname = ghost->name;
}

void monsters::pandemon_init()
{
    hit_dice        = ghost->xl;
    max_hit_points  = ghost->max_hp;
    hit_points      = max_hit_points;
    ac              = ghost->ac;
    ev              = ghost->ev;
    flags           = MF_INTERESTING;
    // Don't make greased-lightning Pandemonium demons in the dungeon
    // max speed = 17).  Demons in Pandemonium can be up to speed 24.
    if (you.level_type == LEVEL_DUNGEON)
        speed = (one_chance_in(3) ? 10 : 7 + roll_dice(2, 5));
    else
        speed = (one_chance_in(3) ? 10 : 10 + roll_dice(2, 7));

    speed_increment = 70;

    if (you.char_direction == GDT_ASCENDING && you.level_type == LEVEL_DUNGEON)
        colour = LIGHTRED;
    else
        colour = ghost->colour;

    load_spells(MST_GHOST);
}

void monsters::ghost_init()
{
    type            = MONS_PLAYER_GHOST;
    god             = ghost->religion;
    hit_dice        = ghost->xl;
    max_hit_points  = ghost->max_hp;
    hit_points      = max_hit_points;
    ac              = ghost->ac;
    ev              = ghost->ev;
    speed           = ghost->speed;
    speed_increment = 70;
    attitude        = ATT_HOSTILE;
    behaviour       = BEH_WANDER;
    flags           = MF_INTERESTING;
    foe             = MHITNOT;
    foe_memory      = 0;
    colour          = ghost->colour;
    number          = MONS_NO_MONSTER;
    load_spells(MST_GHOST);

    inv.init(NON_ITEM);
    enchantments.clear();
    ench_countdown = 0;

    // Summoned player ghosts are already given a position; calling this
    // in those instances will cause a segfault. Instead, check to see
    // if we have a home first. {due}
    if (!in_bounds(pos()))
        find_place_to_live();
}

void monsters::uglything_init(bool only_mutate)
{
    // If we're mutating an ugly thing, leave its experience level, hit
    // dice and maximum and current hit points as they are.
    if (!only_mutate)
    {
        hit_dice        = ghost->xl;
        max_hit_points  = ghost->max_hp;
        hit_points      = max_hit_points;
    }

    ac              = ghost->ac;
    ev              = ghost->ev;
    speed           = ghost->speed;
    speed_increment = 70;
    colour          = ghost->colour;
}

void monsters::dancing_weapon_init()
{
    hit_dice        = ghost->xl;
    max_hit_points  = ghost->max_hp;

    hit_points      = max_hit_points;
    ac              = ghost->ac;
    ev              = ghost->ev;
    speed           = ghost->speed;
    speed_increment = 70;
    colour          = ghost->colour;
}

void monsters::uglything_mutate(unsigned char force_colour)
{
    ghost->init_ugly_thing(type == MONS_VERY_UGLY_THING, true, force_colour);
    uglything_init(true);
}

void monsters::uglything_upgrade()
{
    ghost->ugly_thing_to_very_ugly_thing();
    uglything_init();
}

bool monsters::check_set_valid_home(const coord_def &place,
                                    coord_def &chosen,
                                    int &nvalid) const
{
    if (!in_bounds(place))
        return (false);

    if (actor_at(place))
        return (false);

    if (!monster_habitable_grid(this, grd(place)))
        return (false);

    if (one_chance_in(++nvalid))
        chosen = place;

    return (true);
}

#define MAX_PLACE_NEAR_DIST 8

bool monsters::find_home_near_place(const coord_def &c)
{
    int last_dist = -1;
    coord_def place(-1, -1);
    int nvalid = 0;
    SquareArray<int, MAX_PLACE_NEAR_DIST> dist(-1);
    std::queue<coord_def> q;

    q.push(c);
    dist(c - c) = 0;
    while (!q.empty())
    {
        coord_def p = q.front();
        q.pop();
        if (dist(p - c) >= last_dist && nvalid)
        {
            // already found a valid closer destination
            return (move_to_pos(place));
        }
        else if (dist(p - c) >= MAX_PLACE_NEAR_DIST)
            break;

        for (adjacent_iterator ai(p); ai; ++ai)
        {
            if (dist(*ai - c) > -1)
                continue;
            dist(*ai - c) = last_dist = dist(p - c) + 1;

            if (!monster_habitable_grid(this, grd(*ai)))
                continue;

            q.push(*ai);
            check_set_valid_home(*ai, place, nvalid);
        }
    }

    return (false);
}

bool monsters::find_home_near_player()
{
    return (find_home_near_place(you.pos()));
}

bool monsters::find_home_anywhere()
{
    coord_def place(-1, -1);
    int nvalid = 0;
    for (int tries = 0; tries < 600; ++tries)
        if (check_set_valid_home(random_in_bounds(), place, nvalid))
            return (move_to_pos(place));
    return (false);
}

bool monsters::find_place_to_live(bool near_player)
{
    return (near_player && find_home_near_player()
            || find_home_anywhere());
}

void monsters::destroy_inventory()
{
    for (int j = 0; j < NUM_MONSTER_SLOTS; j++)
    {
        if (inv[j] != NON_ITEM)
        {
            destroy_item( inv[j] );
            inv[j] = NON_ITEM;
        }
    }
}

bool monsters::is_travelling() const
{
    return (!travel_path.empty());
}

bool monsters::is_patrolling() const
{
    return (!patrol_point.origin());
}

bool monsters::needs_transit() const
{
    return ((mons_is_unique(type)
                || (flags & MF_BANISHED)
                || you.level_type == LEVEL_DUNGEON
                   && hit_dice > 8 + random2(25)
                   && mons_can_use_stairs(this))
            && !is_summoned());
}

void monsters::set_transit(const level_id &dest)
{
    add_monster_to_transit(dest, *this);
}

void monsters::load_spells(mon_spellbook_type book)
{
    spells.init(SPELL_NO_SPELL);
    if (book == MST_NO_SPELLS || book == MST_GHOST && !ghost.get())
        return;

#ifdef DEBUG_DIAGNOSTICS
    mprf( MSGCH_DIAGNOSTICS, "%s: loading spellbook #%d",
          name(DESC_PLAIN).c_str(), static_cast<int>(book) );
#endif

    if (book == MST_GHOST)
        spells = ghost->spells;
    else
    {
        for (unsigned int i = 0; i < ARRAYSZ(mspell_list); ++i)
        {
            if (mspell_list[i].type == book)
            {
                for (int j = 0; j < NUM_MONSTER_SPELL_SLOTS; ++j)
                    spells[j] = mspell_list[i].spells[j];
                break;
            }
        }
    }
#ifdef DEBUG_DIAGNOSTICS
    // Only for ghosts, too spammy to use for all monsters.
    if (book == MST_GHOST)
    {
        for (int i = 0; i < NUM_MONSTER_SPELL_SLOTS; i++)
        {
            mprf( MSGCH_DIAGNOSTICS, "Spell #%d: %d (%s)",
                  i, spells[i], spell_title(spells[i]) );
        }
    }
#endif
}

bool monsters::has_hydra_multi_attack() const
{
    return (mons_genus(mons_base_type(this)) == MONS_HYDRA);
}

bool monsters::has_multitargeting() const
{
    if (mons_class_wields_two_weapons(type))
        return (true);

    // Hacky little list for now. evk
    return ((has_hydra_multi_attack() && !mons_is_zombified(this))
            || type == MONS_TENTACLED_MONSTROSITY
            || type == MONS_ELECTRIC_GOLEM);
}

bool monsters::can_use_spells() const
{
    return (flags & MF_SPELLCASTER);
}

bool monsters::is_priest() const
{
    return (flags & MF_PRIEST);
}

bool monsters::is_actual_spellcaster() const
{
    return (flags & MF_ACTUAL_SPELLS);
}

bool monsters::is_shapeshifter() const
{
    return (has_ench(ENCH_GLOWING_SHAPESHIFTER, ENCH_SHAPESHIFTER));
}

bool monsters::has_ench(enchant_type ench) const
{
    return (enchantments.find(ench) != enchantments.end());
}

bool monsters::has_ench(enchant_type ench, enchant_type ench2) const
{
    if (ench2 == ENCH_NONE)
        ench2 = ench;

    for (int i = ench; i <= ench2; ++i)
        if (has_ench(static_cast<enchant_type>(i)))
            return (true);

    return (false);
}

mon_enchant monsters::get_ench(enchant_type ench1,
                               enchant_type ench2) const
{
    if (ench2 == ENCH_NONE)
        ench2 = ench1;

    for (int e = ench1; e <= ench2; ++e)
    {
        mon_enchant_list::const_iterator i =
            enchantments.find(static_cast<enchant_type>(e));

        if (i != enchantments.end())
            return (i->second);
    }

    return mon_enchant();
}

void monsters::update_ench(const mon_enchant &ench)
{
    if (ench.ench != ENCH_NONE)
    {
        mon_enchant_list::iterator i = enchantments.find(ench.ench);
        if (i != enchantments.end())
            i->second = ench;
    }
}

bool monsters::add_ench(const mon_enchant &ench)
{
    // silliness
    if (ench.ench == ENCH_NONE)
        return (false);

    if (ench.ench == ENCH_FEAR
        && (holiness() == MH_NONLIVING || berserk()))
    {
        return (false);
    }

    mon_enchant_list::iterator i = enchantments.find(ench.ench);
    bool new_enchantment = false;
    mon_enchant *added = NULL;
    if (i == enchantments.end())
    {
        new_enchantment = true;
        added = &(enchantments[ench.ench] = ench);
    }
    else
    {
        i->second += ench;
        added = &i->second;
    }

    // If the duration is not set, we must calculate it (depending on the
    // enchantment).
    if (!ench.duration)
        added->set_duration(this, new_enchantment ? NULL : &ench);

    if (new_enchantment)
        add_enchantment_effect(ench);

    return (true);
}

void monsters::forget_random_spell()
{
    int which_spell = -1;
    int count = 0;
    for (int i = 0; i < NUM_MONSTER_SPELL_SLOTS; ++i)
        if (spells[i] != SPELL_NO_SPELL && one_chance_in(++count))
            which_spell = i;
    if (which_spell != -1)
        spells[which_spell] = SPELL_NO_SPELL;
}

void monsters::add_enchantment_effect(const mon_enchant &ench, bool quiet)
{
    // Check for slow/haste.
    switch (ench.ench)
    {
    case ENCH_INSANE:
    case ENCH_BERSERK:
        // Inflate hp.
        scale_hp(3, 2);

        if (has_ench(ENCH_SUBMERGED))
            del_ench(ENCH_SUBMERGED);

        if (mons_is_lurking(this))
        {
            behaviour = BEH_WANDER;
            behaviour_event(this, ME_EVAL);
        }
        break;

    case ENCH_HASTE:
        if (speed >= 100)
            speed = 100 + ((speed - 100) * 2);
        else
            speed *= 2;

        break;

    case ENCH_SLOW:
        if (speed >= 100)
            speed = 100 + ((speed - 100) / 2);
        else
            speed /= 2;

        break;

    case ENCH_SUBMERGED:
        mons_clear_trapping_net(this);

        // Don't worry about invisibility.  You should be able to see if
        // something has submerged.
        if (!quiet && mons_near(this))
        {
            if (type == MONS_AIR_ELEMENTAL)
            {
                mprf("%s merges itself into the air.",
                     name(DESC_CAP_A, true).c_str());
            }
            else if (type == MONS_TRAPDOOR_SPIDER)
            {
                mprf("%s hides itself under the floor.",
                     name(DESC_CAP_A, true).c_str());
            }
            else if (seen_context == "surfaces"
                     || seen_context == "bursts forth"
                     || seen_context == "emerges")
            {
                // The monster surfaced and submerged in the same turn
                // without doing anything else.
                interrupt_activity(AI_SEE_MONSTER,
                                   activity_interrupt_data(this,
                                                           "surfaced"));
            }
            else if (crawl_state.game_is_arena())
                mprf("%s submerges.", name(DESC_CAP_A, true).c_str());
        }

        // Pacified monsters leave the level when they submerge.
        if (pacified())
            make_mons_leave_level(this);
        break;

    case ENCH_CONFUSION:
        if (type == MONS_TRAPDOOR_SPIDER && has_ench(ENCH_SUBMERGED))
            del_ench(ENCH_SUBMERGED);

        if (mons_is_lurking(this))
        {
            behaviour = BEH_WANDER;
            behaviour_event(this, ME_EVAL);
        }
        break;

    case ENCH_CHARM:
        behaviour = BEH_SEEK;
        target    = you.pos();
        foe       = MHITYOU;

        if (is_patrolling())
        {
            // Enslaved monsters stop patrolling and forget their patrol
            // point; they're supposed to follow you now.
            patrol_point.reset();
        }
        mons_att_changed(this);
        if (you.can_see(this))
            learned_something_new(HINT_MONSTER_FRIENDLY, pos());
        break;

    case ENCH_SILENCE:
        invalidate_agrid(true);
        break;

    default:
        break;
    }
}

static bool _prepare_del_ench(monsters* mon, const mon_enchant &me)
{
    if (me.ench != ENCH_SUBMERGED)
        return (true);

    // Lurking monsters only unsubmerge when their foe is in sight if the foe
    // is right next to them.
    if (mons_is_lurking(mon))
    {
        const actor* foe = mon->get_foe();
        if (foe != NULL && mon->can_see(foe)
            && !adjacent(mon->pos(), foe->pos()))
        {
            return (false);
        }
    }

    int midx = mon->mindex();

    if (!monster_at(mon->pos()))
        mgrd(mon->pos()) = midx;

    if (mon->pos() != you.pos() && midx == mgrd(mon->pos()))
        return (true);

    if (midx != mgrd(mon->pos()))
    {
        monsters* other_mon = &menv[mgrd(mon->pos())];

        if (other_mon->type == MONS_NO_MONSTER
            || other_mon->type == MONS_PROGRAM_BUG)
        {
            mgrd(mon->pos()) = midx;

            mprf(MSGCH_ERROR, "mgrd(%d,%d) points to %s monster, even "
                 "though it contains submerged monster %s (see bug 2293518)",
                 mon->pos().x, mon->pos().y,
                 other_mon->type == MONS_NO_MONSTER ? "dead" : "buggy",
                 mon->name(DESC_PLAIN, true).c_str());

            if (mon->pos() != you.pos())
                return (true);
        }
        else
            mprf(MSGCH_ERROR, "%s tried to unsubmerge while on same square as "
                 "%s (see bug 2293518)", mon->name(DESC_CAP_THE, true).c_str(),
                 mon->name(DESC_NOCAP_A, true).c_str());
    }

    // Monster un-submerging while under player or another monster.  Try to
    // move to an adjacent square in which the monster could have been
    // submerged and have it unsubmerge from there.
    coord_def target_square;
    int       okay_squares = 0;

    for (adjacent_iterator ai(you.pos()); ai; ++ai)
        if (!actor_at(*ai)
            && monster_can_submerge(mon, grd(*ai))
            && one_chance_in(++okay_squares))
        {
            target_square = *ai;
        }

    if (okay_squares > 0)
        return (mon->move_to_pos(target_square));

    // No available adjacent squares from which the monster could also
    // have unsubmerged.  Can it just stay submerged where it is?
    if (monster_can_submerge(mon, grd(mon->pos())))
        return (false);

    // The terrain changed and the monster can't remain submerged.
    // Try to move to an adjacent square where it would be happy.
    for (adjacent_iterator ai(you.pos()); ai; ++ai)
    {
        if (!monster_at(*ai)
            && monster_habitable_grid(mon, grd(*ai))
            && !find_trap(*ai))
        {
            if (one_chance_in(++okay_squares))
                target_square = *ai;
        }
    }

    if (okay_squares > 0)
        return (mon->move_to_pos(target_square));

    return (true);
}

bool monsters::del_ench(enchant_type ench, bool quiet, bool effect)
{
    mon_enchant_list::iterator i = enchantments.find(ench);
    if (i == enchantments.end())
        return (false);

    const mon_enchant me = i->second;
    const enchant_type et = i->first;

    if (!_prepare_del_ench(this, me))
        return (false);

    enchantments.erase(et);
    if (effect)
        remove_enchantment_effect(me, quiet);
    return (true);
}

void monsters::remove_enchantment_effect(const mon_enchant &me, bool quiet)
{
    switch (me.ench)
    {
    case ENCH_TIDE:
        shoals_release_tide(this);
        break;

    case ENCH_INSANE:
        attitude = static_cast<mon_attitude_type>(props["old_attitude"].get_short());
        mons_att_changed(this);
        // deliberate fall through

    case ENCH_BERSERK:
        scale_hp(2, 3);
        break;

    case ENCH_HASTE:
        if (speed >= 100)
            speed = 100 + ((speed - 100) / 2);
        else
            speed /= 2;
        if (!quiet)
            simple_monster_message(this, " is no longer moving quickly.");
        break;

    case ENCH_SWIFT:
        if (!quiet)
            if (type == MONS_ALLIGATOR)
                simple_monster_message(this, " slows down.");
            else
                simple_monster_message(this, " is no longer moving somewhat quickly.");
        break;

    case ENCH_SILENCE:
        invalidate_agrid();
        if (!quiet && !silenced(pos()))
            if (alive())
                simple_monster_message(this, " becomes audible again.");
            else
                mprf("As %s dies, the sound returns.", name(DESC_NOCAP_THE).c_str());
        break;

    case ENCH_MIGHT:
        if (!quiet)
            simple_monster_message(this, " no longer looks unusually strong.");
        break;

    case ENCH_SLOW:
        if (!quiet)
            simple_monster_message(this, " is no longer moving slowly.");
        if (speed >= 100)
            speed = 100 + ((speed - 100) * 2);
        else
            speed *= 2;

        break;

    case ENCH_PARALYSIS:
        if (!quiet)
            simple_monster_message(this, " is no longer paralysed.");

        behaviour_event(this, ME_EVAL);
        break;

    case ENCH_TEMP_PACIF:
        if (!quiet)
            simple_monster_message(this, (" seems to come to "
                + pronoun(PRONOUN_NOCAP_POSSESSIVE) + " senses.").c_str());
        // Yeah, this _is_ offensive to Zin, but hey, he deserves it (1KB).

        behaviour_event(this, ME_EVAL);
        break;

    case ENCH_PETRIFIED:
        if (!quiet)
            simple_monster_message(this, " is no longer petrified.");
        del_ench(ENCH_PETRIFYING);

        behaviour_event(this, ME_EVAL);
        break;

    case ENCH_PETRIFYING:
        if (!petrified())
            break;

        if (!quiet)
            simple_monster_message(this, " stops moving altogether!");

        behaviour_event(this, ME_EVAL);
        break;

    case ENCH_FEAR:
        if (holiness() == MH_NONLIVING || berserk())
        {
            // This should only happen because of fleeing sanctuary
            snprintf(info, INFO_SIZE, " stops retreating.");
        }
        else if (type != MONS_KRAKEN_TENTACLE
                 && type != MONS_KRAKEN_CONNECTOR)
        {
            snprintf(info, INFO_SIZE, " seems to regain %s courage.",
                     pronoun(PRONOUN_NOCAP_POSSESSIVE, true).c_str());
        }

        if (!quiet)
            simple_monster_message(this, info);

        // Reevaluate behaviour.
        behaviour_event(this, ME_EVAL);
        break;

    case ENCH_CONFUSION:
        if (!quiet)
            simple_monster_message(this, " seems less confused.");

        // Reevaluate behaviour.
        behaviour_event(this, ME_EVAL);
        break;

    case ENCH_INVIS:
        // Invisible monsters stay invisible.
        if (mons_class_flag(type, M_INVIS))
            add_ench(mon_enchant(ENCH_INVIS));
        else if (mons_near(this) && !you.can_see_invisible()
                 && !has_ench(ENCH_SUBMERGED))
        {
            if (!quiet)
            {
                mprf("%s appears from thin air!",
                     name(DESC_CAP_A, true).c_str());
                autotoggle_autopickup(false);
            }

            handle_seen_interrupt(this);
        }
        break;

    case ENCH_CHARM:
        if (!quiet)
            simple_monster_message(this, " is no longer charmed.");

        if (you.can_see(this))
        {
            // and fire activity interrupts
            interrupt_activity(AI_SEE_MONSTER,
                               activity_interrupt_data(this, "uncharm"));
        }

        if (is_patrolling())
        {
            // Enslaved monsters stop patrolling and forget their patrol point,
            // in case they were on order to wait.
            patrol_point.reset();
        }
        mons_att_changed(this);

        // Reevaluate behaviour.
        behaviour_event(this, ME_EVAL);
        break;

    case ENCH_CORONA:
        if (!quiet)
        {
            if (visible_to(&you))
                simple_monster_message(this, " stops glowing.");
            else if (has_ench(ENCH_INVIS) && mons_near(this))
            {
                mprf("%s stops glowing and disappears.",
                     name(DESC_CAP_THE, true).c_str());
            }
        }
        break;

    case ENCH_STICKY_FLAME:
        if (!quiet)
            simple_monster_message(this, " stops burning.");
        break;

    case ENCH_POISON:
        if (!quiet)
            simple_monster_message(this, " looks more healthy.");
        break;

    case ENCH_ROT:
        if (!quiet)
            simple_monster_message(this, " is no longer rotting.");
        break;

    case ENCH_HELD:
    {
        int net = get_trapping_net(pos());
        if (net != NON_ITEM)
            remove_item_stationary(mitm[net]);

        if (!quiet)
            simple_monster_message(this, " breaks free.");
        break;
    }
    case ENCH_ABJ:
    case ENCH_SHORT_LIVED:
        // Set duration to -1 so that monster_die() and any of its
        // callees can tell that the monster ran out of time or was
        // abjured.
        add_ench(mon_enchant(ENCH_ABJ, 0, KC_OTHER, -1));

        if (berserk())
            simple_monster_message(this, " is no longer berserk.");

        monster_die(this, quiet ? KILL_DISMISSED : KILL_RESET, NON_MONSTER);
        break;

    case ENCH_SUBMERGED:
        if (mons_is_wandering(this))
        {
            behaviour = BEH_SEEK;
            behaviour_event(this, ME_EVAL);
        }

        if (you.pos() == pos())
        {
            mprf(MSGCH_ERROR, "%s is on the same square as you!",
                 name(DESC_CAP_A).c_str());
        }

        if (you.can_see(this))
        {
            if (!mons_is_safe(this) && delay_is_run(current_delay_action()))
            {
                // Already set somewhere else.
                if (!seen_context.empty())
                    return;

                if (type == MONS_AIR_ELEMENTAL)
                    seen_context = "thin air";
                else if (type == MONS_TRAPDOOR_SPIDER)
                    seen_context = "leaps out";
                else if (!monster_habitable_grid(this, DNGN_FLOOR))
                    seen_context = "bursts forth";
                else
                    seen_context = "surfaces";
            }
            else if (!quiet)
            {
                if (type == MONS_AIR_ELEMENTAL)
                {
                    mprf("%s forms itself from the air!",
                         name(DESC_CAP_A, true).c_str() );
                }
                else if (type == MONS_TRAPDOOR_SPIDER)
                {
                    mprf("%s leaps out from its hiding place under the floor!",
                         name(DESC_CAP_A, true).c_str() );
                }
                else if (crawl_state.game_is_arena())
                    mprf("%s surfaces.", name(DESC_CAP_A, true).c_str() );
            }
        }
        else if (mons_near(this)
                 && feat_compatible(grd(pos()), DNGN_DEEP_WATER))
        {
            mpr("Something invisible bursts forth from the water.");
            interrupt_activity(AI_FORCE_INTERRUPT);
        }
        break;

    case ENCH_SOUL_RIPE:
        if (!quiet)
        {
            simple_monster_message(this,
                                   "'s soul is no longer ripe for the taking.");
        }
        break;

    case ENCH_AWAKEN_FOREST:
        env.forest_awoken_until = 0;
        if (!quiet)
            forest_message(pos(), "The forest calms down.");
        break;

    case ENCH_BLEED:
        if (!quiet)
            simple_monster_message(this, " is no longer bleeding.");
        break;


    default:
        break;
    }
}

bool monsters::lose_ench_levels(const mon_enchant &e, int lev)
{
    if (!lev)
        return (false);

    if (e.degree <= lev)
    {
        del_ench(e.ench);
        return (true);
    }
    else
    {
        mon_enchant newe(e);
        newe.degree -= lev;
        update_ench(newe);
        return (false);
    }
}

bool monsters::lose_ench_duration(const mon_enchant &e, int dur)
{
    if (!dur)
        return (false);

    if (e.duration <= dur)
    {
        del_ench(e.ench);
        return (true);
    }
    else
    {
        mon_enchant newe(e);
        newe.duration -= dur;
        update_ench(newe);
        return (false);
    }
}

//---------------------------------------------------------------
//
// timeout_enchantments
//
// Update a monster's enchantments when the player returns
// to the level.
//
// Management for enchantments... problems with this are the oddities
// (monster dying from poison several thousands of turns later), and
// game balance.
//
// Consider: Poison/Sticky Flame a monster at range and leave, monster
// dies but can't leave level to get to player (implied game balance of
// the delayed damage is that the monster could be a danger before
// it dies).  This could be fixed by keeping some monsters active
// off level and allowing them to take stairs (a very serious change).
//
// Compare this to the current abuse where the player gets
// effectively extended duration of these effects (although only
// the actual effects only occur on level, the player can leave
// and heal up without having the effect disappear).
//
// This is a simple compromise between the two... the enchantments
// go away, but the effects don't happen off level.  -- bwr
//
//---------------------------------------------------------------
void monsters::timeout_enchantments(int levels)
{
    if (enchantments.empty())
        return;

    const mon_enchant_list ec = enchantments;
    for (mon_enchant_list::const_iterator i = ec.begin();
         i != ec.end(); ++i)
    {
        switch (i->first)
        {
        case ENCH_POISON: case ENCH_ROT: case ENCH_CORONA:
        case ENCH_STICKY_FLAME: case ENCH_ABJ: case ENCH_SHORT_LIVED:
        case ENCH_SLOW: case ENCH_HASTE: case ENCH_MIGHT: case ENCH_FEAR:
        case ENCH_INVIS: case ENCH_CHARM:  case ENCH_SLEEP_WARY:
        case ENCH_SICK:  case ENCH_SLEEPY: case ENCH_PARALYSIS:
        case ENCH_PETRIFYING: case ENCH_PETRIFIED: case ENCH_SWIFT:
        case ENCH_BATTLE_FRENZY: case ENCH_TEMP_PACIF: case ENCH_SILENCE:
<<<<<<< HEAD
        case ENCH_LOWERED_MR: case ENCH_SOUL_RIPE:
=======
        case ENCH_ENTOMBED: case ENCH_LOWERED_MR: case ENCH_SOUL_RIPE:
	case ENCH_BLEED:
>>>>>>> cbbe1f3f
            lose_ench_levels(i->second, levels);
            break;

        case ENCH_INSANE:
        case ENCH_BERSERK:
            del_ench(i->first);
            del_ench(ENCH_HASTE, true);
            del_ench(ENCH_MIGHT, true);
            break;

        case ENCH_FATIGUE:
            del_ench(i->first);
            del_ench(ENCH_SLOW);
            break;

        case ENCH_TP:
            del_ench(i->first);
            teleport(true);
            break;

        case ENCH_CONFUSION:
            if (!mons_class_flag(type, M_CONFUSED))
                del_ench(i->first);
            monster_blink(this, true);
            break;

        case ENCH_HELD:
            del_ench(i->first);
            break;

        case ENCH_TIDE:
        {
            const int actdur = speed_to_duration(speed) * levels;
            lose_ench_duration(i->first, actdur);
            break;
        }

        case ENCH_SLOWLY_DYING:
        {
            const int actdur = speed_to_duration(speed) * levels;
            if (lose_ench_duration(i->first, actdur))
                monster_die(this, KILL_MISC, NON_MONSTER, true);
            break;
        }
        default:
            break;
        }

        if (!alive())
            break;
    }
}

std::string monsters::describe_enchantments() const
{
    std::ostringstream oss;
    for (mon_enchant_list::const_iterator i = enchantments.begin();
         i != enchantments.end(); ++i)
    {
        if (i != enchantments.begin())
            oss << ", ";
        oss << std::string(i->second);
    }
    return (oss.str());
}

// Used to adjust time durations in calc_duration() for monster speed.
static inline int _mod_speed( int val, int speed )
{
    if (!speed)
        speed = 10;
    const int modded = (speed ? (val * 10) / speed : val);
    return (modded? modded : 1);
}

bool monsters::decay_enchantment(const mon_enchant &me, bool decay_degree)
{
    // Faster monsters can wiggle out of the net more quickly.
    const int spd = (me.ench == ENCH_HELD) ? speed :
                                             10;
    const int actdur = speed_to_duration(spd);
    if (lose_ench_duration(me, actdur))
        return (true);

    if (!decay_degree)
        return (false);

    // Decay degree so that higher degrees decay faster than lower
    // degrees, and a degree of 1 does not decay (it expires when the
    // duration runs out).
    const int level = me.degree;
    if (level <= 1)
        return (false);

    const int decay_factor = level * (level + 1) / 2;
    if (me.duration < me.maxduration * (decay_factor - 1) / decay_factor)
    {
        mon_enchant newme = me;
        --newme.degree;
        newme.maxduration = newme.duration;

        if (newme.degree <= 0)
        {
            del_ench(me.ench);
            return (true);
        }
        else
            update_ench(newme);
    }
    return (false);
}

void monsters::apply_enchantment(const mon_enchant &me)
{
    const int spd = 10;
    switch (me.ench)
    {
    case ENCH_INSANE:
        if (decay_enchantment(me))
        {
            simple_monster_message(this, " is no longer in an insane frenzy.");
            del_ench(ENCH_HASTE, true);
            del_ench(ENCH_MIGHT, true);
            const int duration = random_range(70, 130);
            add_ench(mon_enchant(ENCH_FATIGUE, 0, KC_OTHER, duration));
            add_ench(mon_enchant(ENCH_SLOW, 0, KC_OTHER, duration));
        }
        break;

    case ENCH_BERSERK:
        if (decay_enchantment(me))
        {
            simple_monster_message(this, " is no longer berserk.");
            del_ench(ENCH_HASTE, true);
            del_ench(ENCH_MIGHT, true);
            const int duration = random_range(70, 130);
            add_ench(mon_enchant(ENCH_FATIGUE, 0, KC_OTHER, duration));
            add_ench(mon_enchant(ENCH_SLOW, 0, KC_OTHER, duration));
        }
        break;

    case ENCH_FATIGUE:
        if (decay_enchantment(me))
        {
            simple_monster_message(this, " looks more energetic.");
            del_ench(ENCH_SLOW, true);
        }
        break;

    case ENCH_SLOW:
    case ENCH_HASTE:
    case ENCH_SWIFT:
    case ENCH_MIGHT:
    case ENCH_FEAR:
    case ENCH_PARALYSIS:
    case ENCH_TEMP_PACIF:
    case ENCH_PETRIFYING:
    case ENCH_PETRIFIED:
    case ENCH_SICK:
    case ENCH_CORONA:
    case ENCH_ABJ:
    case ENCH_CHARM:
    case ENCH_SLEEP_WARY:
    case ENCH_LOWERED_MR:
    case ENCH_SOUL_RIPE:
    case ENCH_TIDE:
        decay_enchantment(me);
        break;

    case ENCH_SILENCE:
        invalidate_agrid();
        decay_enchantment(me);
        break;

    case ENCH_BATTLE_FRENZY:
        decay_enchantment(me, false);
        break;

    case ENCH_AQUATIC_LAND:
        // Aquatic monsters lose hit points every turn they spend on dry land.
        ASSERT(mons_habitat(this) == HT_WATER);
        if (feat_is_watery(grd(pos())))
        {
            // The tide, water card or Fedhas gave us water.
            del_ench(ENCH_AQUATIC_LAND);
            break;
        }

        // Zombies don't take damage from flopping about on land.
        if (mons_is_zombified(this))
            break;

        // We don't have a reasonable agent to give.
        // Don't clean up the monster in order to credit properly.
        hurt(NULL, 1 + random2(5), BEAM_NONE, false);

        // Credit the kill.
        if (hit_points < 1)
        {
            monster_die(this, me.killer(), me.kill_agent());
            break;
        }
        break;

    case ENCH_HELD:
    {
        if (mons_is_stationary(this) || cannot_act() || asleep())
            break;

        int net = get_trapping_net(pos(), true);

        if (net == NON_ITEM) // Really shouldn't happen!
        {
            del_ench(ENCH_HELD);
            break;
        }

        // Handled in handle_pickup().
        if (mons_eats_items(this))
            break;

        // The enchantment doubles as the durability of a net
        // the more corroded it gets, the more easily it will break.
        const int hold = mitm[net].plus; // This will usually be negative.
        const int mon_size = body_size(PSIZE_BODY);

        // Smaller monsters can escape more quickly.
        if (mon_size < random2(SIZE_BIG)  // BIG = 5
            && !berserk() && type != MONS_DANCING_WEAPON)
        {
            if (mons_near(this) && !visible_to(&you))
                mpr("Something wriggles in the net.");
            else
                simple_monster_message(this, " struggles to escape the net.");

            // Confused monsters have trouble finding the exit.
            if (has_ench(ENCH_CONFUSION) && !one_chance_in(5))
                break;

            decay_enchantment(me, 2*(NUM_SIZE_LEVELS - mon_size) - hold);

            // Frayed nets are easier to escape.
            if (mon_size <= -(hold-1)/2)
                decay_enchantment(me, (NUM_SIZE_LEVELS - mon_size));
        }
        else // Large (and above) monsters always thrash the net and destroy it
        {    // e.g. ogre, large zombie (large); centaur, naga, hydra (big).

            if (mons_near(this) && !visible_to(&you))
                mpr("Something wriggles in the net.");
            else
                simple_monster_message(this, " struggles against the net.");

            // Confused monsters more likely to struggle without result.
            if (has_ench(ENCH_CONFUSION) && one_chance_in(3))
                break;

            // Nets get destroyed more quickly for larger monsters
            // and if already strongly frayed.
            int damage = 0;

            // tiny: 1/6, little: 2/5, small: 3/4, medium and above: always
            if (x_chance_in_y(mon_size + 1, SIZE_GIANT - mon_size))
                damage++;

            // Handled specially to make up for its small size.
            if (type == MONS_DANCING_WEAPON)
            {
                damage += one_chance_in(3);

                if (can_cut_meat(mitm[inv[MSLOT_WEAPON]]))
                    damage++;
            }


            // Extra damage for large (50%) and big (always).
            if (mon_size == SIZE_BIG || mon_size == SIZE_LARGE && coinflip())
                damage++;

            // overall damage per struggle:
            // tiny   -> 1/6
            // little -> 2/5
            // small  -> 3/4
            // medium -> 1
            // large  -> 1,5
            // big    -> 2

            // extra damage if already damaged
            if (random2(body_size(PSIZE_BODY) - hold + 1) >= 4)
                damage++;

            // Berserking doubles damage dealt.
            if (berserk())
                damage *= 2;

            // Faster monsters can damage the net more often per
            // time period.
            if (speed != 0)
                damage = div_rand_round(damage * speed, spd);

            mitm[net].plus -= damage;

            if (mitm[net].plus < -7)
            {
                if (mons_near(this))
                {
                    if (visible_to(&you))
                    {
                        mprf("The net rips apart, and %s comes free!",
                             name(DESC_NOCAP_THE).c_str());
                    }
                    else
                    {
                        mpr("All of a sudden the net rips apart!");
                    }
                }
                destroy_item(net);

                del_ench(ENCH_HELD, true);
            }
        }
        break;
    }
    case ENCH_CONFUSION:
        if (!mons_class_flag(type, M_CONFUSED))
            decay_enchantment(me);
        break;

    case ENCH_INVIS:
        if (!mons_class_flag(type, M_INVIS))
            decay_enchantment(me);
        break;

    case ENCH_SUBMERGED:
    {
        // Don't unsubmerge into a harmful cloud
        if (!is_harmless_cloud(cloud_type_at(pos())))
            break;

        // Air elementals are a special case, as their submerging in air
        // isn't up to choice. - bwr
        if (type == MONS_AIR_ELEMENTAL)
        {
            heal(1, one_chance_in(5));

            if (one_chance_in(5))
                del_ench(ENCH_SUBMERGED);

            break;
        }

        // Now we handle the others:
        const dungeon_feature_type grid = grd(pos());

        if (!monster_can_submerge(this, grid))
            del_ench(ENCH_SUBMERGED); // forced to surface
        else if (mons_landlubbers_in_reach(this))
            del_ench(ENCH_SUBMERGED);
        break;
    }
    case ENCH_POISON:
    {
        const int poisonval = me.degree;
        int dam = (poisonval >= 4) ? 1 : 0;

        if (coinflip())
            dam += roll_dice(1, poisonval + 1);

        if (res_poison() < 0)
            dam += roll_dice(2, poisonval) - 1;

        if (dam > 0)
        {
            // We don't have a reasonable agent to give.
            // Don't clean up the monster in order to credit properly.
            hurt(NULL, dam, BEAM_POISON, false);

#ifdef DEBUG_DIAGNOSTICS
            // For debugging, we don't have this silent.
            simple_monster_message(this, " takes poison damage.",
                                   MSGCH_DIAGNOSTICS);
            mprf(MSGCH_DIAGNOSTICS, "poison damage: %d", dam);
#endif

            // Credit the kill.
            if (hit_points < 1)
            {
                monster_die(this, me.killer(), me.kill_agent());
                break;
            }
        }

        decay_enchantment(me, true);
        break;
    }
    case ENCH_ROT:
    {
        if (hit_points > 1 && one_chance_in(3))
        {
            hurt(NULL, 1); // nonlethal so we don't care about agent
            if (hit_points < max_hit_points && coinflip())
                --max_hit_points;
        }

        decay_enchantment(me, true);
        break;
    }

    // Assumption: monsters::res_fire has already been checked.
    case ENCH_STICKY_FLAME:
    {
        if (feat_is_watery(grd(pos())) && !airborne())
        {
            if (mons_near(this) && visible_to(&you))
            {
                mprf("The flames covering %s go out.",
                     name(DESC_NOCAP_THE, false).c_str());
            }
            del_ench(ENCH_STICKY_FLAME);
            break;
        }
        int dam = resist_adjust_damage(this, BEAM_FIRE, res_fire(),
                                       roll_dice(2, 4) - 1);

        if (dam > 0)
        {
            simple_monster_message(this, " burns!");
            // We don't have a reasonable agent to give.
            // Don't clean up the monster in order to credit properly.
            hurt(NULL, dam, BEAM_NAPALM, false);

            dprf("sticky flame damage: %d", dam);

            // Credit the kill.
            if (hit_points < 1)
            {
                monster_die(this, me.killer(), me.kill_agent());
                break;
            }
        }

        decay_enchantment(me, true);
        break;
    }

    case ENCH_SHORT_LIVED:
        // This should only be used for ball lightning -- bwr
        if (decay_enchantment(me))
            hit_points = -1;
        break;

    case ENCH_SLOWLY_DYING:
        // If you are no longer dying, you must be dead.
        if (decay_enchantment(me))
        {
            if (you.see_cell(position))
            {
                mprf("A nearby %s withers and dies.",
                     name(DESC_PLAIN, false).c_str());
            }

            monster_die(this, KILL_MISC, NON_MONSTER, true);
        }
        break;

    case ENCH_SPORE_PRODUCTION:
        // Reduce the timer, if that means we lose the enchantment then
        // spawn a spore and re-add the enchantment.
        if (decay_enchantment(me))
        {
            // Search for an open adjacent square to place a spore on
            int idx[] = {0, 1, 2, 3, 4, 5, 6, 7};
            std::random_shuffle(idx, idx + 8);

            bool re_add = true;

            for (unsigned i = 0; i < 8; ++i)
            {
                coord_def adjacent = pos() + Compass[idx[i]];

                if (mons_class_can_pass(MONS_GIANT_SPORE, env.grid(adjacent))
                                        && !actor_at(adjacent))
                {
                    beh_type created_behavior = SAME_ATTITUDE(this);

                    int rc = create_monster(mgen_data(MONS_GIANT_SPORE,
                                                      created_behavior,
                                                      NULL,
                                                      0,
                                                      0,
                                                      adjacent,
                                                      MHITNOT,
                                                      MG_FORCE_PLACE));

                    if (rc != -1)
                    {
                        env.mons[rc].behaviour = BEH_WANDER;
                        env.mons[rc].number = 20;

                        if (you.see_cell(adjacent) && you.see_cell(pos()))
                            mpr("A ballistomycete spawns a giant spore.");

                        // Decrease the count and maybe become inactive
                        // again.
                        if (number)
                        {
                            number--;
                            if (number == 0)
                            {
                                colour = MAGENTA;
                                del_ench(ENCH_SPORE_PRODUCTION);
                                re_add = false;
                            }
                        }

                    }
                    break;
                }
            }
            // Re-add the enchantment (this resets the spore production
            // timer).
            if (re_add)
                add_ench(ENCH_SPORE_PRODUCTION);
        }

        break;

    case ENCH_EXPLODING:
    {
        // Reduce the timer, if that means we lose the enchantment then
        // spawn a spore and re-add the enchantment
        if(decay_enchantment(me))
        {
            monster_type mtype = type;
            bolt beam;

            setup_spore_explosion(beam, *this);

            beam.explode();

            // The ballisto dying, then a spore being created in its slot
            // env.mons means we can appear to be alive, but in fact be
            // an entirely different monster.
            if (alive() && type == mtype)
            {
                add_ench(ENCH_EXPLODING);
            }
        }

    }

    break;
    case ENCH_GLOWING_SHAPESHIFTER: // This ench never runs out!
        // Number of actions is fine for shapeshifters.  Don't change
        // shape while taking the stairs because monster_polymorph() has
        // an assert about it. -cao
        if (!(flags & MF_TAKING_STAIRS) && !asleep()
            && (type == MONS_GLOWING_SHAPESHIFTER
                || one_chance_in(4)))
        {
            monster_polymorph(this, RANDOM_MONSTER);
        }
        break;

    case ENCH_SHAPESHIFTER:         // This ench never runs out!
        if (!(flags & MF_TAKING_STAIRS) && !asleep()
            && (type == MONS_SHAPESHIFTER
                || x_chance_in_y(1000 / (15 * hit_dice / 5), 1000)))
        {
            monster_polymorph(this, RANDOM_MONSTER);
        }
        break;

    case ENCH_TP:
        if (decay_enchantment(me, true))
            monster_teleport(this, true);
        break;

    case ENCH_SLEEPY:
        // deleted separately at end of monster turn; otherwise
        // other monsters can wake up this one on their moves
        break;

    case ENCH_EAT_ITEMS:
        break;

    case ENCH_AWAKEN_FOREST:
        forest_damage(this);
        decay_enchantment(me);
        break;


    case ENCH_BLEED:
    {
        // 3, 6, 9% of current hp
        int dam = random2((1 + hit_points)*(me.degree * 3)/100);

        if (dam < hit_points)
        {
            hurt(NULL, dam);

            dprf("hit_points: %d ; bleed damage: %d ; degree: %d",
                 hit_points, dam, me.degree);
        }

        decay_enchantment(me, true);
        break;
    }

    default:
        break;
    }
}

void monsters::mark_summoned(int longevity, bool mark_items, int summon_type)
{
    add_ench( mon_enchant(ENCH_ABJ, longevity) );
    if (summon_type != 0)
        add_ench( mon_enchant(ENCH_SUMMON, summon_type, KC_OTHER, INT_MAX) );

    if (mark_items)
    {
        for (int i = 0; i < NUM_MONSTER_SLOTS; ++i)
        {
            const int item = inv[i];
            if (item != NON_ITEM)
                mitm[item].flags |= ISFLAG_SUMMONED;
        }
    }
}

bool monsters::is_summoned(int* duration, int* summon_type) const
{
    const mon_enchant abj = get_ench(ENCH_ABJ);
    if (abj.ench == ENCH_NONE)
    {
        if (duration != NULL)
            *duration = -1;
        if (summon_type != NULL)
            *summon_type = 0;

        return (false);
    }
    if (duration != NULL)
        *duration = abj.duration;

    const mon_enchant summ = get_ench(ENCH_SUMMON);
    if (summ.ench == ENCH_NONE)
    {
        if (summon_type != NULL)
            *summon_type = 0;

        return (true);
    }
    if (summon_type != NULL)
        *summon_type = summ.degree;

    if (mons_is_conjured(type))
        return (false);

    switch (summ.degree)
    {
    // Temporarily dancing weapons are really there.
    case SPELL_TUKIMAS_DANCE:

    // A corpse/skeleton which was temporarily animated.
    case SPELL_ANIMATE_DEAD:
    case SPELL_ANIMATE_SKELETON:

    // Conjured stuff (fire vortices, ball lightning, IOOD) is handled above.

    // Clones aren't really summoned (though their equipment might be).
    case MON_SUMM_CLONE:

    // Nor are body parts.
    case SPELL_KRAKEN_TENTACLES:

    // Some object which was animated, and thus not really summoned.
    case MON_SUMM_ANIMATE:
        return (false);
    }

    return (true);
}

void monsters::apply_enchantments()
{
    if (enchantments.empty())
        return;

    // The ordering in enchant_type makes sure that "super-enchantments"
    // like berserk time out before their parts.
    const mon_enchant_list ec = enchantments;
    for (mon_enchant_list::const_iterator i = ec.begin(); i != ec.end(); ++i)
    {
        apply_enchantment(i->second);
        if (!alive())
            break;
    }
}

void monsters::scale_hp(int num, int den)
{
    hit_points     = hit_points * num / den;
    max_hit_points = max_hit_points * num / den;

    if (hit_points < 1)
        hit_points = 1;
    if (max_hit_points < 1)
        max_hit_points = 1;
    if (hit_points > max_hit_points)
        hit_points = max_hit_points;
}

kill_category monsters::kill_alignment() const
{
    return (friendly() ? KC_FRIENDLY : KC_OTHER);
}

bool monsters::sicken(int amount)
{
    if (res_rotting() || (amount /= 2) < 1)
        return (false);

    if (!has_ench(ENCH_SICK) && you.can_see(this))
    {
        // Yes, could be confused with poisoning.
        mprf("%s looks sick.", name(DESC_CAP_THE).c_str());
    }

    add_ench(mon_enchant(ENCH_SICK, 0, KC_OTHER, amount * 10));

    return (true);
}

bool monsters::bleed(int amount, int degree)
{
    if (!has_ench(ENCH_BLEED) && you.can_see(this))
    {
        mprf("%s begins to bleed from its wounds!", name(DESC_CAP_THE).c_str());
    }

    add_ench(mon_enchant(ENCH_BLEED, degree, KC_OTHER, amount * 10));

    return (true);
}

// Recalculate movement speed.
void monsters::fix_speed()
{
    speed = mons_real_base_speed(type);

    if (has_ench(ENCH_HASTE))
        speed *= 2;
    else if (has_ench(ENCH_SLOW))
        speed /= 2;
}

// Check speed and speed_increment sanity.
void monsters::check_speed()
{
    // FIXME: If speed is borked, recalculate.  Need to figure out how
    // speed is getting borked.
    if (speed < 0 || speed > 130)
    {
#ifdef DEBUG_DIAGNOSTICS
        mprf(MSGCH_DIAGNOSTICS,
             "Bad speed: %s, spd: %d, spi: %d, hd: %d, ench: %s",
             name(DESC_PLAIN).c_str(),
             speed, speed_increment, hit_dice,
             describe_enchantments().c_str());
#endif

        fix_speed();

#ifdef DEBUG_DIAGNOSTICS
        mprf(MSGCH_DIAGNOSTICS, "Fixed speed for %s to %d",
             name(DESC_PLAIN).c_str(), speed);
#endif
    }

    if (speed_increment < 0)
        speed_increment = 0;

    if (speed_increment > 200)
    {
#ifdef DEBUG_DIAGNOSTICS
        mprf(MSGCH_DIAGNOSTICS,
             "Clamping speed increment on %s: %d",
             name(DESC_PLAIN).c_str(), speed_increment);
#endif
        speed_increment = 140;
    }
}

actor *monsters::get_foe() const
{
    if (foe == MHITNOT)
        return (NULL);
    else if (foe == MHITYOU)
        return (friendly() ? NULL : &you);

    // Must be a monster!
    monsters *my_foe = &menv[foe];
    return (my_foe->alive()? my_foe : NULL);
}

int monsters::foe_distance() const
{
    const actor *afoe = get_foe();
    return (afoe ? pos().distance_from(afoe->pos())
                 : INFINITE_DISTANCE);
}

bool monsters::can_go_berserk() const
{
    if (holiness() != MH_NATURAL || type == MONS_KRAKEN_TENTACLE
        || type == MONS_KRAKEN_CONNECTOR)
        return (false);

    if (mons_intel(this) == I_PLANT)
        return (false);

    if (berserk() || has_ench(ENCH_FATIGUE))
        return (false);

    // If we have no melee attack, going berserk is pointless.
    const mon_attack_def attk = mons_attack_spec(this, 0);
    if (attk.type == AT_NONE || attk.damage == 0)
        return (false);

    return (true);
}

bool monsters::frenzied() const
{
    return (has_ench(ENCH_INSANE));
}

bool monsters::berserk() const
{
    return (has_ench(ENCH_BERSERK) || has_ench(ENCH_INSANE));
}

bool monsters::needs_berserk(bool check_spells) const
{
    if (!can_go_berserk())
        return (false);

    if (has_ench(ENCH_HASTE) || has_ench(ENCH_TP))
        return (false);

    if (foe_distance() > 3)
        return (false);

    if (check_spells)
    {
        for (int i = 0; i < NUM_MONSTER_SPELL_SLOTS; ++i)
        {
            const int spell = spells[i];
            if (spell != SPELL_NO_SPELL && spell != SPELL_BERSERKER_RAGE)
                return (false);
        }
    }

    return (true);
}

bool monsters::can_see_invisible() const
{
    if (mons_is_ghost_demon(type))
        return (ghost->see_invis);
    else if (mons_class_flag(type, M_SEE_INVIS))
        return (true);
    else if (scan_mon_inv_randarts(this, ARTP_EYESIGHT) > 0)
        return (true);
    return (false);
}

bool monsters::invisible() const
{
    return (has_ench(ENCH_INVIS) && !backlit());
}

bool monsters::visible_to(const actor *looker) const
{
    bool sense_invis = looker->atype() == ACT_MONSTER
                       && mons_sense_invis(looker->as_monster());
    bool vis = !invisible() || looker->can_see_invisible()
               || sense_invis && adjacent(pos(), looker->pos());
    return (vis && (this == looker || !submerged()));
}

bool monsters::near_foe() const
{
    const actor *afoe = get_foe();
    return (afoe && see_cell(afoe->pos()));
}

bool monsters::can_mutate() const
{
    return (holiness() == MH_NATURAL || holiness() == MH_PLANT);
}

bool monsters::can_safely_mutate() const
{
    return (can_mutate());
}

bool monsters::can_bleed() const
{
    return (mons_has_blood(type));
}

bool monsters::mutate()
{
    if (!can_mutate())
        return (false);

    // Polymorphing a (very) ugly thing will mutate it into a different
    // (very) ugly thing.
    if (type == MONS_UGLY_THING || type == MONS_VERY_UGLY_THING)
    {
        ugly_thing_mutate(this);
        return (true);
    }

    // Polymorphing a shapeshifter will make it revert to its original
    // form.
    if (has_ench(ENCH_GLOWING_SHAPESHIFTER))
        return (monster_polymorph(this, MONS_GLOWING_SHAPESHIFTER));
    if (has_ench(ENCH_SHAPESHIFTER))
        return (monster_polymorph(this, MONS_SHAPESHIFTER));

    return (monster_polymorph(this, RANDOM_MONSTER));
}

static bool _mons_is_icy(int mc)
{
    return (mc == MONS_ICE_BEAST
            || mc == MONS_SIMULACRUM_SMALL
            || mc == MONS_SIMULACRUM_LARGE
            || mc == MONS_ICE_STATUE);
}

bool monsters::is_icy() const
{
    return (_mons_is_icy(type));
}

static bool _mons_is_fiery(int mc)
{
    return (mc == MONS_FIRE_VORTEX
            || mc == MONS_FIRE_ELEMENTAL
            || mc == MONS_FLAMING_CORPSE
            || mc == MONS_EFREET
            || mc == MONS_AZRAEL
            || mc == MONS_LAVA_WORM
            || mc == MONS_LAVA_FISH
            || mc == MONS_LAVA_SNAKE
            || mc == MONS_SALAMANDER
            || mc == MONS_MOLTEN_GARGOYLE
            || mc == MONS_ORB_OF_FIRE);
}

bool monsters::is_fiery() const
{
    return (_mons_is_fiery(type));
}

static bool _mons_is_skeletal(int mc)
{
    return (mc == MONS_SKELETON_SMALL
            || mc == MONS_SKELETON_LARGE
            || mc == MONS_BONE_DRAGON
            || mc == MONS_SKELETAL_WARRIOR);
}

bool monsters::is_skeletal() const
{
    return (_mons_is_skeletal(type));
}

bool monsters::has_action_energy() const
{
    return (speed_increment >= 80);
}

void monsters::check_redraw(const coord_def &old) const
{
    if (!crawl_state.io_inited)
        return;
    const bool see_new = you.see_cell(pos());
    const bool see_old = you.see_cell(old);
    if ((see_new || see_old) && !view_update())
    {
        if (see_new)
            view_update_at(pos());
        if (see_old)
            view_update_at(old);
        update_screen();
    }
}

void monsters::apply_location_effects(const coord_def &oldpos,
                                      killer_type killer,
                                      int killernum)
{
    if (oldpos != pos())
        dungeon_events.fire_position_event(DET_MONSTER_MOVED, pos());

    if (alive() && mons_habitat(this) == HT_WATER
        && !feat_is_watery( grd(pos()) ) && !has_ench(ENCH_AQUATIC_LAND))
    {
        add_ench(ENCH_AQUATIC_LAND);
    }

    if (alive() && has_ench(ENCH_AQUATIC_LAND))
    {
        if (!feat_is_watery( grd(pos()) ))
            simple_monster_message(this, " flops around on dry land!");
        else if (!feat_is_watery( grd(oldpos) ))
        {
            simple_monster_message(this, " dives back into the water!");
            del_ench(ENCH_AQUATIC_LAND);
        }
        // This may have been called via dungeon_terrain_changed instead
        // of by the monster moving move, in that case grd(oldpos) will
        // be the current position that became watery.
        else
            del_ench(ENCH_AQUATIC_LAND);
    }

    // Monsters stepping on traps:
    trap_def* ptrap = find_trap(pos());
    if (ptrap)
        ptrap->trigger(*this);

    if (alive())
        mons_check_pool(this, pos(), killer, killernum);

    if (alive() && has_ench(ENCH_SUBMERGED)
        && (!monster_can_submerge(this, grd(pos()))
            || type == MONS_TRAPDOOR_SPIDER))
    {
        del_ench(ENCH_SUBMERGED);

        if (type == MONS_TRAPDOOR_SPIDER)
            behaviour_event(this, ME_EVAL);
    }

    terrain_property_t &prop = env.pgrid(pos());

    if (prop & FPROP_BLOODY)
    {
        monster_type genus = mons_genus(type);

        if (genus == MONS_JELLY || genus == MONS_GIANT_SLUG)
        {
            prop &= ~FPROP_BLOODY;
            if (you.see_cell(pos()) && !visible_to(&you))
            {
               std::string desc =
                   feature_description(pos(), false, DESC_NOCAP_THE, false);
               mprf("The bloodstain on %s disappears!", desc.c_str());
            }
        }
    }
}

bool monsters::move_to_pos(const coord_def &newpos)
{
    const actor* a = actor_at(newpos);
    if (a && (a != &you || !fedhas_passthrough(this)))
        return (false);

    const int index = mindex();

    // Clear old cell pointer.
    if (in_bounds(pos()) && mgrd(pos()) == index)
        mgrd(pos()) = NON_MONSTER;

    // Set monster x,y to new value.
    moveto(newpos);

    // Set new monster grid pointer to this monster.
    mgrd(newpos) = index;

    return (true);
}

// Returns true if the trap should be revealed to the player.
bool monsters::do_shaft()
{
    if (!is_valid_shaft_level())
        return (false);

    // Handle instances of do_shaft() being invoked magically when
    // the monster isn't standing over a shaft.
    if (get_trap_type(pos()) != TRAP_SHAFT)
    {
        switch (grd(pos()))
        {
        case DNGN_FLOOR:
        case DNGN_OPEN_DOOR:
        case DNGN_TRAP_MECHANICAL:
        case DNGN_TRAP_MAGICAL:
        case DNGN_TRAP_NATURAL:
        case DNGN_UNDISCOVERED_TRAP:
        case DNGN_ENTER_SHOP:
            break;

        default:
            return (false);
        }

        if (airborne() || total_weight() == 0)
        {
            if (mons_near(this))
            {
                if (visible_to(&you))
                {
                    mprf("A shaft briefly opens up underneath %s!",
                         name(DESC_NOCAP_THE).c_str());
                }
                else
                    mpr("A shaft briefly opens up in the floor!");
            }

            handle_items_on_shaft(pos(), false);
            return (false);
        }
    }

    level_id lev = shaft_dest(false);

    if (lev == level_id::current())
        return (false);

    // If a pacified monster is leaving the level via a shaft trap, and
    // has reached its goal, handle it here.
    if (!pacified())
        set_transit(lev);

    const bool reveal =
        simple_monster_message(this, " falls through a shaft!");

    handle_items_on_shaft(pos(), false);

    // Monster is no longer on this level.
    destroy_inventory();
    monster_cleanup(this);

    return (reveal);
}

void monsters::hibernate(int)
{
    if (!can_hibernate())
        return;

    behaviour = BEH_SLEEP;
    add_ench(ENCH_SLEEPY);
    add_ench(ENCH_SLEEP_WARY);
}

void monsters::put_to_sleep(actor *attacker, int strength)
{
    if (has_ench(ENCH_SLEEPY))
        return;

    behaviour = BEH_SLEEP;
    add_ench(ENCH_SLEEPY);
}

void monsters::check_awaken(int)
{
    // XXX
}

const monsterentry *monsters::find_monsterentry() const
{
    return (type == MONS_NO_MONSTER || type == MONS_PROGRAM_BUG) ? NULL
                                                    : get_monster_data(type);
}

monster_type monsters::get_mislead_type() const
{
    if (props.exists("mislead_as"))
        return static_cast<monster_type>(props["mislead_as"].get_short());
    else
        return type;
}

int monsters::action_energy(energy_use_type et) const
{
    const bool swift = has_ench(ENCH_SWIFT);

    if (const monsterentry *me = find_monsterentry())
    {
        const mon_energy_usage &mu = me->energy_usage;
        switch (et)
        {
        case EUT_MOVE:    return mu.move - (swift ? 2 : 0);
        // Amphibious monster speed boni are now dealt with using swim_energy,
        // rather than here.
        case EUT_SWIM:    return mu.swim - (swift ? 2 : 0);
        case EUT_MISSILE: return mu.missile;
        case EUT_ITEM:    return mu.item;
        case EUT_SPECIAL: return mu.special;
        case EUT_SPELL:   return mu.spell;
        case EUT_ATTACK:  return mu.attack;
        case EUT_PICKUP:  return mu.pickup_percent;
        }
    }
    return 10;
}

void monsters::lose_energy(energy_use_type et, int div, int mult)
{
    int energy_loss  = div_round_up(mult * action_energy(et), div);
    if (has_ench(ENCH_PETRIFYING))
    {
        energy_loss *= 3;
        energy_loss /= 2;
    }

    // Randomize movement cost slightly, to make it less predictable,
    // and make pillar-dancing not entirely safe.
    if (et == EUT_MOVE || et == EUT_SWIM)
        energy_loss += random2(3) - 1;

    speed_increment -= energy_loss;
}

bool monsters::can_drink_potion(potion_type ptype) const
{
    if (mons_class_is_stationary(type))
        return (false);

    if (mons_itemuse(this) < MONUSE_STARTING_EQUIPMENT)
        return (false);

    // These monsters cannot drink.
    if (is_skeletal() || is_insubstantial()
        || mons_species() == MONS_LICH || mons_genus(type) == MONS_MUMMY
        || type == MONS_GASTRONOK)
    {
        return (false);
    }

    switch (ptype)
    {
        case POT_HEALING:
        case POT_HEAL_WOUNDS:
            return (holiness() != MH_NONLIVING
                    && holiness() != MH_PLANT);
        case POT_BLOOD:
        case POT_BLOOD_COAGULATED:
            return (mons_species() == MONS_VAMPIRE);
        case POT_SPEED:
        case POT_MIGHT:
        case POT_BERSERK_RAGE:
        case POT_INVISIBILITY:
            // If there are any item using monsters that are permanently
            // invisible, this might have to be restricted.
            return (true);
        default:
            break;
    }

    return (false);
}

bool monsters::should_drink_potion(potion_type ptype) const
{
    switch (ptype)
    {
    case POT_HEALING:
        return (hit_points <= max_hit_points / 2)
                || has_ench(ENCH_POISON)
                || has_ench(ENCH_SICK)
                || has_ench(ENCH_CONFUSION)
                || has_ench(ENCH_ROT);
    case POT_HEAL_WOUNDS:
        return (hit_points <= max_hit_points / 2);
    case POT_BLOOD:
    case POT_BLOOD_COAGULATED:
        return (hit_points <= max_hit_points / 2);
    case POT_SPEED:
        return (!has_ench(ENCH_HASTE));
    case POT_MIGHT:
        return (!has_ench(ENCH_MIGHT) && foe_distance() <= 2);
    case POT_BERSERK_RAGE:
        // this implies !berserk()
        return (!has_ench(ENCH_MIGHT) && !has_ench(ENCH_HASTE)
                && needs_berserk());
    case POT_INVISIBILITY:
        // We're being nice: friendlies won't go invisible if the player
        // won't be able to see them.
        return (!has_ench(ENCH_INVIS)
                && (you.can_see_invisible(false) || !friendly()));
    default:
        break;
    }

    return (false);
}

// Return the ID status gained.
item_type_id_state_type monsters::drink_potion_effect(potion_type pot_eff)
{
    simple_monster_message(this, " drinks a potion.");

    item_type_id_state_type ident = ID_MON_TRIED_TYPE;

    switch (pot_eff)
    {
    case POT_HEALING:
    {
        heal(5 + random2(7));
        simple_monster_message(this, " is healed!");

        const enchant_type cured_enchants[] = {
            ENCH_POISON, ENCH_SICK, ENCH_CONFUSION, ENCH_ROT
        };

        // We can differentiate healing and heal wounds (and blood,
        // for vampires) by seeing if any status ailments are cured.
        for (unsigned int i = 0; i < ARRAYSZ(cured_enchants); ++i)
            if (del_ench(cured_enchants[i]))
                ident = ID_KNOWN_TYPE;
    }
    break;

    case POT_HEAL_WOUNDS:
        heal(10 + random2avg(28, 3));
        simple_monster_message(this, " is healed!");
        break;

    case POT_BLOOD:
    case POT_BLOOD_COAGULATED:
        if (mons_species() == MONS_VAMPIRE)
        {
            heal(10 + random2avg(28, 3));
            simple_monster_message(this, " is healed!");
        }
        break;

    case POT_SPEED:
        if (enchant_monster_with_flavour(this, this, BEAM_HASTE))
            ident = ID_KNOWN_TYPE;
        break;

    case POT_INVISIBILITY:
        if (enchant_monster_with_flavour(this, this, BEAM_INVISIBILITY))
            ident = ID_KNOWN_TYPE;
        break;

    case POT_MIGHT:
        if (enchant_monster_with_flavour(this, this, BEAM_MIGHT))
            ident = ID_KNOWN_TYPE;
        break;

    case POT_BERSERK_RAGE:
        if (enchant_monster_with_flavour(this, this, BEAM_BERSERK))
            ident = ID_KNOWN_TYPE;
        break;

    default:
        break;
    }

    return (ident);
}

void monsters::react_to_damage(const actor *oppressor, int damage,
                               beam_type flavour)
{
    if (type == MONS_SIXFIRHY && flavour == BEAM_ELECTRICITY)
    {
        if (!alive()) // overcharging is deadly
            simple_monster_message(this,
                                   " explodes in a shower of sparks!");
        else if (heal(damage*2, false))
            simple_monster_message(this, " seems to be charged up!");
        return;
    }

    if (!alive())
        return;

    // The royal jelly objects to taking damage and will SULK. :-)
    if (type == MONS_ROYAL_JELLY)
    {
        int lobes = hit_points / 12;
        int oldlobes = (hit_points + damage) / 12;

        if (lobes == oldlobes)
            return;

        mon_acting mact(this);

        const int tospawn = oldlobes - lobes;
#ifdef DEBUG_DIAGNOSTICS
        mprf(MSGCH_DIAGNOSTICS, "Trying to spawn %d jellies.", tospawn);
#endif
        const beh_type beha = SAME_ATTITUDE(this);
        int spawned = 0;
        for (int i = 0; i < tospawn; ++i)
        {
            const monster_type jelly = royal_jelly_ejectable_monster();
            coord_def jpos = find_newmons_square_contiguous(jelly, pos());
            if (!in_bounds(jpos))
                continue;

            const int nmons = mons_place(
                                  mgen_data(jelly, beha, this, 0, 0,
                                            jpos, foe, 0, god));

            if (nmons != -1 && nmons != NON_MONSTER)
            {
                // Don't allow milking the royal jelly.
                menv[nmons].flags |= MF_NO_REWARD;
                spawned++;
            }
        }

        const bool needs_message = spawned && mons_near(this)
                                   && visible_to(&you);

        if (needs_message)
        {
            const std::string monnam = name(DESC_CAP_THE);
            mprf("%s shudders%s.", monnam.c_str(),
                 spawned >= 5 ? " alarmingly" :
                 spawned >= 3 ? " violently" :
                 spawned > 1 ? " vigorously" : "");

            if (spawned == 1)
                mprf("%s spits out another jelly.", monnam.c_str());
            else
            {
                mprf("%s spits out %s more jellies.",
                     monnam.c_str(),
                     number_in_words(spawned).c_str());
            }
        }
    }
    else if (type == MONS_KRAKEN_TENTACLE && flavour != BEAM_TORMENT_DAMAGE)
    {
        if (!invalid_monster_index(number)
            && mons_base_type(&menv[number]) == MONS_KRAKEN)
        {
            menv[number].hurt(oppressor, damage, flavour);

            // We could be removed, undo this or certain post-hit
            // effects will cry.
            if (invalid_monster(this))
            {
                type = MONS_KRAKEN_TENTACLE;
                hit_points = -1;
            }
        }
    }
    else if (type == MONS_KRAKEN_CONNECTOR)
    {
        if (!invalid_monster_index(number)
            && mons_base_type(&menv[number]) == MONS_KRAKEN_TENTACLE)
        {

            // If we aare going to die, monster_die hook will handle
            // purging the tentacle.
            if (hit_points < menv[number].hit_points
                && this->hit_points > 0)
            {
                int pass_damage = menv[number].hit_points -  hit_points;
                menv[number].hurt(oppressor, pass_damage, flavour);

                // We could be removed, undo this or certain post-hit
                // effects will cry.
                if (invalid_monster(this))
                {
                    type = MONS_KRAKEN_CONNECTOR;
                    hit_points = -1;
                }
            }
        }
    }
    else if (type == MONS_BUSH && flavour == BEAM_FIRE
             && damage>8 && x_chance_in_y(damage, 20))
    {
        place_cloud(CLOUD_FIRE, pos(), 20+random2(15),
                    actor_kill_alignment(oppressor), 5);
    }
    else if (type == MONS_SPRIGGAN_RIDER)
    {
        if (hit_points + damage > max_hit_points / 2)
            damage = max_hit_points / 2 - hit_points;
        if (damage > 0 && x_chance_in_y(damage, damage + hit_points))
        {
            bool fly_died = coinflip();
            int old_hp                = hit_points;
            unsigned long old_flags   = flags;
            mon_enchant_list old_ench = enchantments;
            char old_ench_countdown   = ench_countdown;

            if (!fly_died)
                monster_drop_ething(this, mons_aligned(oppressor, &you));

            type = fly_died ? MONS_SPRIGGAN : MONS_FIREFLY;
            define_monster(this);
            hit_points = std::min(old_hp, hit_points);
            flags          = old_flags;
            enchantments   = old_ench;
            ench_countdown = old_ench_countdown;

            mounted_kill(this, fly_died ? MONS_FIREFLY : MONS_SPRIGGAN,
                !oppressor ? KILL_MISC
                : (oppressor->atype() == ACT_PLAYER)
                  ? KILL_YOU : KILL_MON,
                (oppressor && oppressor->atype() == ACT_MONSTER)
                  ? oppressor->mindex() : NON_MONSTER);

            if (fly_died && !is_habitable(pos()))
            {
                hit_points = 0;
                if (observable())
                    mprf("As %s mount dies, %s plunges down into %s!",
                         pronoun(PRONOUN_NOCAP_POSSESSIVE).c_str(),
                         name(DESC_NOCAP_THE).c_str(),
                         grd(pos()) == DNGN_LAVA ?
                             "lava and is incinerated" :
                             "deep water and drowns");
            }
            else if (fly_died)
            {
                mprf("%s jumps down from %s now dead mount.",
                     name(DESC_CAP_THE).c_str(),
                     pronoun(PRONOUN_NOCAP_POSSESSIVE).c_str());
            }
        }
    }
}

reach_type monsters::reach_range() const
{
    const item_def *wpn = primary_weapon();
    const mon_attack_def attk(mons_attack_spec(this, 0));

    if (wpn && get_weapon_brand(*wpn) == SPWPN_REACHING)
        return (REACH_TWO);
    if (attk.flavour == AF_REACH && attk.damage)
        return (REACH_KNIGHT);
    return (REACH_NONE);
}

/////////////////////////////////////////////////////////////////////////
// mon_enchant

static const char *enchant_names[] =
{
    "none", "berserk", "haste", "might", "fatigue", "slow", "fear",
    "confusion", "invis", "poison", "rot", "summon", "abj", "corona",
    "charm", "sticky_flame", "glowing_shapeshifter", "shapeshifter", "tp",
    "sleep_wary", "submerged", "short_lived", "paralysis", "sick",
    "sleepy", "held", "battle_frenzy", "temp_pacif", "petrifying",
    "petrified", "lowered_mr", "soul_ripe", "slowly_dying", "eat_items",
    "aquatic_land", "spore_production", "slouch", "swift", "tide",
<<<<<<< HEAD
    "insane", "silenced", "awaken_forest", "exploding", "buggy",
=======
    "insane", "silenced", "entombed", "awaken_forest", "exploding",
    "bleeding", "buggy",
>>>>>>> cbbe1f3f
};

static const char *_mons_enchantment_name(enchant_type ench)
{
    COMPILE_CHECK(ARRAYSZ(enchant_names) == NUM_ENCHANTMENTS+1, c1);

    if (ench > NUM_ENCHANTMENTS)
        ench = NUM_ENCHANTMENTS;

    return (enchant_names[ench]);
}

mon_enchant::mon_enchant(enchant_type e, int deg, kill_category whose,
                         int dur)
    : ench(e), degree(deg), duration(dur), maxduration(0), who(whose)
{
}

mon_enchant::operator std::string () const
{
    return make_stringf("%s (%d:%d%s)",
                        _mons_enchantment_name(ench),
                        degree,
                        duration,
                        kill_category_desc(who));
}

const char *mon_enchant::kill_category_desc(kill_category k) const
{
    return (k == KC_YOU?      " you" :
            k == KC_FRIENDLY? " pet" : "");
}

void mon_enchant::merge_killer(kill_category k)
{
    who = who < k? who : k;
}

void mon_enchant::cap_degree()
{
    // Sickness is not capped.
    if (ench == ENCH_SICK)
        return;

    // Hard cap to simulate old enum behaviour, we should really throw this
    // out entirely.
    const int max = ench == ENCH_ABJ? 6 : 4;
    if (degree > max)
        degree = max;
}

mon_enchant &mon_enchant::operator += (const mon_enchant &other)
{
    if (ench == other.ench)
    {
        degree   += other.degree;
        cap_degree();
        duration += other.duration;
        merge_killer(other.who);
    }
    return (*this);
}

mon_enchant mon_enchant::operator + (const mon_enchant &other) const
{
    mon_enchant tmp(*this);
    tmp += other;
    return (tmp);
}

killer_type mon_enchant::killer() const
{
    return (who == KC_YOU      ? KILL_YOU :
            who == KC_FRIENDLY ? KILL_MON
                               : KILL_MISC);
}

int mon_enchant::kill_agent() const
{
    return (who == KC_FRIENDLY? ANON_FRIENDLY_MONSTER : 0);
}

int mon_enchant::modded_speed(const monsters *mons, int hdplus) const
{
    return (_mod_speed(mons->hit_dice + hdplus, mons->speed));
}

int mon_enchant::calc_duration(const monsters *mons,
                               const mon_enchant *added) const
{
    int cturn = 0;

    const int newdegree = added ? added->degree : degree;
    const int deg = newdegree ? newdegree : 1;

    // Beneficial enchantments (like Haste) should not be throttled by
    // monster HD via modded_speed(). Use mod_speed instead!
    switch (ench)
    {
    case ENCH_SWIFT:
        cturn = 1000 / _mod_speed(25, mons->speed);
        break;
    case ENCH_HASTE:
    case ENCH_MIGHT:
    case ENCH_INVIS:
        cturn = 1000 / _mod_speed(25, mons->speed);
        break;
    case ENCH_SILENCE:
        cturn = 300 / _mod_speed(25, mons->speed);
        break;
    case ENCH_SLOW:
        cturn = 250 / (1 + modded_speed(mons, 10));
        break;
    case ENCH_FEAR:
        cturn = 150 / (1 + modded_speed(mons, 5));
        break;
    case ENCH_PARALYSIS:
        cturn = std::max(90 / modded_speed(mons, 5), 3);
        break;
    case ENCH_PETRIFIED:
        cturn = std::max(8, 150 / (1 + modded_speed(mons, 5)));
        break;
    case ENCH_PETRIFYING:
        cturn = 50 / _mod_speed(10, mons->speed);
        break;
    case ENCH_CONFUSION:
        cturn = std::max(100 / modded_speed(mons, 5), 3);
        break;
    case ENCH_HELD:
        cturn = 120 / _mod_speed(25, mons->speed);
        break;
    case ENCH_POISON:
        cturn = 1000 * deg / _mod_speed(125, mons->speed);
        break;
    case ENCH_STICKY_FLAME:
        cturn = 1000 * deg / _mod_speed(200, mons->speed);
        break;
    case ENCH_ROT:
        if (deg > 1)
            cturn = 1000 * (deg - 1) / _mod_speed(333, mons->speed);
        cturn += 1000 / _mod_speed(250, mons->speed);
        break;
    case ENCH_CORONA:
        if (deg > 1)
            cturn = 1000 * (deg - 1) / _mod_speed(200, mons->speed);
        cturn += 1000 / _mod_speed(100, mons->speed);
        break;
    case ENCH_SHORT_LIVED:
        cturn = 1000 / _mod_speed(200, mons->speed);
        break;
    case ENCH_SLOWLY_DYING:
        // This may be a little too direct but the randomization at the end
        // of this function is excessive for toadstools. -cao
        return (2 * FRESHEST_CORPSE + random2(10))
                  * speed_to_duration(mons->speed) * mons->speed / 10;
    case ENCH_SPORE_PRODUCTION:
        // This is used as a simple timer, when the enchantment runs out
        // the monster will create a giant spore.
        return (random_range(475, 525) * 10);

    case ENCH_EXPLODING:
        return (random_range(3,7) * 10);

    case ENCH_ABJ:
        if (deg >= 6)
            cturn = 1000 / _mod_speed(10, mons->speed);
        if (deg >= 5)
            cturn += 1000 / _mod_speed(20, mons->speed);
        cturn += 1000 * std::min(4, deg) / _mod_speed(100, mons->speed);
        break;
    case ENCH_CHARM:
        cturn = 500 / modded_speed(mons, 10);
        break;
    case ENCH_TP:
        cturn = 1000 * deg / _mod_speed(1000, mons->speed);
        break;
    case ENCH_SLEEP_WARY:
        cturn = 1000 / _mod_speed(50, mons->speed);
        break;
    default:
        break;
    }

    cturn = std::max(2, cturn);

    int raw_duration = (cturn * speed_to_duration(mons->speed));
    raw_duration = std::max(15, fuzz_value(raw_duration, 60, 40));

    return (raw_duration);
}

// Calculate the effective duration (in terms of normal player time - 10
// duration units being one normal player action) of this enchantment.
void mon_enchant::set_duration(const monsters *mons, const mon_enchant *added)
{
    if (duration && !added)
        return;

    if (added && added->duration)
        duration += added->duration;
    else
        duration += calc_duration(mons, added);

    if (duration > maxduration)
        maxduration = duration;
}
<|MERGE_RESOLUTION|>--- conflicted
+++ resolved
@@ -4774,12 +4774,7 @@
         case ENCH_SICK:  case ENCH_SLEEPY: case ENCH_PARALYSIS:
         case ENCH_PETRIFYING: case ENCH_PETRIFIED: case ENCH_SWIFT:
         case ENCH_BATTLE_FRENZY: case ENCH_TEMP_PACIF: case ENCH_SILENCE:
-<<<<<<< HEAD
-        case ENCH_LOWERED_MR: case ENCH_SOUL_RIPE:
-=======
-        case ENCH_ENTOMBED: case ENCH_LOWERED_MR: case ENCH_SOUL_RIPE:
-	case ENCH_BLEED:
->>>>>>> cbbe1f3f
+        case ENCH_LOWERED_MR: case ENCH_SOUL_RIPE: case ENCH_BLEED:
             lose_ench_levels(i->second, levels);
             break;
 
@@ -6349,12 +6344,8 @@
     "sleepy", "held", "battle_frenzy", "temp_pacif", "petrifying",
     "petrified", "lowered_mr", "soul_ripe", "slowly_dying", "eat_items",
     "aquatic_land", "spore_production", "slouch", "swift", "tide",
-<<<<<<< HEAD
-    "insane", "silenced", "awaken_forest", "exploding", "buggy",
-=======
-    "insane", "silenced", "entombed", "awaken_forest", "exploding",
-    "bleeding", "buggy",
->>>>>>> cbbe1f3f
+    "insane", "silenced", "awaken_forest", "exploding", "bleeding",
+    "buggy",
 };
 
 static const char *_mons_enchantment_name(enchant_type ench)
