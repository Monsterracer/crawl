--- conflicted
+++ resolved
@@ -2244,7 +2244,6 @@
     MONS_ORC_KNIGHT,
     MONS_ORC_SORCERER,
     MONS_ORC_WARLORD,
-    MONS_LAVA_ORC,
     MONS_DWARF,
     MONS_DEEP_DWARF,
     MONS_DEEP_DWARF_SCION,
@@ -2636,6 +2635,7 @@
     MONS_JIANGSHI,
 
     MONS_DJINNI,
+    MONS_LAVA_ORC,
 
     NUM_MONSTERS,               // used for polymorph
 
@@ -3170,12 +3170,9 @@
     SP_DEEP_DWARF,
     SP_FELID,
     SP_OCTOPODE,
-<<<<<<< HEAD
-      LAST_VALID_SPECIES = SP_OCTOPODE,
-=======
     SP_DJINNI,
     SP_LAVA_ORC,
->>>>>>> bad48d64
+      LAST_VALID_SPECIES = SP_LAVA_ORC,
 // The high scores viewer still needs enums for removed species.
     SP_ELF,                            // (placeholder)
     SP_HILL_DWARF,                     // (placeholder)
