/**
 * @file
 * @brief Global (ick) enums.
**/


#ifndef ENUM_H
#define ENUM_H

#include "tag-version.h"

enum ability_type
{
    ABIL_NON_ABILITY = -1,
    // Innate abilities and (Demonspawn) mutations.
    ABIL_SPIT_POISON = 1,
    ABIL_BREATHE_FIRE,
    ABIL_BREATHE_FROST,
    ABIL_BREATHE_POISON,
    ABIL_BREATHE_LIGHTNING,
    ABIL_BREATHE_POWER,
    ABIL_BREATHE_STICKY_FLAME,
    ABIL_BREATHE_STEAM,
    ABIL_BREATHE_MEPHITIC,
    ABIL_SPIT_ACID,
#if TAG_MAJOR_VERSION == 32
    ABIL_TELEPORTATION,
#endif
    ABIL_BLINK,

    // Others
    ABIL_DELAYED_FIREBALL,
    ABIL_END_TRANSFORMATION,

    // Species-specific abilities.
    // Demonspawn-only
#if TAG_MAJOR_VERSION == 32
    ABIL_THROW_FLAME,
    ABIL_THROW_FROST,
#endif
    ABIL_HELLFIRE,
    // Kenku, Draconians
    ABIL_FLY,
    ABIL_FLY_II,
    ABIL_STOP_FLYING,
    // Mummies
    ABIL_MUMMY_RESTORATION,
    // Vampires
    ABIL_TRAN_BAT,
    ABIL_BOTTLE_BLOOD,
    // Deep Dwarves
    ABIL_RECHARGING,

    // Evoking items.
    ABIL_EVOKE_BERSERK = 40,
    ABIL_EVOKE_TELEPORTATION,
    ABIL_EVOKE_BLINK,
    ABIL_EVOKE_TURN_INVISIBLE,
    ABIL_EVOKE_TURN_VISIBLE,
    ABIL_EVOKE_LEVITATE,
    ABIL_EVOKE_STOP_LEVITATING,

    // Divine abilities
    // Zin
    ABIL_ZIN_SUSTENANCE = 50,
    ABIL_ZIN_RECITE,
    ABIL_ZIN_VITALISATION,
    ABIL_ZIN_IMPRISON,
    ABIL_ZIN_SANCTUARY,
    ABIL_ZIN_CURE_ALL_MUTATIONS,
    // TSO
    ABIL_TSO_DIVINE_SHIELD = 60,
    ABIL_TSO_CLEANSING_FLAME,
    ABIL_TSO_SUMMON_DIVINE_WARRIOR,
    // Kiku
    ABIL_KIKU_RECEIVE_CORPSES = 70,
    ABIL_KIKU_TORMENT,
    // Yredelemnul
    ABIL_YRED_INJURY_MIRROR = 80,
    ABIL_YRED_ANIMATE_REMAINS,
    ABIL_YRED_RECALL_UNDEAD_SLAVES,
    ABIL_YRED_ANIMATE_DEAD,
    ABIL_YRED_DRAIN_LIFE,
    ABIL_YRED_ENSLAVE_SOUL,
    ABIL_YRED_ANIMATE_REMAINS_OR_DEAD,
    // Xom, Vehumet = 90
    // Okawaru
    ABIL_OKAWARU_HEROISM = 100,
    ABIL_OKAWARU_FINESSE,
    // Makhleb
    ABIL_MAKHLEB_MINOR_DESTRUCTION = 110,
    ABIL_MAKHLEB_LESSER_SERVANT_OF_MAKHLEB,
    ABIL_MAKHLEB_MAJOR_DESTRUCTION,
    ABIL_MAKHLEB_GREATER_SERVANT_OF_MAKHLEB,
    // Sif Muna
    ABIL_SIF_MUNA_CHANNEL_ENERGY = 120,
    ABIL_SIF_MUNA_FORGET_SPELL,
    // Trog
    ABIL_TROG_BURN_SPELLBOOKS = 130,
    ABIL_TROG_BERSERK,
    ABIL_TROG_REGEN_MR,
    ABIL_TROG_BROTHERS_IN_ARMS,
    // Elyvilon
    ABIL_ELYVILON_LIFESAVING = 140,
    ABIL_ELYVILON_LESSER_HEALING_SELF,
    ABIL_ELYVILON_LESSER_HEALING_OTHERS,
    ABIL_ELYVILON_PURIFICATION,
    ABIL_ELYVILON_GREATER_HEALING_SELF,
    ABIL_ELYVILON_GREATER_HEALING_OTHERS,
#if TAG_MAJOR_VERSION == 32
    ABIL_ELYVILON_RESTORATION,
#endif
    ABIL_ELYVILON_DIVINE_VIGOUR,
    // Lugonu
    ABIL_LUGONU_ABYSS_EXIT = 150,
    ABIL_LUGONU_BEND_SPACE,
    ABIL_LUGONU_BANISH,
    ABIL_LUGONU_CORRUPT,
    ABIL_LUGONU_ABYSS_ENTER,
    // Nemelex
    ABIL_NEMELEX_DRAW_ONE = 160,
    ABIL_NEMELEX_PEEK_TWO,
    ABIL_NEMELEX_TRIPLE_DRAW,
    ABIL_NEMELEX_MARK_FOUR,
    ABIL_NEMELEX_STACK_FIVE,
    // Beogh
    ABIL_BEOGH_SMITING = 170,
    ABIL_BEOGH_RECALL_ORCISH_FOLLOWERS,
    // Jiyva
    ABIL_JIYVA_CALL_JELLY = 180,
    ABIL_JIYVA_JELLY_PARALYSE,
    ABIL_JIYVA_SLIMIFY,
    ABIL_JIYVA_CURE_BAD_MUTATION,
    // Fedhas
    ABIL_FEDHAS_SUNLIGHT = 190,
    ABIL_FEDHAS_RAIN,
    ABIL_FEDHAS_PLANT_RING,
    ABIL_FEDHAS_SPAWN_SPORES,
    ABIL_FEDHAS_EVOLUTION,
    // Cheibriados
    ABIL_CHEIBRIADOS_TIME_STEP = 201,
    ABIL_CHEIBRIADOS_TIME_BEND,
    ABIL_CHEIBRIADOS_SLOUCH,
    // Ashenzari
    ABIL_ASHENZARI_SCRYING = 210,
    ABIL_ASHENZARI_TRANSFER_KNOWLEDGE,
    ABIL_ASHENZARI_END_TRANSFER,

    // General divine (pseudo) abilities.
    ABIL_RENOUNCE_RELIGION,

    // Zot Defence abilities
    ABIL_MAKE_FUNGUS = 230,
    ABIL_MAKE_PLANT,
    ABIL_MAKE_OKLOB_SAPLING,
    ABIL_MAKE_DART_TRAP,
    ABIL_MAKE_ICE_STATUE,
    ABIL_MAKE_OCS,
    ABIL_MAKE_SILVER_STATUE,
    ABIL_MAKE_CURSE_SKULL,
    ABIL_MAKE_TELEPORT,
    ABIL_MAKE_ARROW_TRAP,
    ABIL_MAKE_BOLT_TRAP,
    ABIL_MAKE_SPEAR_TRAP,
    ABIL_MAKE_AXE_TRAP,
    ABIL_MAKE_NEEDLE_TRAP,
    ABIL_MAKE_NET_TRAP,
    ABIL_MAKE_TELEPORT_TRAP,
    ABIL_MAKE_ALARM_TRAP,
    ABIL_MAKE_BLADE_TRAP,
    ABIL_MAKE_OKLOB_CIRCLE,
    ABIL_MAKE_ACQUIRE_GOLD,
    ABIL_MAKE_ACQUIREMENT,
    ABIL_MAKE_WATER,
    ABIL_MAKE_LIGHTNING_SPIRE,
    ABIL_MAKE_BAZAAR,
    ABIL_MAKE_ALTAR,
    ABIL_MAKE_GRENADES,
    ABIL_MAKE_SAGE,
    ABIL_MAKE_OKLOB_PLANT,
    ABIL_MAKE_BURNING_BUSH,
    ABIL_REMOVE_CURSE,
};

enum activity_interrupt_type
{
    AI_FORCE_INTERRUPT = 0,         // Forcibly kills any activity that can be
                                    // interrupted.
    AI_KEYPRESS,
    AI_FULL_HP,                     // Player is fully healed
    AI_FULL_MP,                     // Player has recovered all mp
    AI_STATUE,                      // Bad statue has come into view
    AI_HUNGRY,                      // Hunger increased
    AI_MESSAGE,                     // Message was displayed
    AI_HP_LOSS,
    AI_BURDEN_CHANGE,
    AI_STAT_CHANGE,
    AI_SEE_MONSTER,
    AI_MONSTER_ATTACKS,
    AI_TELEPORT,
    AI_HIT_MONSTER,                 // Player hit monster (invis or
                                    // mimic) during travel/explore.
    AI_SENSE_MONSTER,

    // Always the last.
    NUM_AINTERRUPTS
};

enum actor_type
{
    ACT_NONE = -1,
    ACT_PLAYER,
    ACT_MONSTER,
};

enum attribute_type
{
    ATTR_DIVINE_LIGHTNING_PROTECTION,
    ATTR_DIVINE_REGENERATION,
    ATTR_DIVINE_DEATH_CHANNEL,
    ATTR_CARD_COUNTDOWN,
    ATTR_WAS_SILENCED,          //jmf: added for silenced messages
    ATTR_GOD_GIFT_COUNT,        //jmf: added to help manage god gift giving
    ATTR_DELAYED_FIREBALL,      // bwr: reserve fireballs
    ATTR_HELD,                  // caught in a net
    ATTR_ABYSS_ENTOURAGE,       // maximum number of hostile monsters in
                                // sight of the player while in the Abyss.
    ATTR_DIVINE_VIGOUR,         // strength of Ely's Divine Vigour
    ATTR_DIVINE_STAMINA,        // strength of Zin's Divine Stamina
    ATTR_DIVINE_SHIELD,         // strength of TSO's Divine Shield
#if TAG_MAJOR_VERSION == 32
    ATTR_UNUSED_UNIQUE_RUNES,
    ATTR_UNUSED_DEMONIC_RUNES,
    ATTR_UNUSED_ABYSSAL_RUNES,
    ATTR_UNUSED_RUNES_IN_ZOT,
#endif
    ATTR_WEAPON_SWAP_INTERRUPTED,
    ATTR_GOLD_FOUND,
    ATTR_PURCHASES,            // Gold amount spent at shops.
    ATTR_DONATIONS,            // Gold amount donated to Zin.
    ATTR_MISC_SPENDING,        // Spending for things like ziggurats.
    ATTR_RND_LVL_BOOKS,        // Bitfield of level-type randart spellbooks
                               // player has seen.
    ATTR_NOISES,               // A noisy artefact is equipped.
    ATTR_SHADOWS,              // Lantern of shadows effect.
    ATTR_FRUIT_FOUND,          // Mask of fruit types found.
    ATTR_LEV_UNCANCELLABLE,    // Potion or spell of levitation is in effect.
    ATTR_INVIS_UNCANCELLABLE,  // Potion/spell/wand of invis is in effect.
    ATTR_PERM_LEVITATION,      // Kenku flight or boots of lev are on.
    ATTR_SEEN_INVIS_TURN,      // Last turn you saw something invisible.
    ATTR_SEEN_INVIS_SEED,      // Random seed for invis monster positions.
    ATTR_APPENDAGE,            // eq slot of Beastly Appendage
    ATTR_TITHE_BASE,           // Remainder of untithed gold.
    NUM_ATTRIBUTES
};

enum transformation_type
{
    TRAN_NONE,
    TRAN_SPIDER,
    TRAN_BLADE_HANDS,
    TRAN_STATUE,
    TRAN_ICE_BEAST,
    TRAN_DRAGON,
    TRAN_LICH,
    TRAN_BAT,
    TRAN_PIG,
    TRAN_APPENDAGE,
};

enum beam_type                  // beam[].flavour
{
    BEAM_NONE,

    BEAM_MISSILE,
    BEAM_MMISSILE,                //    and similarly irresistible things
    BEAM_FIRE,
    BEAM_COLD,
    BEAM_MAGIC,
    BEAM_ELECTRICITY,
    BEAM_POISON,
    BEAM_NEG,
    BEAM_ACID,
    BEAM_MIASMA,
    BEAM_WATER,

    BEAM_SPORE,
    BEAM_POISON_ARROW,
    BEAM_HELLFIRE,
    BEAM_NAPALM,
    BEAM_STEAM,
    BEAM_ENERGY,
    BEAM_HOLY,
    BEAM_FRAG,
    BEAM_LAVA,
    BEAM_ICE,
    BEAM_NUKE,
    BEAM_LIGHT,
    BEAM_RANDOM,                  // currently translates into FIRE..ACID
    BEAM_CHAOS,

    // Enchantments
    BEAM_SLOW,
    BEAM_FIRST_ENCHANTMENT = BEAM_SLOW,
    BEAM_HASTE,
    BEAM_MIGHT,
    BEAM_HEALING,
    BEAM_PARALYSIS,
    BEAM_CONFUSION,
    BEAM_INVISIBILITY,
    BEAM_DIGGING,
    BEAM_TELEPORT,
    BEAM_POLYMORPH,
    BEAM_CHARM,
    BEAM_BANISH,
    BEAM_DEGENERATE,
    BEAM_ENSLAVE_SOUL,
    BEAM_PAIN,
    BEAM_DISPEL_UNDEAD,
    BEAM_DISINTEGRATION,
    BEAM_BLINK,
    BEAM_BLINK_CLOSE,
    BEAM_PETRIFY,
    BEAM_CORONA,
    BEAM_PORKALATOR,
    BEAM_HIBERNATION,
    BEAM_BERSERK,
    BEAM_SLEEP,
    BEAM_INNER_FLAME,
    BEAM_LAST_ENCHANTMENT = BEAM_INNER_FLAME,

    // new beams for evaporate
    BEAM_POTION_STINKING_CLOUD,
    BEAM_POTION_POISON,
    BEAM_POTION_MIASMA,
    BEAM_POTION_STEAM,
    BEAM_POTION_FIRE,
    BEAM_POTION_COLD,
    BEAM_POTION_BLACK_SMOKE,
    BEAM_POTION_GREY_SMOKE,
    BEAM_POTION_MUTAGENIC,
    BEAM_POTION_BLUE_SMOKE,
    BEAM_POTION_PURPLE_SMOKE,
    BEAM_POTION_RAIN,
    BEAM_GLOOM,
    BEAM_INK,
    BEAM_HOLY_FLAME,
    BEAM_HOLY_LIGHT,
    BEAM_POTION_RANDOM,
    BEAM_AIR,
    BEAM_PETRIFYING_CLOUD,
    BEAM_BOLT_OF_ZIN,
    BEAM_LAST_REAL = BEAM_BOLT_OF_ZIN,

    // For getting the visual effect of a beam.
    BEAM_VISUAL,

    BEAM_TORMENT_DAMAGE,          // Pseudo-beam for damage flavour.
    BEAM_FIRST_PSEUDO = BEAM_TORMENT_DAMAGE,
    BEAM_DEVOUR_FOOD,             // Pseudo-beam for harpies' devouring food.

    NUM_BEAMS
};

enum book_type
{
    BOOK_MINOR_MAGIC,
#if TAG_MAJOR_VERSION == 32
    BOOK_MINOR_MAGIC_II,
    BOOK_MINOR_MAGIC_III,
    BOOK_CONJURATIONS_I,
#endif
    BOOK_CONJURATIONS_II,
    BOOK_FLAMES,
    BOOK_FROST,
    BOOK_SUMMONINGS,
    BOOK_FIRE,
    BOOK_ICE,
    BOOK_SPATIAL_TRANSLOCATIONS,
    BOOK_ENCHANTMENTS,
    BOOK_YOUNG_POISONERS,
    BOOK_TEMPESTS,
    BOOK_DEATH,
    BOOK_HINDERANCE,
    BOOK_CHANGES,
    BOOK_TRANSFIGURATIONS,
    BOOK_WAR_CHANTS,
    BOOK_CLOUDS,
    BOOK_NECROMANCY,
    BOOK_CALLINGS,
    BOOK_MALEDICT,
    BOOK_AIR,
    BOOK_SKY,
    BOOK_WARP,
    BOOK_ENVENOMATIONS,
    BOOK_UNLIFE,
    BOOK_CONTROL,
    BOOK_MUTATIONS,
    BOOK_GEOMANCY,
    BOOK_EARTH,
    BOOK_WIZARDRY,
    BOOK_POWER,
    BOOK_CANTRIPS,
    BOOK_PARTY_TRICKS,
    BOOK_STALKING,
    BOOK_DEBILITATION,
    BOOK_DRAGON,
    BOOK_BURGLARY,
    BOOK_DREAMS,
    BOOK_ALCHEMY,
    BOOK_BEASTS,
    MAX_NORMAL_BOOK = BOOK_BEASTS,

    MIN_GOD_ONLY_BOOK,
    BOOK_ANNIHILATIONS = MIN_GOD_ONLY_BOOK,
    BOOK_GRAND_GRIMOIRE,
    BOOK_NECRONOMICON,
    MAX_GOD_ONLY_BOOK = BOOK_NECRONOMICON,

    MAX_FIXED_BOOK = MAX_GOD_ONLY_BOOK,

    BOOK_RANDART_LEVEL,
    BOOK_RANDART_THEME,

    BOOK_MANUAL,
    BOOK_DESTRUCTION,
    NUM_BOOKS
};

#define NUM_NORMAL_BOOKS     (MAX_NORMAL_BOOK + 1)
#define NUM_FIXED_BOOKS      (MAX_FIXED_BOOK + 1)

enum branch_type                // you.where_are_you
{
    BRANCH_MAIN_DUNGEON,
    BRANCH_ECUMENICAL_TEMPLE,
    BRANCH_FIRST_NON_DUNGEON = BRANCH_ECUMENICAL_TEMPLE,
    BRANCH_ORCISH_MINES,
    BRANCH_ELVEN_HALLS,
    BRANCH_LAIR,
    BRANCH_SWAMP,
    BRANCH_SHOALS,
    BRANCH_SLIME_PITS,
    BRANCH_SNAKE_PIT,
    BRANCH_HIVE,
    BRANCH_VAULTS,
    BRANCH_HALL_OF_BLADES,
    BRANCH_CRYPT,
    BRANCH_TOMB,
    BRANCH_VESTIBULE_OF_HELL,
    BRANCH_FIRST_HELL,
    BRANCH_DIS = BRANCH_FIRST_HELL,
    BRANCH_GEHENNA,
    BRANCH_COCYTUS,
    BRANCH_TARTARUS,
    BRANCH_LAST_HELL = BRANCH_TARTARUS,
    BRANCH_HALL_OF_ZOT,
    BRANCH_FOREST,
    BRANCH_SPIDER_NEST,
    BRANCH_DWARVEN_HALL,
    NUM_BRANCHES
};

enum burden_state_type          // you.burden_state
{
    BS_UNENCUMBERED,            //    0
    BS_ENCUMBERED = 2,          //    2
    BS_OVERLOADED = 5,          //    5
};

enum canned_message_type
{
    MSG_SOMETHING_APPEARS,
    MSG_NOTHING_HAPPENS,
    MSG_YOU_UNAFFECTED,
    MSG_YOU_RESIST,
    MSG_YOU_PARTIALLY_RESIST,
    MSG_TOO_BERSERK,
    MSG_PRESENT_FORM,
    MSG_NOTHING_CARRIED,
    MSG_CANNOT_DO_YET,
    MSG_OK,
    MSG_UNTHINKING_ACT,
    MSG_NOTHING_THERE,
    MSG_NOTHING_CLOSE_ENOUGH,
    MSG_NO_ENERGY,
    MSG_SPELL_FIZZLES,
    MSG_HUH,
    MSG_EMPTY_HANDED_ALREADY,
    MSG_EMPTY_HANDED_NOW,
    MSG_YOU_BLINK,
    MSG_STRANGE_STASIS,
    MSG_NO_SPELLS,
    MSG_MANA_INCREASE,
    MSG_MANA_DECREASE,
    MSG_DISORIENTED,
    MSG_TOO_HUNGRY,
};

enum char_set_type
{
    CSET_DEFAULT,
    CSET_ASCII,         // flat 7-bit ASCII
    CSET_IBM,           // 8-bit ANSI/Code Page 437
    CSET_DEC,           // 8-bit DEC, 0xE0-0xFF shifted for line drawing chars
    CSET_OLD_UNICODE,
    NUM_CSET
};

enum cleansing_flame_source_type
{
    CLEANSING_FLAME_GENERIC    = -1,
    CLEANSING_FLAME_SPELL      = -2, // SPELL_FLAME_OF_CLEANSING
    CLEANSING_FLAME_INVOCATION = -3, // ABIL_TSO_CLEANSING_FLAME
    CLEANSING_FLAME_TSO        = -4, // TSO effect
};

enum cloud_type
{
    CLOUD_NONE,
    CLOUD_FIRE,
    CLOUD_STINK,
    CLOUD_COLD,
    CLOUD_POISON,
    CLOUD_BLACK_SMOKE,
    CLOUD_GREY_SMOKE,
    CLOUD_BLUE_SMOKE,
    CLOUD_PURPLE_SMOKE,
    CLOUD_TLOC_ENERGY,
    CLOUD_FOREST_FIRE,
    CLOUD_STEAM,
    CLOUD_GLOOM,
    CLOUD_INK,
#if TAG_MAJOR_VERSION > 32
    CLOUD_PETRIFY,
#endif
    CLOUD_HOLY_FLAMES,
    CLOUD_MIASMA,
    CLOUD_MIST,
    CLOUD_CHAOS,
    CLOUD_RAIN,
    CLOUD_MUTAGENIC,
    CLOUD_MAGIC_TRAIL,
    CLOUD_TORNADO,
#if TAG_MAJOR_VERSION == 32
    CLOUD_PETRIFY,
#endif
    NUM_CLOUD_TYPES,

    CLOUD_OPAQUE_FIRST = CLOUD_BLACK_SMOKE,
    CLOUD_OPAQUE_LAST  = CLOUD_HOLY_FLAMES,

    CLOUD_RANDOM = 98,
    CLOUD_DEBUGGING,
};

enum command_type
{
    CMD_NO_CMD = 2000,
    CMD_NO_CMD_DEFAULT, // hack to allow assignment of keys to CMD_NO_CMD
    CMD_MOVE_NOWHERE,
    CMD_MOVE_LEFT,
    CMD_MOVE_DOWN,
    CMD_MOVE_UP,
    CMD_MOVE_RIGHT,
    CMD_MOVE_UP_LEFT,
    CMD_MOVE_DOWN_LEFT,
    CMD_MOVE_UP_RIGHT,
    CMD_MOVE_DOWN_RIGHT,
    CMD_RUN_LEFT,
    CMD_RUN_DOWN,
    CMD_RUN_UP,
    CMD_RUN_RIGHT,
    CMD_RUN_UP_LEFT,
    CMD_RUN_DOWN_LEFT,
    CMD_RUN_UP_RIGHT,
    CMD_RUN_DOWN_RIGHT,
    CMD_OPEN_DOOR_LEFT,
    CMD_OPEN_DOOR_DOWN,
    CMD_OPEN_DOOR_UP,
    CMD_OPEN_DOOR_RIGHT,
    CMD_OPEN_DOOR_UP_LEFT,
    CMD_OPEN_DOOR_DOWN_LEFT,
    CMD_OPEN_DOOR_UP_RIGHT,
    CMD_OPEN_DOOR_DOWN_RIGHT,
    CMD_OPEN_DOOR,
    CMD_CLOSE_DOOR,
    CMD_REST,
    CMD_GO_UPSTAIRS,
    CMD_GO_DOWNSTAIRS,
    CMD_TOGGLE_AUTOPICKUP,
    CMD_TOGGLE_FRIENDLY_PICKUP,
    CMD_PICKUP,
    CMD_PICKUP_QUANTITY,
    CMD_DROP,
    CMD_DROP_LAST,
    CMD_BUTCHER,
    CMD_INSPECT_FLOOR,
    CMD_SHOW_TERRAIN,
    CMD_FULL_VIEW,
    CMD_EXAMINE_OBJECT,
    CMD_EVOKE,
    CMD_EVOKE_WIELDED,
    CMD_WIELD_WEAPON,
    CMD_WEAPON_SWAP,
    CMD_FIRE,
    CMD_QUIVER_ITEM,
    CMD_THROW_ITEM_NO_QUIVER,
    CMD_WEAR_ARMOUR,
    CMD_REMOVE_ARMOUR,
    CMD_WEAR_JEWELLERY,
    CMD_REMOVE_JEWELLERY,
    CMD_CYCLE_QUIVER_FORWARD,
    CMD_CYCLE_QUIVER_BACKWARD,
    CMD_LIST_WEAPONS,
    CMD_LIST_ARMOUR,
    CMD_LIST_JEWELLERY,
    CMD_LIST_EQUIPMENT,
    CMD_LIST_GOLD,
    CMD_ZAP_WAND,
    CMD_CAST_SPELL,
    CMD_FORCE_CAST_SPELL,
    CMD_MEMORISE_SPELL,
    CMD_USE_ABILITY,
    CMD_PRAY,
    CMD_EAT,
    CMD_QUAFF,
    CMD_READ,
    CMD_LOOK_AROUND,
    CMD_SEARCH,
    CMD_SHOUT,
    CMD_DISARM_TRAP,
    CMD_CHARACTER_DUMP,
    CMD_DISPLAY_COMMANDS,
    CMD_DISPLAY_INVENTORY,
    CMD_DISPLAY_KNOWN_OBJECTS,
    CMD_DISPLAY_MUTATIONS,
    CMD_DISPLAY_SKILLS,
    CMD_DISPLAY_MAP,
    CMD_DISPLAY_OVERMAP,
    CMD_DISPLAY_RELIGION,
    CMD_DISPLAY_RUNES,
    CMD_DISPLAY_CHARACTER_STATUS,
    CMD_DISPLAY_SPELLS,
    CMD_EXPERIENCE_CHECK,
    CMD_ADJUST_INVENTORY,
    CMD_REPLAY_MESSAGES,
    CMD_REDRAW_SCREEN,
    CMD_MACRO_ADD,
    CMD_SAVE_GAME,
    CMD_SAVE_GAME_NOW,
    CMD_SUSPEND_GAME,
    CMD_QUIT,
    CMD_WIZARD,
    CMD_DESTROY_ITEM,

    CMD_FORGET_STASH,
    CMD_SEARCH_STASHES,
    CMD_EXPLORE,
    CMD_INTERLEVEL_TRAVEL,
    CMD_FIX_WAYPOINT,

    CMD_CLEAR_MAP,
    CMD_INSCRIBE_ITEM,
    CMD_MAKE_NOTE,
    CMD_RESISTS_SCREEN,

    CMD_READ_MESSAGES,

    CMD_MOUSE_MOVE,
    CMD_MOUSE_CLICK,

    CMD_ANNOTATE_LEVEL,

#ifdef CLUA_BINDINGS
    CMD_AUTOFIGHT,
    CMD_AUTOFIGHT_NOMOVE,
#endif

#ifdef USE_TILE
    CMD_EDIT_PLAYER_TILE,
    CMD_MIN_TILE = CMD_EDIT_PLAYER_TILE,
    CMD_MAX_TILE = CMD_EDIT_PLAYER_TILE,
#endif

    // Repeat previous command
    CMD_PREV_CMD_AGAIN,

    // Repeat next command a given number of times
    CMD_REPEAT_CMD,

    CMD_MAX_NORMAL = CMD_REPEAT_CMD,

    // overmap commands
    CMD_MAP_CLEAR_MAP,
    CMD_MIN_OVERMAP = CMD_MAP_CLEAR_MAP,
    CMD_MAP_ADD_WAYPOINT,
    CMD_MAP_EXCLUDE_AREA,
    CMD_MAP_CLEAR_EXCLUDES,
    CMD_MAP_EXCLUDE_RADIUS,

    CMD_MAP_MOVE_LEFT,
    CMD_MAP_MOVE_DOWN,
    CMD_MAP_MOVE_UP,
    CMD_MAP_MOVE_RIGHT,
    CMD_MAP_MOVE_UP_LEFT,
    CMD_MAP_MOVE_DOWN_LEFT,
    CMD_MAP_MOVE_UP_RIGHT,
    CMD_MAP_MOVE_DOWN_RIGHT,

    CMD_MAP_JUMP_LEFT,
    CMD_MAP_JUMP_DOWN,
    CMD_MAP_JUMP_UP,
    CMD_MAP_JUMP_RIGHT,
    CMD_MAP_JUMP_UP_LEFT,
    CMD_MAP_JUMP_DOWN_LEFT,
    CMD_MAP_JUMP_UP_RIGHT,
    CMD_MAP_JUMP_DOWN_RIGHT,

    CMD_MAP_NEXT_LEVEL,
    CMD_MAP_PREV_LEVEL,
    CMD_MAP_GOTO_LEVEL,

    CMD_MAP_SCROLL_DOWN,
    CMD_MAP_SCROLL_UP,

    CMD_MAP_FIND_UPSTAIR,
    CMD_MAP_FIND_DOWNSTAIR,
    CMD_MAP_FIND_YOU,
    CMD_MAP_FIND_PORTAL,
    CMD_MAP_FIND_TRAP,
    CMD_MAP_FIND_ALTAR,
    CMD_MAP_FIND_EXCLUDED,
    CMD_MAP_FIND_F,
    CMD_MAP_FIND_WAYPOINT,
    CMD_MAP_FIND_STASH,
    CMD_MAP_FIND_STASH_REVERSE,

    CMD_MAP_GOTO_TARGET,

    CMD_MAP_WIZARD_TELEPORT,

    CMD_MAP_HELP,
    CMD_MAP_FORGET,

    CMD_MAP_EXIT_MAP,

    CMD_MAX_OVERMAP = CMD_MAP_EXIT_MAP,

    // targeting commands
    CMD_TARGET_DOWN_LEFT,
    CMD_MIN_TARGET = CMD_TARGET_DOWN_LEFT,
    CMD_TARGET_DOWN,
    CMD_TARGET_DOWN_RIGHT,
    CMD_TARGET_LEFT,
    CMD_TARGET_RIGHT,
    CMD_TARGET_UP_LEFT,
    CMD_TARGET_UP,
    CMD_TARGET_UP_RIGHT,

    CMD_TARGET_DIR_DOWN_LEFT,
    CMD_TARGET_DIR_DOWN,
    CMD_TARGET_DIR_DOWN_RIGHT,
    CMD_TARGET_DIR_LEFT,
    CMD_TARGET_DIR_RIGHT,
    CMD_TARGET_DIR_UP_LEFT,
    CMD_TARGET_DIR_UP,
    CMD_TARGET_DIR_UP_RIGHT,

    CMD_TARGET_DESCRIBE,
    CMD_TARGET_CYCLE_TARGET_MODE,
    CMD_TARGET_PREV_TARGET,
    CMD_TARGET_MAYBE_PREV_TARGET,
    CMD_TARGET_SELECT,
    CMD_TARGET_SELECT_ENDPOINT,
    CMD_TARGET_SELECT_FORCE,
    CMD_TARGET_SELECT_FORCE_ENDPOINT,
    CMD_TARGET_GET,
    CMD_TARGET_OBJ_CYCLE_BACK,
    CMD_TARGET_OBJ_CYCLE_FORWARD,
    CMD_TARGET_CYCLE_FORWARD,
    CMD_TARGET_CYCLE_BACK,
    CMD_TARGET_CYCLE_BEAM,
    CMD_TARGET_CYCLE_MLIST = CMD_NO_CMD + 1000, // for indices a-z in the monster list
    CMD_TARGET_CYCLE_MLIST_END = CMD_NO_CMD + 1025,
    CMD_TARGET_TOGGLE_MLIST,
    CMD_TARGET_TOGGLE_BEAM,
    CMD_TARGET_CANCEL,
    CMD_TARGET_SHOW_PROMPT,
    CMD_TARGET_OLD_SPACE,
    CMD_TARGET_EXCLUDE,
    CMD_TARGET_FIND_TRAP,
    CMD_TARGET_FIND_PORTAL,
    CMD_TARGET_FIND_ALTAR,
    CMD_TARGET_FIND_UPSTAIR,
    CMD_TARGET_FIND_DOWNSTAIR,
    CMD_TARGET_FIND_YOU,
    CMD_TARGET_WIZARD_MAKE_FRIENDLY,
    CMD_TARGET_WIZARD_BLESS_MONSTER,
    CMD_TARGET_WIZARD_MAKE_SHOUT,
    CMD_TARGET_WIZARD_GIVE_ITEM,
    CMD_TARGET_WIZARD_MOVE,
    CMD_TARGET_WIZARD_PATHFIND,
    CMD_TARGET_WIZARD_GAIN_LEVEL,
    CMD_TARGET_WIZARD_MISCAST,
    CMD_TARGET_WIZARD_MAKE_SUMMONED,
    CMD_TARGET_WIZARD_POLYMORPH,
    CMD_TARGET_WIZARD_DEBUG_MONSTER,
    CMD_TARGET_WIZARD_HEAL_MONSTER,
    CMD_TARGET_WIZARD_HURT_MONSTER,
    CMD_TARGET_WIZARD_DEBUG_PORTAL,
    CMD_TARGET_WIZARD_KILL_MONSTER,
    CMD_TARGET_WIZARD_BANISH_MONSTER,
    CMD_TARGET_MOUSE_MOVE,
    CMD_TARGET_MOUSE_SELECT,
    CMD_TARGET_HELP,
    CMD_MAX_TARGET = CMD_TARGET_HELP,

#ifdef USE_TILE
    // Tile doll editing screen
    CMD_DOLL_RANDOMIZE,
    CMD_MIN_DOLL = CMD_DOLL_RANDOMIZE,
    CMD_DOLL_SELECT_NEXT_DOLL,
    CMD_DOLL_SELECT_PREV_DOLL,
    CMD_DOLL_SELECT_NEXT_PART,
    CMD_DOLL_SELECT_PREV_PART,
    CMD_DOLL_CHANGE_PART_NEXT,
    CMD_DOLL_CHANGE_PART_PREV,
    CMD_DOLL_CONFIRM_CHOICE,
    CMD_DOLL_COPY,
    CMD_DOLL_PASTE,
    CMD_DOLL_TAKE_OFF,
    CMD_DOLL_TAKE_OFF_ALL,
    CMD_DOLL_TOGGLE_EQUIP,
    CMD_DOLL_TOGGLE_EQUIP_ALL,
    CMD_DOLL_JOB_DEFAULT,
    CMD_DOLL_CHANGE_MODE,
    CMD_DOLL_SAVE,
    CMD_DOLL_QUIT,
    CMD_MAX_DOLL = CMD_DOLL_QUIT,
#endif

    // Disable/enable -more- prompts.
    CMD_DISABLE_MORE,
    CMD_MIN_SYNTHETIC = CMD_DISABLE_MORE,
    CMD_ENABLE_MORE,
    CMD_UNWIELD_WEAPON,

    // [ds] Silently ignored, requests another round of input.
    CMD_NEXT_CMD,

    // Must always be last
    CMD_MAX_CMD
};

enum conduct_type
{
    DID_NOTHING,
    DID_NECROMANCY,                       // vamp/drain/pain/reap, Zong/Curses
    DID_HOLY,                             // holy wrath, holy word scrolls
    DID_UNHOLY,                           // demon weapons, demon spells
    DID_ATTACK_HOLY,
    DID_ATTACK_NEUTRAL,
    DID_ATTACK_FRIEND,
    DID_FRIEND_DIED,
    DID_UNCHIVALRIC_ATTACK,
    DID_POISON,
    DID_KILL_LIVING,
    DID_KILL_UNDEAD,
    DID_KILL_DEMON,
    DID_KILL_NATURAL_UNHOLY,              // TSO
    DID_KILL_NATURAL_EVIL,                // TSO
    DID_KILL_UNCLEAN,                     // Zin
    DID_KILL_CHAOTIC,                     // Zin
    DID_KILL_WIZARD,                      // Trog
    DID_KILL_PRIEST,                      // Beogh
    DID_KILL_HOLY,
    DID_KILL_FAST,                        // Cheibriados
    DID_LIVING_KILLED_BY_UNDEAD_SLAVE,
    DID_LIVING_KILLED_BY_SERVANT,
    DID_UNDEAD_KILLED_BY_UNDEAD_SLAVE,
    DID_UNDEAD_KILLED_BY_SERVANT,
    DID_DEMON_KILLED_BY_UNDEAD_SLAVE,
    DID_DEMON_KILLED_BY_SERVANT,
    DID_NATURAL_UNHOLY_KILLED_BY_SERVANT, // TSO
    DID_NATURAL_EVIL_KILLED_BY_SERVANT,   // TSO
    DID_HOLY_KILLED_BY_UNDEAD_SLAVE,
    DID_HOLY_KILLED_BY_SERVANT,
    DID_SPELL_MEMORISE,
    DID_SPELL_CASTING,
    DID_SPELL_PRACTISE,
    DID_CARDS,
    DID_DRINK_BLOOD,
    DID_CANNIBALISM,
    DID_EAT_SOULED_BEING,                 // Zin
    DID_DELIBERATE_MUTATING,              // Zin
    DID_CAUSE_GLOWING,                    // Zin
    DID_UNCLEAN,                          // Zin (used unclean weapon/magic)
    DID_CHAOS,                            // Zin (used chaotic weapon/magic)
    DID_DESECRATE_ORCISH_REMAINS,         // Beogh
    DID_DESTROY_ORCISH_IDOL,              // Beogh
    DID_KILL_SLIME,                       // Jiyva
    DID_KILL_PLANT,                       // Fedhas
    DID_PLANT_KILLED_BY_SERVANT,          // Fedhas
    DID_HASTY,                            // Cheibriados
    DID_CORPSE_VIOLATION,                 // Fedhas (Necromancy involving
                                          // corpses/chunks).
    DID_SOULED_FRIEND_DIED,               // Zin
    DID_UNCLEAN_KILLED_BY_SERVANT,        // Zin
    DID_CHAOTIC_KILLED_BY_SERVANT,        // Zin
    DID_ATTACK_IN_SANCTUARY,              // Zin
    DID_KILL_ARTIFICIAL,                  // Yredelemnul
    DID_ARTIFICIAL_KILLED_BY_UNDEAD_SLAVE,// Yredelemnul
    DID_ARTIFICIAL_KILLED_BY_SERVANT,     // Yredelemnul
    DID_DESTROY_SPELLBOOK,                // Sif Muna
    DID_EXPLORATION,                      // Ashenzari, wrath timers
    DID_VIOLATE_HOLY_CORPSE,              // Zin/Ely/TSO butchering holy
    DID_SEE_MONSTER,                      // TSO

    NUM_CONDUCTS
};

enum confirm_prompt_type
{
    CONFIRM_CANCEL,             // automatically answer 'no', i.e. disallow
    CONFIRM_PROMPT,             // prompt
    CONFIRM_NONE,               // automatically answer 'yes'
};

enum confirm_level_type
{
    CONFIRM_NONE_EASY,
    CONFIRM_SAFE_EASY,
    CONFIRM_ALL_EASY,
};

// When adding new delays, update their names in delay.cc, or bad things will
// happen.
enum delay_type
{
    DELAY_NOT_DELAYED,
    DELAY_EAT,
    DELAY_FEED_VAMPIRE,
    DELAY_ARMOUR_ON,
    DELAY_ARMOUR_OFF,
    DELAY_JEWELLERY_ON,
    DELAY_MEMORISE,
    DELAY_BUTCHER,
    DELAY_BOTTLE_BLOOD,
    DELAY_WEAPON_SWAP,
    DELAY_PASSWALL,
    DELAY_DROP_ITEM,
    DELAY_MULTIDROP,
    DELAY_ASCENDING_STAIRS,
    DELAY_DESCENDING_STAIRS,
    DELAY_RECITE,  // Zin's Recite invocation

    // [dshaligram] Shift-running, resting, travel and macros are now
    // also handled as delays.
    DELAY_RUN,
    DELAY_REST,
    DELAY_TRAVEL,
    DELAY_MACRO,

    // In a macro delay, a stacked delay to tell Crawl to read and act on
    // one input command.
    DELAY_MACRO_PROCESS_KEY,

    DELAY_INTERRUPTIBLE,                // simple interruptible delay
    DELAY_UNINTERRUPTIBLE,              // simple uninterruptible delay

<<<<<<< HEAD
#if TAG_MAJOR_VERSION == 31
    DELAY_EVOKE,
#endif
    DELAY_ROCK_SWIMMING, //Nomes entering/leaving rock

=======
>>>>>>> 6067133c
    NUM_DELAYS
};

enum description_level_type
{
    DESC_CAP_THE,
    DESC_NOCAP_THE,
    DESC_CAP_A,
    DESC_NOCAP_A,
    DESC_CAP_YOUR,
    DESC_NOCAP_YOUR,
    DESC_PLAIN,
    DESC_NOCAP_ITS,
    DESC_INVENTORY_EQUIP,
    DESC_INVENTORY,

    // Partial item names.
    DESC_BASENAME,                     // Base name of item subtype
    DESC_QUALNAME,                     // Name without articles, quantities,
                                       // enchantments.
    DESC_DBNAME,                       // Name with which to look up item
                                       // description in the db.

    DESC_NONE
};

enum game_direction_type
{
    GDT_GAME_START = 0,
    GDT_DESCENDING,
    GDT_ASCENDING,
};

enum game_type
{
    GAME_TYPE_UNSPECIFIED,
    GAME_TYPE_NORMAL,
    GAME_TYPE_TUTORIAL,
    GAME_TYPE_ARENA,
    GAME_TYPE_SPRINT,
    GAME_TYPE_HINTS,
    GAME_TYPE_ZOTDEF,
    GAME_TYPE_INSTRUCTIONS,
    NUM_GAME_TYPE
};

enum level_flag_type
{
    LFLAG_NONE = 0,

    LFLAG_NO_TELE_CONTROL = (1 << 0), // Teleport control not allowed.
    LFLAG_NO_MAP          = (1 << 2), // Level can't be persistently mapped.
};

enum level_state_type
{
    LSTATE_NONE = 0,

    LSTATE_GOLUBRIA       = (1 << 0), // A Golubria trap exists.
    LSTATE_GLOW_MOLD      = (1 << 1), // Any glowing mold exists.
};

// NOTE: The order of these is very important to their usage!
// [dshaligram] If adding/removing from this list, also update view.cc!
enum dungeon_char_type
{
    DCHAR_WALL,
    DCHAR_WALL_MAGIC,
    DCHAR_FLOOR,
    DCHAR_FLOOR_MAGIC,
    DCHAR_DOOR_OPEN,
    DCHAR_DOOR_CLOSED,
    DCHAR_TRAP,
    DCHAR_STAIRS_DOWN,
    DCHAR_STAIRS_UP,
    DCHAR_GRATE,
    DCHAR_ALTAR,
    DCHAR_ARCH,
    DCHAR_FOUNTAIN,
    DCHAR_WAVY,
    DCHAR_STATUE,
    DCHAR_INVIS_EXPOSED,
    DCHAR_ITEM_DETECTED,
    DCHAR_ITEM_ORB,
    DCHAR_ITEM_WEAPON,
    DCHAR_ITEM_ARMOUR,
    DCHAR_ITEM_WAND,
    DCHAR_ITEM_FOOD,
    DCHAR_ITEM_SCROLL,
    DCHAR_ITEM_RING,
    DCHAR_ITEM_POTION,
    DCHAR_ITEM_MISSILE,
    DCHAR_ITEM_BOOK,
    DCHAR_ITEM_STAVE,
    DCHAR_ITEM_MISCELLANY,
    DCHAR_ITEM_CORPSE,
    DCHAR_ITEM_GOLD,
    DCHAR_ITEM_AMULET,
    DCHAR_CLOUD,
    DCHAR_TREE,

    DCHAR_SPACE,
    DCHAR_FIRED_FLASK,
    DCHAR_FIRED_BOLT,
    DCHAR_FIRED_CHUNK,
    DCHAR_FIRED_BOOK,
    DCHAR_FIRED_WEAPON,
    DCHAR_FIRED_ZAP,
    DCHAR_FIRED_BURST,
    DCHAR_FIRED_STICK,
    DCHAR_FIRED_TRINKET,
    DCHAR_FIRED_SCROLL,
    DCHAR_FIRED_DEBUG,
    DCHAR_FIRED_ARMOUR,
    DCHAR_FIRED_MISSILE,
    DCHAR_EXPLOSION,

    NUM_DCHAR_TYPES
};

// When adding:
//
// * New stairs/portals: update grid_stair_direction.
// * Any: edit view.cc and add a glyph and colour for the feature.
// * Any: edit directn.cc and add a description for the feature.
// * Any: edit dat/descript/features.txt and add a
//        long description if appropriate.
// * Any: check the grid_* functions in misc.cc and make sure
//        they return sane values for your new feature.
// * Any: edit dungeon.cc and add a symbol to map_feature() and
//        vault_grid() for the feature, if you want vault maps to
//        be able to use it.  If you do, also update
//        docs/develop/levels/syntax.txt with the new symbol.
// * Any: edit l_dgngrd.cc and add the feature's name to the dngn_feature_names
//        array, if you want vault map Lua code to be able to use the
//        feature, and/or you want to be able to create the feature
//        using the "create feature by name" wizard command.
// Also take note of MINMOVE and MINSEE above.
//
enum dungeon_feature_type
{
    DNGN_UNSEEN,
    DNGN_CLOSED_DOOR,
    DNGN_DETECTED_SECRET_DOOR,
    DNGN_SECRET_DOOR,
    DNGN_WAX_WALL,
    DNGN_METAL_WALL,
    DNGN_GREEN_CRYSTAL_WALL,
    DNGN_ROCK_WALL,
    DNGN_SLIMY_WALL,
    DNGN_STONE_WALL,
    DNGN_PERMAROCK_WALL,               // for undiggable walls
    DNGN_CLEAR_ROCK_WALL,              // transparent walls
    DNGN_CLEAR_STONE_WALL,
    DNGN_CLEAR_PERMAROCK_WALL,
    DNGN_GRATE,

    // Lowest/highest grid value which is a wall.
    DNGN_MINWALL = DNGN_WAX_WALL,
    DNGN_MAXWALL = DNGN_CLEAR_PERMAROCK_WALL,

    // Highest grid value which is opaque.
    DNGN_MAXOPAQUE = DNGN_PERMAROCK_WALL,

    // Lowest grid value which can be seen through.
    DNGN_MINSEE = DNGN_CLEAR_ROCK_WALL,

    // Highest grid value which can't be reached through.
    DNGN_MAX_NONREACH = DNGN_GRATE,

    DNGN_OPEN_SEA,                     // Shoals equivalent for permarock

    // Can be seen through and reached past.
    DNGN_TREE,
    DNGN_ORCISH_IDOL,
    DNGN_SWAMP_TREE,
    DNGN_LAVA_SEA,                     // Gehenna equivalent for permarock
    DNGN_GRANITE_STATUE = 21,
    // Highest solid grid value.
    DNGN_MAXSOLID = DNGN_GRANITE_STATUE,
    // Lowest grid value which can be passed by walking etc.
    DNGN_MINMOVE = 31,

    DNGN_LAVA = 61,
    DNGN_DEEP_WATER,

    DNGN_SHALLOW_WATER = 65,
    DNGN_MOVEMENT_MIN = DNGN_SHALLOW_WATER,
    DNGN_WATER_RESERVED,

    // Lowest grid value that an item can be placed on.
    DNGN_MINITEM = DNGN_SHALLOW_WATER,

    DNGN_FLOOR_MIN = 67,
    DNGN_FLOOR = DNGN_FLOOR_MIN,
    DNGN_FLOOR_RESERVED = 69,
    DNGN_FLOOR_MAX = DNGN_FLOOR_RESERVED,

    DNGN_EXIT_HELL,                    //   70
    DNGN_ENTER_HELL,                   //   71
    DNGN_OPEN_DOOR,                    //   72

    DNGN_TRAP_MECHANICAL = 75,         //   75
    DNGN_TRAP_MAGICAL,
    DNGN_TRAP_NATURAL,
#if TAG_MAJOR_VERSION == 32
    DNGN_UNDISCOVERED_TRAP,            //   78
    DNGN_TRAP_WEB,                     //   79
#else
    DNGN_TRAP_WEB,
    DNGN_UNDISCOVERED_TRAP,
#endif

    DNGN_ENTER_SHOP = 80,              //   80
    DNGN_ENTER_LABYRINTH,

    DNGN_STONE_STAIRS_DOWN_I,
    DNGN_STONE_STAIRS_DOWN_II,
    DNGN_STONE_STAIRS_DOWN_III,
    DNGN_ESCAPE_HATCH_DOWN,            //  85 - was: rock stairs (Stonesoup 0.3)

    // corresponding up stairs (same order as above)
    DNGN_STONE_STAIRS_UP_I,
    DNGN_STONE_STAIRS_UP_II,
    DNGN_STONE_STAIRS_UP_III,
    DNGN_ESCAPE_HATCH_UP,              //  89 - was: rock stairs (Stonesoup 0.3)

    // Various gates
    DNGN_ENTER_DIS = 92,               //   92
    DNGN_ENTER_GEHENNA,
    DNGN_ENTER_COCYTUS,
    DNGN_ENTER_TARTARUS,               //   95
    DNGN_ENTER_ABYSS,
    DNGN_EXIT_ABYSS,
    DNGN_STONE_ARCH,
    DNGN_ENTER_PANDEMONIUM,
    DNGN_EXIT_PANDEMONIUM,             //  100
    DNGN_TRANSIT_PANDEMONIUM,          //  101

    // Entrances to various branches
    DNGN_ENTER_FIRST_BRANCH = 110,     //  110
    DNGN_ENTER_DWARVEN_HALL = DNGN_ENTER_FIRST_BRANCH,
    DNGN_ENTER_ORCISH_MINES,
    DNGN_ENTER_HIVE,
    DNGN_ENTER_LAIR,
    DNGN_ENTER_SLIME_PITS,
    DNGN_ENTER_VAULTS,                 //  115
    DNGN_ENTER_CRYPT,
    DNGN_ENTER_HALL_OF_BLADES,
    DNGN_ENTER_ZOT,
    DNGN_ENTER_TEMPLE,
    DNGN_ENTER_SNAKE_PIT,              //  120
    DNGN_ENTER_ELVEN_HALLS,
    DNGN_ENTER_TOMB,
    DNGN_ENTER_SWAMP,                  //  122
    DNGN_ENTER_SHOALS,
    DNGN_ENTER_SPIDER_NEST,
    DNGN_ENTER_FOREST,
    DNGN_ENTER_LAST_BRANCH = DNGN_ENTER_FOREST,

    // Exits from various branches
    // Order must be the same as above
    DNGN_RETURN_FROM_FIRST_BRANCH = 130, //  130
    DNGN_RETURN_FROM_DWARVEN_HALL = DNGN_RETURN_FROM_FIRST_BRANCH,
    DNGN_RETURN_FROM_ORCISH_MINES,
    DNGN_RETURN_FROM_HIVE,
    DNGN_RETURN_FROM_LAIR,
    DNGN_RETURN_FROM_SLIME_PITS,
    DNGN_RETURN_FROM_VAULTS,           //  135
    DNGN_RETURN_FROM_CRYPT,
    DNGN_RETURN_FROM_HALL_OF_BLADES,
    DNGN_RETURN_FROM_ZOT,
    DNGN_RETURN_FROM_TEMPLE,
    DNGN_RETURN_FROM_SNAKE_PIT,        //  140
    DNGN_RETURN_FROM_ELVEN_HALLS,
    DNGN_RETURN_FROM_TOMB,
    DNGN_RETURN_FROM_SWAMP,            //  142
    DNGN_RETURN_FROM_SHOALS,
    DNGN_RETURN_FROM_SPIDER_NEST,
    DNGN_RETURN_FROM_FOREST,
    DNGN_RETURN_FROM_LAST_BRANCH = DNGN_RETURN_FROM_FOREST,

    // Portals to various places unknown.
    DNGN_ENTER_PORTAL_VAULT = 160,
    DNGN_EXIT_PORTAL_VAULT,
    DNGN_MALIGN_GATEWAY,

    // Order of altars must match order of gods (god_type)
    DNGN_ALTAR_FIRST_GOD = 180,        // 180
    DNGN_ALTAR_ZIN = DNGN_ALTAR_FIRST_GOD,
    DNGN_ALTAR_SHINING_ONE,
    DNGN_ALTAR_KIKUBAAQUDGHA,
    DNGN_ALTAR_YREDELEMNUL,
    DNGN_ALTAR_XOM,
    DNGN_ALTAR_VEHUMET,                //  185
    DNGN_ALTAR_OKAWARU,
    DNGN_ALTAR_MAKHLEB,
    DNGN_ALTAR_SIF_MUNA,
    DNGN_ALTAR_TROG,
    DNGN_ALTAR_NEMELEX_XOBEH,          //  190
    DNGN_ALTAR_ELYVILON,               //  191
    DNGN_ALTAR_LUGONU,
    DNGN_ALTAR_BEOGH,
    DNGN_ALTAR_JIYVA,
    DNGN_ALTAR_FEDHAS,
    DNGN_ALTAR_CHEIBRIADOS,
    DNGN_ALTAR_ASHENZARI,
    DNGN_ALTAR_LAST_GOD = DNGN_ALTAR_ASHENZARI,

    DNGN_FOUNTAIN_BLUE = 200,          //  200
    DNGN_FOUNTAIN_SPARKLING,           // aka 'Magic Fountain' {dlb}
    DNGN_FOUNTAIN_BLOOD,
    // same order as above!
    DNGN_DRY_FOUNTAIN_BLUE,
    DNGN_DRY_FOUNTAIN_SPARKLING,
    DNGN_DRY_FOUNTAIN_BLOOD,           //  205
    DNGN_PERMADRY_FOUNTAIN,
    DNGN_ABANDONED_SHOP,               //  207

    // Values below should never be saved.
    DNGN_EXPLORE_HORIZON = 210, // dummy for redefinition

    NUM_FEATURES
};

enum duration_type
{
    DUR_INVIS,
    DUR_CONF,
    DUR_PARALYSIS,
    DUR_SLOW,
    DUR_MESMERISED,
    DUR_HASTE,
    DUR_MIGHT,
    DUR_BRILLIANCE,
    DUR_AGILITY,
    DUR_LEVITATION,
    DUR_BERSERK,
    DUR_POISONING,

    DUR_CONFUSING_TOUCH,
    DUR_SURE_BLADE,
    DUR_CORONA,
    DUR_DEATHS_DOOR,
    DUR_FIRE_SHIELD,

    DUR_BUILDING_RAGE,          // countdown to starting berserk
    DUR_EXHAUSTED,              // fatigue counter for berserk

    DUR_LIQUID_FLAMES,
    DUR_ICY_ARMOUR,
    DUR_REPEL_MISSILES,
    DUR_JELLY_PRAYER,
    DUR_PIETY_POOL,             // distribute piety over time
    DUR_DIVINE_VIGOUR,          // duration of Ely's Divine Vigour
    DUR_DIVINE_STAMINA,         // duration of Zin's Divine Stamina
    DUR_DIVINE_SHIELD,          // duration of TSO's Divine Shield
    DUR_REGENERATION,
    DUR_SWIFTNESS,
#if TAG_MAJOR_VERSION == 32
    DUR_STONEMAIL,
#endif
    DUR_CONTROLLED_FLIGHT,
    DUR_TELEPORT,
    DUR_CONTROL_TELEPORT,
    DUR_BREATH_WEAPON,
    DUR_TRANSFORMATION,
    DUR_DEATH_CHANNEL,
    DUR_DEFLECT_MISSILES,
    DUR_PHASE_SHIFT,
    DUR_SEE_INVISIBLE,
    DUR_WEAPON_BRAND,                  // general "branding" spell counter
    DUR_DEMONIC_GUARDIAN,              // demonic guardian timeout
    DUR_POWERED_BY_DEATH,
    DUR_SILENCE,
    DUR_CONDENSATION_SHIELD,
    DUR_STONESKIN,
    DUR_GOURMAND,
    DUR_BARGAIN,
    DUR_INSULATION,
    DUR_RESIST_POISON,
    DUR_RESIST_FIRE,
    DUR_RESIST_COLD,
    DUR_SLAYING,
    DUR_STEALTH,
    DUR_MAGIC_SHIELD,
    DUR_SLEEP,
    DUR_SAGE,
    DUR_TELEPATHY,
    DUR_PETRIFIED,
    DUR_LOWERED_MR,
    DUR_REPEL_STAIRS_MOVE,
    DUR_REPEL_STAIRS_CLIMB,
    DUR_COLOUR_SMOKE_TRAIL,
    DUR_SLIMIFY,
    DUR_TIME_STEP,
    DUR_ICEMAIL_DEPLETED,     // Wait this many turns for full Icemail
    DUR_MISLED,
    DUR_QUAD_DAMAGE,
    DUR_AFRAID,
    DUR_MIRROR_DAMAGE,
    DUR_SCRYING,
    DUR_TORNADO,
    DUR_LIQUEFYING,
    DUR_HEROISM,
    DUR_FINESSE,
    DUR_LIFESAVING,
    DUR_PARALYSIS_IMMUNITY,
    DUR_DARKNESS,
    DUR_PETRIFYING,
    DUR_SHROUD_OF_GOLUBRIA,
    DUR_TORNADO_COOLDOWN,
    NUM_DURATIONS
};

// This list must match the enchant_names array in monster.cc or Crawl
// will CRASH, we kid you not.
// Enchantments that imply other enchantments should come first
// to avoid timeout message confusion. Currently:
//     berserk -> haste, might; fatigue -> slow
enum enchant_type
{
    ENCH_NONE = 0,
    ENCH_BERSERK,
    ENCH_HASTE,
    ENCH_MIGHT,
    ENCH_FATIGUE,        // Post-berserk fatigue.
    ENCH_SLOW,
    ENCH_FEAR,
    ENCH_CONFUSION,
    ENCH_INVIS,
    ENCH_POISON,
    ENCH_ROT,
    ENCH_SUMMON,
    ENCH_ABJ,
    ENCH_CORONA,
    ENCH_CHARM,
    ENCH_STICKY_FLAME,
    ENCH_GLOWING_SHAPESHIFTER,
    ENCH_SHAPESHIFTER,
    ENCH_TP,
    ENCH_SLEEP_WARY,
    ENCH_SUBMERGED,
    ENCH_SHORT_LIVED,
    ENCH_PARALYSIS,
    ENCH_SICK,
    ENCH_SLEEPY,         //   Monster can't wake until this wears off.
    ENCH_HELD,           //   Caught in a net.
    ENCH_BATTLE_FRENZY,  //   Monster is in a battle frenzy.
    ENCH_TEMP_PACIF,
    ENCH_PETRIFYING,
    ENCH_PETRIFIED,
    ENCH_LOWERED_MR,
    ENCH_SOUL_RIPE,
    ENCH_SLOWLY_DYING,
    ENCH_EAT_ITEMS,
    ENCH_AQUATIC_LAND,   // Water monsters lose hp while on land.
    ENCH_SPORE_PRODUCTION,
    ENCH_SLOUCH,
    ENCH_SWIFT,
    ENCH_TIDE,
    ENCH_INSANE,
    ENCH_SILENCE,
    ENCH_AWAKEN_FOREST,
    ENCH_EXPLODING,
    ENCH_BLEED,
    ENCH_PORTAL_TIMER,
    ENCH_SEVERED,
    ENCH_ANTIMAGIC,
    ENCH_FADING_AWAY,
    ENCH_PREPARING_RESURRECT,
    ENCH_REGENERATION,
    ENCH_RAISED_MR,
    ENCH_MIRROR_DAMAGE,
    ENCH_STONESKIN,
    ENCH_FEAR_INSPIRING,
    ENCH_PORTAL_PACIFIED,
    ENCH_WITHDRAWN,
    ENCH_ATTACHED,
    ENCH_LIFE_TIMER,    // Minimum time demonic guardian must exist.
    ENCH_LEVITATION,
#if TAG_MAJOR_VERSION == 32
    ENCH_HELPLESS,
#endif
    ENCH_LIQUEFYING,
    ENCH_TORNADO,
    ENCH_FAKE_ABJURATION,
    ENCH_DAZED,         // Dazed - less chance of acting each turn.
    ENCH_MUTE,          // Silenced.
    ENCH_BLIND,         // Blind (everything is invisible).
    ENCH_DUMB,          // Dumb (as in, 'struck dumb').
    ENCH_MAD,           // Mad.
    ENCH_SILVER_CORONA, // Zin's silver light.
    ENCH_RECITE_TIMER,  // Was recited against.
    ENCH_INNER_FLAME,
    ENCH_ROUSED,        // Monster has been roused to greatness
    ENCH_BREATH_WEAPON, // just a simple timer for dragon breathweapon spam
    ENCH_DEATHS_DOOR,
    // Update enchantment names in monster.cc when adding or removing
    // enchantments.
    NUM_ENCHANTMENTS
};

enum enchant_retval
{
    ERV_FAIL,
    ERV_NEW,
    ERV_INCREASED,
};

enum energy_use_type
{
    EUT_MOVE,
    EUT_SWIM,
    EUT_ATTACK,
    EUT_MISSILE,
    EUT_SPELL,
    EUT_SPECIAL,
    EUT_ITEM,
    EUT_PICKUP,
};

enum equipment_type
{
    EQ_NONE = -1,

    EQ_WEAPON,
    EQ_CLOAK,
    EQ_HELMET,
    EQ_GLOVES,
    EQ_BOOTS,
    EQ_SHIELD,
    EQ_BODY_ARMOUR,
    //Everything beyond here is jewellery
    EQ_LEFT_RING,
    EQ_RIGHT_RING,
    EQ_AMULET,
    //Octopodes don't have left and right rings. They have eight rings, instead.
    EQ_RING_ONE,
    EQ_RING_TWO,
    EQ_RING_THREE,
    EQ_RING_FOUR,
    EQ_RING_FIVE,
    EQ_RING_SIX,
    EQ_RING_SEVEN,
    EQ_RING_EIGHT,
    NUM_EQUIP,

    EQ_MIN_ARMOUR = EQ_CLOAK,
    EQ_MAX_ARMOUR = EQ_BODY_ARMOUR,
    EQ_MAX_WORN   = EQ_RING_EIGHT,
    // these aren't actual equipment slots, they're categories for functions
    EQ_STAFF            = 100,         // weapon with base_type OBJ_STAVES
    EQ_RINGS,                          // check both rings
    EQ_RINGS_PLUS,                     // check both rings and sum plus
    EQ_RINGS_PLUS2,                    // check both rings and sum plus2
    EQ_ALL_ARMOUR,                     // check all armour types
};

enum eq_type
{
    ET_WEAPON,
    ET_SHIELD,
    ET_ARMOUR,
    ET_JEWELS,
    NUM_ET
};

enum eq_type_flags
{
    ETF_WEAPON = 0x1,
    ETF_SHIELD = 0x2,
    ETF_ARMOUR = 0x4,
    ETF_JEWELS = 0x8,
    ETF_ALL    = 0xF
};

enum feature_flag_type
{
    FFT_NONE          = 0,
    FFT_NOTABLE       = 0x1,           // should be noted for dungeon overview
    FFT_EXAMINE_HINT  = 0x2,           // could get an "examine-this" hint.
};

enum flush_reason_type
{
    FLUSH_ON_FAILURE,                  // spell/ability failed to cast
    FLUSH_BEFORE_COMMAND,              // flush before getting a command
    FLUSH_ON_MESSAGE,                  // flush when printing a message
    FLUSH_ON_WARNING_MESSAGE,          // flush on MSGCH_WARN messages
    FLUSH_ON_DANGER_MESSAGE,           // flush on MSGCH_DANGER messages
    FLUSH_ON_PROMPT,                   // flush on MSGCH_PROMPT messages
    FLUSH_ON_UNSAFE_YES_OR_NO_PROMPT,  // flush when !safe set to yesno()
    FLUSH_LUA,                         // flush when Lua wants to flush
    FLUSH_KEY_REPLAY_CANCEL,           // flush when key replay is cancelled
    FLUSH_ABORT_MACRO,                 // something wrong with macro being
                                       // processed, so stop it
    FLUSH_REPLAY_SETUP_FAILURE,        // setup for key replay failed
    FLUSH_REPEAT_SETUP_DONE,           // command repeat done manipulating
                                       // the macro buffer
    NUM_FLUSH_REASONS
};

// The order of this enum must match the order of DNGN_ALTAR_FOO.
enum god_type
{
    GOD_NO_GOD,
    GOD_ZIN,
    GOD_SHINING_ONE,
    GOD_KIKUBAAQUDGHA,
    GOD_YREDELEMNUL,
    GOD_XOM,
    GOD_VEHUMET,
    GOD_OKAWARU,
    GOD_MAKHLEB,
    GOD_SIF_MUNA,
    GOD_TROG,
    GOD_NEMELEX_XOBEH,
    GOD_ELYVILON,
    GOD_LUGONU,
    GOD_BEOGH,
    GOD_JIYVA,
    GOD_FEDHAS,
    GOD_CHEIBRIADOS,
    GOD_ASHENZARI,
    NUM_GODS,                          // always after last god

    GOD_RANDOM = 100,
    GOD_NAMELESS = 101,                // for monsters with non-player gods
    GOD_VIABLE = 102,
};

enum holy_word_source_type
{
    HOLY_WORD_GENERIC     = -1,
    HOLY_WORD_SCROLL      = -2,
    HOLY_WORD_SPELL       = -3,  // SPELL_HOLY_WORD
    HOLY_WORD_ZIN         = -4,  // Zin effect
    HOLY_WORD_TSO         = -5,  // TSO effect
};

enum hunger_state                  // you.hunger_state
{
    HS_STARVING,
    HS_NEAR_STARVING,
    HS_VERY_HUNGRY,
    HS_HUNGRY,
    HS_SATIATED,                       // "not hungry" state
    HS_FULL,
    HS_VERY_FULL,
    HS_ENGORGED,
};

enum immolation_source_type
{
    IMMOLATION_GENERIC = -1,
    IMMOLATION_SCROLL  = -2,
    IMMOLATION_SPELL   = -3, // effect when fixing fire brand
    IMMOLATION_TOME    = -4, // exploding Tome of Destruction
};

enum item_status_flag_type  // per item flags: ie. ident status, cursed status
{
    ISFLAG_KNOW_CURSE        = 0x00000001,  // curse status
    ISFLAG_KNOW_TYPE         = 0x00000002,  // artefact name, sub/special types
    ISFLAG_KNOW_PLUSES       = 0x00000004,  // to hit/to dam/to AC/charges
    ISFLAG_KNOW_PROPERTIES   = 0x00000008,  // know special artefact properties
    ISFLAG_IDENT_MASK        = 0x0000000F,  // mask of all id related flags

    // these three masks are of the minimal flags set upon using equipment:
    ISFLAG_EQ_WEAPON_MASK    = 0x0000000B,  // mask of flags for weapon equip
    ISFLAG_EQ_ARMOUR_MASK    = 0x0000000F,  // mask of flags for armour equip
    ISFLAG_EQ_JEWELLERY_MASK = 0x0000000F,  // mask of flags for known jewellery

    ISFLAG_CURSED            = 0x00000100,  // cursed
    ISFLAG_BLESSED_WEAPON    = 0x00000200,  // personalized TSO's gift
    ISFLAG_SEEN_CURSED       = 0x00000400,  // was seen being cursed
    ISFLAG_RESERVED_3        = 0x00000800,  // reserved

    ISFLAG_RANDART           = 0x00001000,  // special value is seed
    ISFLAG_UNRANDART         = 0x00002000,  // is an unrandart
    ISFLAG_ARTEFACT_MASK     = 0x00003000,  // randart or unrandart
    ISFLAG_DROPPED           = 0x00004000,  // dropped item (no autopickup)
    ISFLAG_THROWN            = 0x00008000,  // thrown missile weapon

    // these don't have to remain as flags
    ISFLAG_NO_DESC           = 0x00000000,  // used for clearing these flags
    ISFLAG_GLOWING           = 0x00010000,  // weapons or armour
    ISFLAG_RUNED             = 0x00020000,  // weapons or armour
    ISFLAG_EMBROIDERED_SHINY = 0x00040000,  // armour: depends on sub-type
    ISFLAG_COSMETIC_MASK     = 0x00070000,  // mask of cosmetic descriptions

    ISFLAG_UNOBTAINABLE      = 0x00080000,  // vault on display

    ISFLAG_MIMIC             = 0x00100000,  // mimic
    ISFLAG_NO_MIMIC          = 0x00200000,  // Can't be turned into a mimic

    ISFLAG_NO_RACE           = 0x00000000,  // used for clearing these flags
    ISFLAG_ORCISH            = 0x01000000,  // low quality items
    ISFLAG_DWARVEN           = 0x02000000,  // strong and robust items
    ISFLAG_ELVEN             = 0x04000000,  // light and accurate items
    ISFLAG_RACIAL_MASK       = 0x07000000,  // mask of racial equipment types

    ISFLAG_NOTED_ID          = 0x08000000,
    ISFLAG_NOTED_GET         = 0x10000000,

    ISFLAG_BEEN_IN_INV       = 0x20000000,  // Item has been in inventory
    ISFLAG_SUMMONED          = 0x40000000,  // Item generated on a summon
    ISFLAG_DROPPED_BY_ALLY   = 0x80000000,  // Item was dropped by an ally
};

enum item_type_id_state_type
{
    ID_UNKNOWN_TYPE = 0,
    ID_MON_TRIED_TYPE,
    ID_TRIED_TYPE,
    ID_TRIED_ITEM_TYPE,
    ID_KNOWN_TYPE,
};

enum job_type
{
    JOB_FIGHTER,
    JOB_WIZARD,
    JOB_PRIEST,
    JOB_GLADIATOR,
    JOB_NECROMANCER,
#if TAG_MAJOR_VERSION == 32
    JOB_PALADIN,
#endif
    JOB_ASSASSIN,
    JOB_BERSERKER,
    JOB_HUNTER,
    JOB_CONJURER,
    JOB_ENCHANTER,
    JOB_FIRE_ELEMENTALIST,
    JOB_ICE_ELEMENTALIST,
    JOB_SUMMONER,
    JOB_AIR_ELEMENTALIST,
    JOB_EARTH_ELEMENTALIST,
    JOB_SKALD,
    JOB_VENOM_MAGE,
    JOB_CHAOS_KNIGHT,
    JOB_TRANSMUTER,
    JOB_HEALER,
#if TAG_MAJOR_VERSION == 32
    JOB_REAVER,
#endif
    JOB_STALKER,
    JOB_MONK,
    JOB_WARPER,
    JOB_WANDERER,
    JOB_ARTIFICER,                     //   Greenberg/Bane
    JOB_ARCANE_MARKSMAN,
    JOB_DEATH_KNIGHT,
    JOB_ABYSSAL_KNIGHT,
    NUM_JOBS,                          // always after the last job

    JOB_UNKNOWN = 100,
    JOB_RANDOM  = 101,
    JOB_VIABLE  = 102,
};

enum KeymapContext
{
    KMC_DEFAULT,         // For no-arg getchm(), must be zero.
    KMC_LEVELMAP,        // When in the 'X' level map
    KMC_TARGETING,       // Only during 'x' and other targeting modes
    KMC_CONFIRM,         // When being asked y/n/q questions
    KMC_MENU,            // For menus
#ifdef USE_TILE
    KMC_DOLL,            // For the tiles doll menu editing screen
#endif

    KMC_CONTEXT_COUNT,   // Must always be the last real context

    KMC_NONE
};

// This order is *critical*. Don't mess with it (see mon_enchant)
enum kill_category
{
    KC_YOU,
    KC_FRIENDLY,
    KC_OTHER,
    KC_NCATEGORIES
};

enum killer_type                       // monster_die(), thing_thrown
{
    KILL_NONE,                         // no killer
    KILL_YOU,                          // you are the killer
    KILL_MON,                          // no, it was a monster!
    KILL_YOU_MISSILE,                  // in the library, with a dart
    KILL_MON_MISSILE,                  // in the dungeon, with a club
    KILL_YOU_CONF,                     // died while confused as caused by you
    KILL_MISCAST,                      // as a result of a spell miscast
    KILL_MISC,                         // any miscellaneous killing
    KILL_RESET,                        // ???
    KILL_DISMISSED,                    // ???
    KILL_BANISHED,                     // monsters what got banished
    KILL_UNSUMMONED,                   // summoned monsters whose timers ran out
    KILL_TIMEOUT,                      // non-summoned monsters whose times ran out
};

enum flight_type
{
    FL_NONE = 0,
    FL_LEVITATE,                       // doesn't require physical effort
    FL_FLY                             // wings, etc... paralysis == fall
};

enum level_area_type                   // you.level_type
{
    LEVEL_DUNGEON,
    LEVEL_LABYRINTH,
    LEVEL_ABYSS,
    LEVEL_PANDEMONIUM,
    LEVEL_PORTAL_VAULT,

    NUM_LEVEL_AREA_TYPES
};

// Reasons for entering the Abyss.
enum entry_cause_type
{
    EC_UNKNOWN,
    EC_SELF_EXPLICIT,
    EC_SELF_RISKY,     // i.e., wielding an id'd distorion weapon
    EC_SELF_ACCIDENT,  // i.e., wielding an un-id'd distortion weapon
    EC_MISCAST,
    EC_GOD_RETRIBUTION,
    EC_GOD_ACT,        // Xom sending the player somewhere for amusement.
    EC_MONSTER,
    EC_TRAP,          // Zot traps
    EC_ENVIRONMENT,   // Hell effects.
    NUM_ENTRY_CAUSE_TYPES
};

// Can't change this order without breaking saves.
enum map_marker_type
{
    MAT_FEATURE,              // Stock marker.
    MAT_LUA_MARKER,
    MAT_CORRUPTION_NEXUS,
    MAT_WIZ_PROPS,
    MAT_TOMB,
    MAT_MALIGN,
    MAT_PHOENIX,
    MAT_POSITION,
    NUM_MAP_MARKER_TYPES,
    MAT_ANY,
};

enum map_feature
{
    MF_UNSEEN,
    MF_FLOOR,
    MF_WALL,
    MF_MAP_FLOOR,
    MF_MAP_WALL,
    MF_DOOR,
    MF_ITEM,
    MF_MONS_FRIENDLY,
    MF_MONS_PEACEFUL,
    MF_MONS_NEUTRAL,
    MF_MONS_HOSTILE,
    MF_MONS_NO_EXP,
    MF_STAIR_UP,
    MF_STAIR_DOWN,
    MF_STAIR_BRANCH,
    MF_FEATURE,
    MF_WATER,
    MF_LAVA,
    MF_TRAP,
    MF_EXCL_ROOT,
    MF_EXCL,
    MF_PLAYER,
    MF_MAX,

    MF_SKIP,
};

enum menu_type
{
    MT_ANY = -1,

    MT_INVLIST,                        // List inventory
    MT_DROP,
    MT_PICKUP,
    MT_KNOW,
    MT_RUNES,
};

enum mon_holy_type
{
    MH_HOLY,
    MH_NATURAL,
    MH_UNDEAD,
    MH_DEMONIC,
    MH_NONLIVING, // golems and other constructs
    MH_PLANT,
};

enum targ_mode_type
{
    TARG_ANY,
    TARG_ENEMY,  // hostile + neutral
    TARG_FRIEND,
    TARG_INJURED_FRIEND, // for healing
    TARG_HOSTILE,
    TARG_HOSTILE_SUBMERGED, // Target hostiles including submerged ones
    TARG_EVOLVABLE_PLANTS,  // Targeting mode for Fedhas' evolution
    TARG_HOSTILE_UNDEAD,    // For dispel undead
    TARG_NUM_MODES
};

// NOTE: Changing this order will break saves!
enum monster_type                      // (int) menv[].type
{
    MONS_PROGRAM_BUG,

    MONS_GIANT_NEWT,
    MONS_GIANT_GECKO,
    MONS_IGUANA,
#if TAG_MAJOR_VERSION == 32
    MONS_GILA_MONSTER,
#endif
    MONS_KOMODO_DRAGON,
    MONS_SMALL_SNAKE,
    MONS_SNAKE,
    MONS_WATER_MOCCASIN,
#if TAG_MAJOR_VERSION == 32
    MONS_VIPER,
#endif
    MONS_BLACK_MAMBA,
    MONS_ANACONDA,
    MONS_SEA_SNAKE,
    MONS_RAT,
    MONS_GREY_RAT,
    MONS_GREEN_RAT,
    MONS_ORANGE_RAT,
    MONS_LABORATORY_RAT,
    MONS_QUOKKA,         // Quokka are a type of wallaby, returned -- bwr 382
    MONS_PORCUPINE,
#if TAG_MAJOR_VERSION == 32
    MONS_MEGABAT,
#endif
    MONS_JACKAL,
    MONS_HOUND,
    MONS_WAR_DOG,
    MONS_WOLF,
    MONS_WARG,
    MONS_HELL_HOUND,
    MONS_HOG,
    MONS_HELL_HOG,
    MONS_GIANT_SLUG,
    MONS_AGATE_SNAIL,
    MONS_ELEPHANT_SLUG,
    MONS_GIANT_LEECH,
    MONS_BABY_ALLIGATOR,
    MONS_ALLIGATOR,
    MONS_CROCODILE,
    MONS_HYDRA,
    MONS_SHEEP,
    MONS_YAK,
    MONS_DEATH_YAK,
    MONS_ELEPHANT,
    MONS_DIRE_ELEPHANT,
    MONS_HELLEPHANT,
    MONS_MANTICORE,
    MONS_HIPPOGRIFF,
    MONS_GRIFFON,
    MONS_GIANT_FROG,
#if TAG_MAJOR_VERSION == 32
    MONS_GIANT_TOAD,
#endif
    MONS_SPINY_FROG,
    MONS_BLINK_FROG,
#if TAG_MAJOR_VERSION == 32
    MONS_BEAR,
#endif
    MONS_GRIZZLY_BEAR,
    MONS_POLAR_BEAR,
    MONS_BLACK_BEAR,
    MONS_WORM,
    MONS_BRAIN_WORM,
    MONS_ROCK_WORM,
    MONS_SPINY_WORM,
    MONS_WYVERN,
    MONS_LINDWURM,
    MONS_FIRE_DRAKE,
    MONS_SWAMP_DRAKE,
    MONS_DEATH_DRAKE,
    MONS_STEAM_DRAGON,
    MONS_MOTTLED_DRAGON,
    MONS_SWAMP_DRAGON,
    MONS_DRAGON,
    MONS_ICE_DRAGON,
    MONS_SHADOW_DRAGON,
    MONS_STORM_DRAGON,
    MONS_BONE_DRAGON,
    MONS_QUICKSILVER_DRAGON,
    MONS_IRON_DRAGON,
    MONS_GOLDEN_DRAGON,
    MONS_PEARL_DRAGON,

    MONS_OOZE,
    MONS_JELLY,
    MONS_BROWN_OOZE,
    MONS_GIANT_AMOEBA,
    MONS_AZURE_JELLY,
    MONS_DEATH_OOZE,
    MONS_ACID_BLOB,
    MONS_SLIME_CREATURE,
    MONS_PULSATING_LUMP,
    MONS_GIANT_EYEBALL,
    MONS_EYE_OF_DRAINING,
    MONS_SHINING_EYE,
    MONS_EYE_OF_DEVASTATION,
    MONS_GREAT_ORB_OF_EYES,
    MONS_GIANT_ORANGE_BRAIN,

    MONS_DANCING_WEAPON,
    MONS_HARPY,
    MONS_RAVEN,
    MONS_FIRE_CRAB,
    MONS_HOMUNCULUS,
    MONS_SOUPLING,

    MONS_BUTTERFLY,
    MONS_ANT_LARVA,
    MONS_WORKER_ANT,
    MONS_SOLDIER_ANT,
    MONS_QUEEN_ANT,
    MONS_KILLER_BEE_LARVA,
    MONS_KILLER_BEE,
    MONS_QUEEN_BEE,
    MONS_VAMPIRE_MOSQUITO,
#if TAG_MAJOR_VERSION == 32
    MONS_GIANT_BLOWFLY,
#endif
    MONS_BUMBLEBEE,
    MONS_YELLOW_WASP,
    MONS_RED_WASP,
    MONS_GOLIATH_BEETLE,
    MONS_BORING_BEETLE,
    MONS_BOULDER_BEETLE,
    MONS_GIANT_COCKROACH,
    MONS_GIANT_CENTIPEDE,
    MONS_GIANT_MITE,
    MONS_SPIDER,
    MONS_WOLF_SPIDER,
    MONS_TRAPDOOR_SPIDER,
    MONS_JUMPING_SPIDER,
    MONS_TARANTELLA,
    MONS_REDBACK,
    MONS_SCORPION,
    MONS_EMPEROR_SCORPION,
    MONS_GHOST_MOTH,
    MONS_MOTH_OF_WRATH,
    MONS_DEMONIC_CRAWLER,
    MONS_SNAPPING_TURTLE,
    MONS_ALLIGATOR_SNAPPING_TURTLE,
    MONS_GNOME,                 // single vault
    MONS_HALFLING,              // recolouring + single vault.
    MONS_FELID,                 // recolouring + single vault.  Miaow!
    MONS_VAMPIRE_BAT,           // recolouring + vaults
    MONS_DEMIGOD,               // recolouring + single vault
    MONS_DEMONSPAWN,            // recolouring + single vault... but there are FRs
    MONS_GARGOYLE,
    MONS_METAL_GARGOYLE,
    MONS_MOLTEN_GARGOYLE,
    MONS_UGLY_THING,
    MONS_VERY_UGLY_THING,
    MONS_ICE_BEAST,
    MONS_SKY_BEAST,
    MONS_SPHINX,
    MONS_ORB_GUARDIAN,

    MONS_CLAY_GOLEM,
    MONS_WOOD_GOLEM,
    MONS_STONE_GOLEM,
    MONS_IRON_GOLEM,
    MONS_CRYSTAL_GOLEM,
    MONS_TOENAIL_GOLEM,
    MONS_ELECTRIC_GOLEM, // replacing the guardian robot -- bwr
    MONS_ORB_OF_FIRE,    // Swords renamed to fit -- bwr
    MONS_EARTH_ELEMENTAL,
    MONS_FIRE_ELEMENTAL,
    MONS_AIR_ELEMENTAL,
    MONS_TWISTER,        // air miscasts
    MONS_GOLDEN_EYE,
    MONS_FIRE_VORTEX,
    MONS_SPATIAL_VORTEX,
    MONS_INSUBSTANTIAL_WISP,
    MONS_VAPOUR,

    // Mimics:
    MONS_ITEM_MIMIC,
#if TAG_MAJOR_VERSION == 32
    MONS_WEAPON_MIMIC,
    MONS_ARMOUR_MIMIC,
    MONS_SCROLL_MIMIC,
    MONS_POTION_MIMIC,
#endif
    MONS_FEATURE_MIMIC,
#if TAG_MAJOR_VERSION == 32
    MONS_PORTAL_MIMIC,
    MONS_TRAP_MIMIC,
    MONS_STAIR_MIMIC,
    MONS_SHOP_MIMIC,
    MONS_FOUNTAIN_MIMIC,
#endif

    // Plants:
    MONS_TOADSTOOL,
    MONS_FUNGUS,
    MONS_WANDERING_MUSHROOM,
    MONS_PLANT,
    MONS_OKLOB_SAPLING,
    MONS_OKLOB_PLANT,
    MONS_BUSH,
    MONS_BURNING_BUSH,
    MONS_GIANT_SPORE,
    MONS_BALLISTOMYCETE,
    MONS_HYPERACTIVE_BALLISTOMYCETE,

    MONS_GOBLIN,
    MONS_HOBGOBLIN,
    MONS_GNOLL,
    MONS_BOGGART,
    MONS_KOBOLD,
    MONS_BIG_KOBOLD,
    MONS_KOBOLD_DEMONOLOGIST,
    MONS_ORC,
    MONS_ORC_WARRIOR,
    MONS_ORC_PRIEST,
    MONS_ORC_HIGH_PRIEST,
    MONS_ORC_WIZARD,
    MONS_ORC_KNIGHT,
    MONS_ORC_SORCERER,
    MONS_ORC_WARLORD,
    MONS_DWARF,
    MONS_DEEP_DWARF,
    MONS_DEEP_DWARF_SCION,
    MONS_DEEP_DWARF_ARTIFICER,
    MONS_DEEP_DWARF_NECROMANCER,
    MONS_DEEP_DWARF_BERSERKER,
    MONS_DEEP_DWARF_DEATH_KNIGHT,
    MONS_UNBORN_DEEP_DWARF,
    MONS_ELF,
    MONS_DEEP_ELF_SOLDIER,
    MONS_DEEP_ELF_FIGHTER,
    MONS_DEEP_ELF_KNIGHT,
    MONS_DEEP_ELF_MAGE,
    MONS_DEEP_ELF_SUMMONER,
    MONS_DEEP_ELF_CONJURER,
    MONS_DEEP_ELF_PRIEST,
    MONS_DEEP_ELF_HIGH_PRIEST,
    MONS_DEEP_ELF_DEMONOLOGIST,
    MONS_DEEP_ELF_ANNIHILATOR,
    MONS_DEEP_ELF_SORCERER,
    MONS_DEEP_ELF_DEATH_MAGE,
    MONS_DEEP_ELF_BLADEMASTER,
    MONS_DEEP_ELF_MASTER_ARCHER,
    MONS_SPRIGGAN,
    MONS_SPRIGGAN_DRUID,
    MONS_SPRIGGAN_ASSASSIN,
    MONS_SPRIGGAN_RIDER,
    MONS_SPRIGGAN_BERSERKER,
    MONS_SPRIGGAN_DEFENDER,
    MONS_FIREFLY,
    MONS_KENKU,
    MONS_MINOTAUR,
    MONS_NAGA,
    MONS_NAGA_WARRIOR,
    MONS_NAGA_MAGE,
    MONS_GREATER_NAGA,
    MONS_GUARDIAN_SERPENT,
    MONS_MERFOLK,
    MONS_MERMAID,
    MONS_SIREN,
    MONS_MERFOLK_IMPALER,
    MONS_MERFOLK_AQUAMANCER,
    MONS_MERFOLK_JAVELINEER,
    MONS_CENTAUR,
    MONS_CENTAUR_WARRIOR,
    MONS_YAKTAUR,
    MONS_YAKTAUR_CAPTAIN,
    MONS_OGRE,
    MONS_TWO_HEADED_OGRE,
    MONS_OGRE_MAGE,
    MONS_TROLL,
    MONS_ROCK_TROLL,
    MONS_IRON_TROLL,
    MONS_DEEP_TROLL,
    MONS_HILL_GIANT,
    MONS_CYCLOPS,
    MONS_ETTIN,
    MONS_STONE_GIANT,
    MONS_FIRE_GIANT,
    MONS_FROST_GIANT,
    MONS_TITAN,
    MONS_HUMAN,
    MONS_SLAVE,
    MONS_HELL_KNIGHT,
    MONS_NECROMANCER,
    MONS_WIZARD,
    MONS_VAULT_GUARD,
    MONS_KILLER_KLOWN,
    MONS_SHAPESHIFTER,
    MONS_GLOWING_SHAPESHIFTER,

    // Draconians:
    MONS_DRACONIAN,
    MONS_FIRST_DRACONIAN = MONS_DRACONIAN,

    // If adding more drac colours, sync up colour names in
    // mon-util.cc.
    MONS_BLACK_DRACONIAN,               // Should always be first colour.
    MONS_MOTTLED_DRACONIAN,
    MONS_YELLOW_DRACONIAN,
    MONS_GREEN_DRACONIAN,
    MONS_PURPLE_DRACONIAN,
    MONS_RED_DRACONIAN,
    MONS_WHITE_DRACONIAN,
    MONS_GREY_DRACONIAN,
    MONS_PALE_DRACONIAN,                //  Should always be last colour.

    // Sync up with mon-place.cc's draconian selection if adding more.
    MONS_DRACONIAN_CALLER,
    MONS_DRACONIAN_MONK,
    MONS_DRACONIAN_ZEALOT,
    MONS_DRACONIAN_SHIFTER,
    MONS_DRACONIAN_ANNIHILATOR,
    MONS_DRACONIAN_KNIGHT,
    MONS_DRACONIAN_SCORCHER,

    MONS_LAST_DRACONIAN = MONS_DRACONIAN_SCORCHER,

    // Lava monsters:
    MONS_LAVA_WORM,
    MONS_LAVA_FISH,
    MONS_LAVA_SNAKE,
    MONS_SALAMANDER,
    // Water monsters:
    MONS_BIG_FISH,
    MONS_GIANT_GOLDFISH,
    MONS_ELECTRIC_EEL,
    MONS_JELLYFISH,
    MONS_WATER_ELEMENTAL,
    MONS_SWAMP_WORM,
    MONS_SHARK,
    MONS_KRAKEN,
    MONS_KRAKEN_TENTACLE,
    MONS_KRAKEN_TENTACLE_SEGMENT,

    // Statuary
    MONS_ORANGE_STATUE,
    MONS_SILVER_STATUE,
    MONS_ICE_STATUE,
    MONS_STATUE,
    MONS_TRAINING_DUMMY,

    // Demons:
    MONS_CRIMSON_IMP,
    MONS_QUASIT,
    MONS_WHITE_IMP,
    MONS_LEMURE,
    MONS_UFETUBUS,
    MONS_IRON_IMP,
    MONS_MIDGE,
    MONS_SHADOW_IMP,
    MONS_RED_DEVIL,
    MONS_ROTTING_DEVIL,
    MONS_HELLWING,
    MONS_SIXFIRHY,
    MONS_NEQOXEC,
    MONS_ORANGE_DEMON,
    MONS_SMOKE_DEMON,
    MONS_YNOXINUL,
    MONS_CHAOS_SPAWN,
    MONS_HELLION,
    MONS_LOROCYPROCA,
    MONS_TORMENTOR,
    MONS_REAPER,
    MONS_SOUL_EATER,
    MONS_HAIRY_DEVIL,
    MONS_ICE_DEVIL,
    MONS_BLUE_DEVIL,
    MONS_HELL_BEAST,
    MONS_IRON_DEVIL,
    MONS_EXECUTIONER,
    MONS_GREEN_DEATH,
    MONS_BLIZZARD_DEMON,
    MONS_BALRUG,
    MONS_CACODEMON,
    MONS_SUN_DEMON,
    MONS_SHADOW_DEMON,
    MONS_PIT_FIEND,
    MONS_BRIMSTONE_FIEND,
    MONS_ICE_FIEND,
    MONS_SHADOW_FIEND,
    MONS_PANDEMONIUM_LORD,
    MONS_EFREET,
    MONS_RAKSHASA,
    MONS_RAKSHASA_FAKE,
    MONS_UNSEEN_HORROR,
    MONS_TENTACLED_STARSPAWN,
    MONS_LURKING_HORROR,
    MONS_THRASHING_HORROR,
    MONS_STARCURSED_MASS,
    MONS_ANCIENT_ZYME,
    MONS_WRETCHED_STAR,
    MONS_ELDRITCH_TENTACLE,
    MONS_ELDRITCH_TENTACLE_SEGMENT,
    MONS_TENTACLED_MONSTROSITY,
    MONS_ABOMINATION_SMALL,
    MONS_ABOMINATION_LARGE,

    // Undead:
    MONS_ROTTING_HULK,
    MONS_NECROPHAGE,
    MONS_GHOUL,
    MONS_FLAMING_CORPSE,
    MONS_MUMMY,
    MONS_BOG_MUMMY,
    MONS_GUARDIAN_MUMMY,
    MONS_GREATER_MUMMY,
    MONS_MUMMY_PRIEST,
    MONS_VAMPIRE,
    MONS_VAMPIRE_KNIGHT,
    MONS_VAMPIRE_MAGE,
    MONS_GHOST,                 // common genus for monster and player ghosts
    MONS_PHANTOM,
    MONS_SHADOW,
    MONS_HUNGRY_GHOST,
    MONS_FLAYED_GHOST,
    MONS_WIGHT,
    MONS_WRAITH,
    MONS_FREEZING_WRAITH,
    MONS_SHADOW_WRAITH,
    MONS_SILENT_SPECTRE,
    MONS_EIDOLON,
    MONS_FLYING_SKULL,
    MONS_SKELETAL_WARRIOR,
    MONS_PHANTASMAL_WARRIOR,
    MONS_LICH,
    MONS_ANCIENT_LICH,
    MONS_DEATH_COB,
    MONS_CURSE_TOE,
    MONS_CURSE_SKULL,
    MONS_SKELETON_SMALL,
    MONS_SKELETON_LARGE,
    MONS_ZOMBIE_SMALL,
    MONS_ZOMBIE_LARGE,
    MONS_SPECTRAL_THING,
    MONS_SIMULACRUM_SMALL,
    MONS_SIMULACRUM_LARGE,

    // Holies:
    MONS_ANGEL,
    MONS_DAEVA,
    MONS_CHERUB,
    MONS_PHOENIX,
    MONS_SILVER_STAR,
    MONS_BLESSED_TOE,
    MONS_SHEDU,
    MONS_OPHAN,
    MONS_SPIRIT,
    MONS_PALADIN,
    MONS_APIS,

    // Fixed uniques:
    MONS_GERYON,
    MONS_DISPATER,
    MONS_ASMODEUS,
    MONS_ANTAEUS,
    MONS_ERESHKIGAL,
    MONS_ROYAL_JELLY,
    MONS_THE_ENCHANTRESS,
    // the four Pan lords, order must match runes
    MONS_MNOLEG,
    MONS_LOM_LOBON,
    MONS_CEREBOV,
    MONS_GLOORX_VLOQ,
    MONS_SERPENT_OF_HELL,
    // Random uniques:
    MONS_IJYB,
    MONS_JESSICA,
    MONS_SIGMUND,
    MONS_TERENCE,
    MONS_BLORK_THE_ORC,
    MONS_EDMUND,
    MONS_PSYCHE,
    MONS_EROLCHA,
    MONS_DONALD,
    MONS_URUG,
    MONS_JOSEPH,
    MONS_SNORG, // was Anita - Snorg is correct 16jan2000 {dlb}
    MONS_ERICA,
    MONS_JOSEPHINE,
    MONS_HAROLD,
    MONS_JOZEF,
    MONS_AGNES,
    MONS_MAUD,
    MONS_LOUISE,
    MONS_FRANCES,
    MONS_RUPERT,
    MONS_WIGLAF,
    MONS_XTAHUA,
    MONS_NORRIS,
    MONS_FREDERICK,
    MONS_MARGERY,
    MONS_BORIS,
    MONS_POLYPHEMUS,
    MONS_MURRAY,
    MONS_TIAMAT,
    MONS_ROXANNE,
    MONS_SONJA,
    MONS_EUSTACHIO,
    MONS_AZRAEL,
    MONS_ILSUIW,
    MONS_PRINCE_RIBBIT,
    MONS_NERGALLE,
    MONS_SAINT_ROKA,
    MONS_NESSOS,
    MONS_LERNAEAN_HYDRA,
    MONS_DISSOLUTION,
    MONS_KIRKE,
    MONS_GRUM,
    MONS_PURGY,
    MONS_MENKAURE,
    MONS_DUVESSA,
    MONS_DOWAN,
    MONS_GASTRONOK,
    MONS_MAURICE,
    MONS_KHUFU,
    MONS_NIKOLA,
    MONS_AIZUL,
    MONS_PIKEL,
    MONS_CRAZY_YIUF,
    MONS_MENNAS,
    MONS_MARA,
    MONS_MARA_FAKE,
    MONS_GRINDER,
    MONS_JORY,
    // Sprint uniques:
    MONS_CHUCK,
    MONS_IRON_GIANT,
    MONS_NELLIE,
    MONS_IRON_ELEMENTAL,

    // Specials:
    MONS_PLAYER_ILLUSION,
    MONS_PLAYER_GHOST,
    MONS_BALL_LIGHTNING,
    MONS_ORB_OF_DESTRUCTION,    // a projectile, not a real mon
    MONS_HELL_LORD,
    MONS_MERGED_SLIME_CREATURE, // used only for recoloring
    MONS_SENSED,                // dummy monster for unspecified sensed mons
    MONS_PLAYER,                // a certain ugly creature
    MONS_TEST_SPAWNER,

    // Add new monsters here:
    MONS_SENSED_TRIVIAL,
    MONS_SENSED_EASY,
    MONS_SENSED_TOUGH,
    MONS_SENSED_NASTY,
    MONS_PILLAR_OF_SALT,
    MONS_TERPSICHORE,
    MONS_BAT,
    MONS_SPRIGGAN_AIR_MAGE,
    MONS_FIRE_BAT,
    MONS_IGNACIO,
    MONS_HOLY_SWINE,            // porkalator
    MONS_SENSED_FRIENDLY,
    MONS_GIANT,
    MONS_BASILISK,
    MONS_OCTOPODE,
    MONS_LIGHTNING_SPIRE,
    MONS_CATOBLEPAS,
    MONS_GOLEM,
    MONS_PROFANE_SERVITOR,
    MONS_GNOLL_SHAMAN,
    MONS_GNOLL_SERGEANT,

    NUM_MONSTERS,                      // used for polymorph

    // MONS_NO_MONSTER can get put in savefiles, so it shouldn't change
    // when NUM_MONSTERS increases.
    MONS_NO_MONSTER = 1000,

    RANDOM_MONSTER = 2000, // used to distinguish between a random monster and using program bugs for error trapping {dlb}
    RANDOM_MOBILE_MONSTER, // used for monster generation (shadow creatures)

    // A random draconian, either base coloured drac or specialised.
    RANDOM_DRACONIAN,

    // Any random base draconian colour.
    RANDOM_BASE_DRACONIAN,

    // Any random specialised draconian, such as a draconian knight.
    RANDOM_NONBASE_DRACONIAN,

    WANDERING_MONSTER = 3500, // only used in monster placement routines - forced limit checks {dlb}
};

enum beh_type
{
    BEH_SLEEP,
    BEH_WANDER,
    BEH_SEEK,
    BEH_FLEE,
    BEH_CORNERED,
    BEH_PANIC,                         //  like flee but without running away
    BEH_LURK,                          //  stay still until discovered or
                                       //  enemy close by
    BEH_RETREAT,                       //  like flee but when cannot attack
    NUM_BEHAVIOURS,                    //  max # of legal states
    BEH_CHARMED,                       //  hostile-but-charmed; creation only
    BEH_FRIENDLY,                      //  used during creation only
    BEH_GOOD_NEUTRAL,                  //  creation only
    BEH_STRICT_NEUTRAL,
    BEH_NEUTRAL,                       //  creation only
    BEH_HOSTILE,                       //  creation only
    BEH_GUARD,                         //  creation only - monster is guard
    BEH_COPY,                          //  creation only - copy from summoner
};

enum mon_attitude_type
{
    ATT_HOSTILE,                       // 0, default in most cases
    ATT_NEUTRAL,                       // neutral
    ATT_STRICT_NEUTRAL,                // neutral, won't attack player. Used by Jiyva.
    ATT_GOOD_NEUTRAL,                  // neutral, but won't attack friendlies
    ATT_FRIENDLY,                      // created friendly (or tamed?)
};

// Adding slots breaks saves. YHBW.
enum mon_inv_type           // (int) menv[].inv[]
{
    MSLOT_WEAPON,           // Primary weapon (melee)
    MSLOT_ALT_WEAPON,       // Alternate weapon, ranged or second melee weapon
                            // for monsters that can use two weapons.
    MSLOT_MISSILE,
    MSLOT_ALT_MISSILE,
    MSLOT_ARMOUR,
    MSLOT_SHIELD,
    MSLOT_WAND,
    MSLOT_MISCELLANY,

    // [ds] Last monster gear slot that the player can observe by examining
    // the monster; i.e. the last slot that goes into monster_info.
    MSLOT_LAST_VISIBLE_SLOT = MSLOT_MISCELLANY,

    MSLOT_POTION,
    MSLOT_SCROLL,
    MSLOT_GOLD,
    NUM_MONSTER_SLOTS
};

enum mutation_type
{
    // body slot facets
    MUT_ANTENNAE,       // head
    MUT_BIG_WINGS,
    MUT_BEAK,           // head
    MUT_CLAWS,          // hands
    MUT_FANGS,
    MUT_HOOVES,         // feet
    MUT_HORNS,          // head
    MUT_STINGER,
    MUT_TALONS,         // feet
#if TAG_MAJOR_VERSION != 32
    MUT_TENTACLES,      // Gloves but don't lose a slot yet.
    MUT_TENTACLE_SPIKE, // Octopode only.
#endif

    // scales
    MUT_DISTORTION_FIELD,
    MUT_ICY_BLUE_SCALES,
    MUT_IRIDESCENT_SCALES,
    MUT_LARGE_BONE_PLATES,
    MUT_MOLTEN_SCALES,
    MUT_ROUGH_BLACK_SCALES,
    MUT_RUGGED_BROWN_SCALES,
    MUT_SLIMY_GREEN_SCALES,
    MUT_THIN_METALLIC_SCALES,
    MUT_THIN_SKELETAL_STRUCTURE,
    MUT_YELLOW_SCALES,
#if TAG_MAJOR_VERSION != 32
    MUT_CAMOUFLAGE,
#endif

    MUT_ACUTE_VISION,
    MUT_AGILE,
    MUT_BERSERK,
    MUT_BLINK,
    MUT_BLURRY_VISION,
    MUT_BREATHE_FLAMES,
    MUT_BREATHE_POISON,
    MUT_CARNIVOROUS,
    MUT_CLARITY,
    MUT_CLEVER,
    MUT_CLUMSY,
    MUT_COLD_RESISTANCE,
    MUT_CONSERVE_POTIONS,
    MUT_CONSERVE_SCROLLS,
    MUT_DEFORMED,
    MUT_DEMONIC_GUARDIAN,
    MUT_DETERIORATION,
    MUT_DOPEY,
    MUT_HEAT_RESISTANCE,
    MUT_HERBIVOROUS,
    MUT_HURL_HELLFIRE,
    MUT_FAST,
    MUT_FAST_METABOLISM,
    MUT_FLEXIBLE_WEAK,
    MUT_FRAIL,
    MUT_GOURMAND,
    MUT_HIGH_MAGIC,
    MUT_ICEMAIL,
    MUT_LOW_MAGIC,
    MUT_MAGIC_RESISTANCE,
    MUT_MUTATION_RESISTANCE,
    MUT_NEGATIVE_ENERGY_RESISTANCE,
    MUT_NIGHTSTALKER,
    MUT_PASSIVE_FREEZE,
    MUT_PASSIVE_MAPPING,
    MUT_POISON_RESISTANCE,
    MUT_POWERED_BY_DEATH,
#if TAG_MAJOR_VERSION != 32
    MUT_POWERED_BY_PAIN,
#endif
    MUT_REGENERATION,
    MUT_ROBUST,
    MUT_SAPROVOROUS,
    MUT_SCREAM,
    MUT_SHAGGY_FUR,
    MUT_SHOCK_RESISTANCE,
#if TAG_MAJOR_VERSION != 32
    MUT_SLOW,
#endif
    MUT_SLOW_HEALING,
    MUT_SLOW_METABOLISM,
    MUT_SPINY,
    MUT_SPIT_POISON,
    MUT_STOCHASTIC_TORMENT_RESISTANCE,
    MUT_STRONG,
    MUT_STRONG_STIFF,
    MUT_TELEPORT,
#if TAG_MAJOR_VERSION == 32
    MUT_TELEPORT_AT_WILL,
#endif
    MUT_TELEPORT_CONTROL,
#if TAG_MAJOR_VERSION == 32
    MUT_THROW_FLAMES,
    MUT_THROW_FROST,
#endif
    MUT_TORMENT_RESISTANCE,
    MUT_TOUGH_SKIN,
    MUT_WEAK,
#if TAG_MAJOR_VERSION != 32
    MUT_WILD_MAGIC,
#else
    MUT_SLOW,
#endif
    MUT_UNBREATHING,

    // Jiyva-specific mutations
    MUT_ACIDIC_BITE,
    MUT_EYEBALLS,
    MUT_FOOD_JELLY,
    MUT_GELATINOUS_BODY,
    MUT_PSEUDOPODS,
    MUT_TRANSLUCENT_SKIN,

#if TAG_MAJOR_VERSION == 32
    MUT_POWERED_BY_PAIN,
    MUT_CAMOUFLAGE,
    MUT_TENTACLES,      // Gloves but don't lose a slot yet.
    MUT_TENTACLE_SPIKE, // Octopode only.
    MUT_WILD_MAGIC,
#endif
    NUM_MUTATIONS,

    RANDOM_MUTATION = NUM_MUTATIONS + 1,
    RANDOM_XOM_MUTATION,
    RANDOM_GOOD_MUTATION,
    RANDOM_BAD_MUTATION,
    RANDOM_SLIME_MUTATION,
    RANDOM_NON_SLIME_MUTATION,
};

enum object_class_type                 // mitm[].base_type
{
    OBJ_WEAPONS,
    OBJ_MISSILES,
    OBJ_ARMOUR,
    OBJ_WANDS,
    OBJ_FOOD,
#if TAG_MAJOR_VERSION == 32
    OBJ_UNKNOWN_I, // (use unknown) labeled as books in invent.cc {dlb}
#endif
    OBJ_SCROLLS,
    OBJ_JEWELLERY,
    OBJ_POTIONS,
#if TAG_MAJOR_VERSION == 32
    OBJ_UNKNOWN_II, // (use unknown, stackable) labeled as gems in invent.cc {dlb}
#endif
    OBJ_BOOKS,
    OBJ_STAVES,
    OBJ_ORBS,
    OBJ_MISCELLANY,
    OBJ_CORPSES,
    OBJ_GOLD,
#if TAG_MAJOR_VERSION == 32
    OBJ_GEMSTONES, // found in itemname.cc, labeled as miscellaneous in invent.cc {dlb}
#endif
    NUM_OBJECT_CLASSES,
    OBJ_UNASSIGNED = 100,
    OBJ_RANDOM,      // used for blanket random sub_type .. see dungeon::items()
    OBJ_DETECTED,    // unknown item; item_info only
};

enum operation_types
{
    OPER_WIELD    = 'w',
    OPER_QUAFF    = 'q',
    OPER_DROP     = 'd',
    OPER_EAT      = 'e',
    OPER_TAKEOFF  = 'T',
    OPER_WEAR     = 'W',
    OPER_PUTON    = 'P',
    OPER_REMOVE   = 'R',
    OPER_READ     = 'r',
    OPER_MEMORISE = 'M',
    OPER_ZAP      = 'Z',
    OPER_EXAMINE  = 'x',
    OPER_FIRE     = 'f',
    OPER_PRAY     = 'p',
    OPER_EVOKE    = 'v',
    OPER_DESTROY  = 'D',
    OPER_QUIVER   = 'Q',
    OPER_ATTACK   = 'a',
    OPER_ANY      = 0,
};

enum orb_type
{
    ORB_ZOT,
};

enum recite_type
{
    RECITE_CHAOTIC,
    RECITE_IMPURE,
    RECITE_HERETIC,
    RECITE_UNHOLY,
    RECITE_ALLY,
    NUM_RECITE_TYPES
};

enum size_part_type
{
    PSIZE_BODY,         // entire body size -- used for EV/size of target
    PSIZE_TORSO,        // torso only (hybrids -- size of parts that use equip)
    PSIZE_PROFILE,      // profile only (for stealth checks)
};

enum potion_type
{
    POT_CURING,
    POT_HEAL_WOUNDS,
    POT_SPEED,
    POT_MIGHT,
    POT_BRILLIANCE,
    POT_AGILITY,
    POT_GAIN_STRENGTH,
    POT_GAIN_DEXTERITY,
    POT_GAIN_INTELLIGENCE,
    POT_LEVITATION,
    POT_POISON,
    POT_SLOWING,
    POT_PARALYSIS,
    POT_CONFUSION,
    POT_INVISIBILITY,
    POT_PORRIDGE,
    POT_DEGENERATION,
    POT_DECAY,
    POT_WATER,
    POT_EXPERIENCE,
    POT_MAGIC,
    POT_RESTORE_ABILITIES,
    POT_STRONG_POISON,
    POT_BERSERK_RAGE,
    POT_CURE_MUTATION,
    POT_MUTATION,
    POT_RESISTANCE,
    POT_BLOOD,
    POT_BLOOD_COAGULATED,
    POT_FIZZING,
    NUM_POTIONS
};

enum pronoun_type
{
    PRONOUN_CAP,
    PRONOUN_NOCAP,
    PRONOUN_CAP_POSSESSIVE,
    PRONOUN_NOCAP_POSSESSIVE,
    PRONOUN_REFLEXIVE,                  // reflexive is always lowercase
    PRONOUN_OBJECTIVE,                  // objective is always lowercase
};

enum artefact_prop_type
{
    ARTP_BRAND,
    ARTP_AC,
    ARTP_EVASION,
    ARTP_STRENGTH,
    ARTP_INTELLIGENCE,
    ARTP_DEXTERITY,
    ARTP_FIRE,
    ARTP_COLD,
    ARTP_ELECTRICITY,
    ARTP_POISON,
    ARTP_NEGATIVE_ENERGY,
    ARTP_MAGIC,
    ARTP_EYESIGHT,
    ARTP_INVISIBLE,
    ARTP_LEVITATE,
    ARTP_BLINK,
    ARTP_BERSERK,
    ARTP_NOISES,
    ARTP_PREVENT_SPELLCASTING,
    ARTP_CAUSE_TELEPORTATION,
    ARTP_PREVENT_TELEPORTATION,
    ARTP_ANGRY,
    ARTP_METABOLISM,
    ARTP_MUTAGENIC,
    ARTP_ACCURACY,
    ARTP_DAMAGE,
    ARTP_CURSED,
    ARTP_STEALTH,
    ARTP_MAGICAL_POWER,
    ARTP_BASE_DELAY,
#if TAG_MAJOR_VERSION == 32
    ARTP_OLD_PONDEROUS = ARTP_BASE_DELAY,
#endif
    ARTP_HP,
    ARTP_CLARITY,
    ARTP_BASE_ACC,
    ARTP_BASE_DAM,
    ARTP_NUM_PROPERTIES
};

enum score_format_type
{
    SCORE_TERSE,                // one line
    SCORE_REGULAR,              // two lines (name, cause, blank)
    SCORE_VERBOSE,              // everything (dates, times, god, etc.)
};

enum sense_type
{
    SENSE_SMELL_BLOOD,
    SENSE_WEB_VIBRATION,
};

enum shop_type // (uint8_t) env.sh_type[], item_in_shop(), in_a_shop()
{
    SHOP_WEAPON,
    SHOP_ARMOUR,
    SHOP_WEAPON_ANTIQUE,
    SHOP_ARMOUR_ANTIQUE,
    SHOP_GENERAL_ANTIQUE,
    SHOP_JEWELLERY,
    SHOP_WAND,
    SHOP_BOOK,
    SHOP_FOOD,
    SHOP_DISTILLERY,
    SHOP_SCROLL,
    SHOP_GENERAL,
    NUM_SHOPS, // must remain last 'regular' member {dlb}
    SHOP_UNASSIGNED = 100,
    SHOP_RANDOM,
};

// These are often addressed relative to each other (esp. delta SIZE_MEDIUM).
enum size_type
{
    SIZE_TINY,              // rats/bats
    SIZE_LITTLE,            // spriggans
    SIZE_SMALL,             // halflings/kobolds
    SIZE_MEDIUM,            // humans/elves/dwarves
    SIZE_LARGE,             // trolls/ogres/centaurs/nagas
    SIZE_BIG,               // large quadrupeds
    SIZE_GIANT,             // giants
    SIZE_HUGE,              // dragons
    NUM_SIZE_LEVELS,
    SIZE_CHARACTER,         // transformations that don't change size
};

// [dshaligram] If you add a new skill, update skills2.cc, specifically
// the skills[] array and skill_display_order[]. New skills must go at the
// end of the list or in the unused skill numbers. NEVER rearrange this enum or
// move existing skills to new numbers; save file compatibility depends on this
// order.
enum skill_type
{
    SK_FIGHTING,
    SK_FIRST_SKILL = SK_FIGHTING,
    SK_SHORT_BLADES,
    SK_LONG_BLADES,
    SK_AXES,
    SK_MACES_FLAILS,
    SK_POLEARMS,
    SK_STAVES,
    SK_SLINGS,
    SK_BOWS,
    SK_CROSSBOWS,
    SK_THROWING,
    SK_ARMOUR,
    SK_DODGING,
    SK_STEALTH,
    SK_STABBING,
    SK_SHIELDS,
    SK_TRAPS_DOORS,
    SK_UNARMED_COMBAT,
    SK_LAST_MUNDANE = SK_UNARMED_COMBAT,
    SK_SPELLCASTING,
    SK_CONJURATIONS,
    SK_FIRST_MAGIC_SCHOOL = SK_CONJURATIONS, // not SK_FIRST_MAGIC as no Spc
    SK_HEXES,
    SK_CHARMS,
    SK_SUMMONINGS,
    SK_NECROMANCY,
    SK_TRANSLOCATIONS,
    SK_TRANSMUTATIONS,
    SK_FIRE_MAGIC,
    SK_ICE_MAGIC,
    SK_AIR_MAGIC,
    SK_EARTH_MAGIC,
    SK_POISON_MAGIC,
    SK_LAST_MAGIC = SK_POISON_MAGIC,
    SK_INVOCATIONS,
    SK_EVOCATIONS,
    SK_LAST_SKILL = SK_EVOCATIONS,
    NUM_SKILLS,                        // must remain last regular member

    SK_BLANK_LINE,                     // used for skill output
    SK_COLUMN_BREAK,                   // used for skill output
    SK_TITLE,                          // used for skill output
    SK_NONE,
};

// TAG_MAJOR_VERSION. Just sort this enum when bumping major.
enum skill_menu_state
{
    SKM_NONE,
    SKM_MODE_AUTO,
    SKM_MODE_MANUAL,
    SKM_DO_PRACTISE,
    SKM_SHOW_KNOWN,
    SKM_SHOW_ALL,
    SKM_LEVEL_ENHANCED,
    SKM_LEVEL_NORMAL,
    SKM_VIEW_TRAINING,
    SKM_VIEW_PROGRESS,
    SKM_VIEW_TRANSFER,
    SKM_VIEW_POINTS,
    SKM_DO_FOCUS,
    SKM_VIEW_NEW_LEVEL,
    SKM_SHOW_DEFAULT,
};

enum skill_focus_mode
{
    SKM_FOCUS_OFF,
    SKM_FOCUS_ON,
    SKM_FOCUS_TOGGLE,
};

// order is important on these (see player_speed())
enum speed_type
{
    SPEED_SLOWED,
    SPEED_NORMAL,
    SPEED_HASTED,
};

enum species_type
{
    SP_HUMAN,
    SP_HIGH_ELF,
    SP_DEEP_ELF,
    SP_SLUDGE_ELF,
#if TAG_MAJOR_VERSION == 32
    SP_MOUNTAIN_DWARF,
#endif
    SP_HALFLING,
    SP_HILL_ORC,
    SP_KOBOLD,
    SP_MUMMY,
    SP_NAGA,
    SP_OGRE,
    SP_TROLL,
    SP_RED_DRACONIAN,
    SP_WHITE_DRACONIAN,
    SP_GREEN_DRACONIAN,
    SP_YELLOW_DRACONIAN,
    SP_GREY_DRACONIAN,
    SP_BLACK_DRACONIAN,
    SP_PURPLE_DRACONIAN,
    SP_MOTTLED_DRACONIAN,
    SP_PALE_DRACONIAN,
    SP_BASE_DRACONIAN,
    SP_CENTAUR,
    SP_DEMIGOD,
    SP_SPRIGGAN,
    SP_MINOTAUR,
    SP_DEMONSPAWN,
    SP_GHOUL,
    SP_KENKU,
    SP_MERFOLK,
    SP_VAMPIRE,
    SP_DEEP_DWARF,
<<<<<<< HEAD
    SP_CAT,
    SP_NOME,
=======
    SP_FELID,
    SP_OCTOPODE,
// The high scores viewer still needs enums for removed species.
>>>>>>> 6067133c
    SP_ELF,                            // (placeholder)
    SP_HILL_DWARF,                     // (placeholder)
    SP_OGRE_MAGE,                      // (placeholder)
    SP_GREY_ELF,                       // (placeholder)
    SP_GNOME,                          // (placeholder)
#if TAG_MAJOR_VERSION != 32
    SP_MOUNTAIN_DWARF,                 // (placeholder)
#endif
    NUM_SPECIES,                       // always after the last species

    SP_UNKNOWN  = 100,
    SP_RANDOM   = 101,
    SP_VIABLE   = 102,
};

enum spell_type
{
    SPELL_NO_SPELL,
    SPELL_TELEPORT_SELF,
    SPELL_CAUSE_FEAR,
    SPELL_MAGIC_DART,
    SPELL_FIREBALL,
    SPELL_APPORTATION,
    SPELL_DELAYED_FIREBALL,
    SPELL_STRIKING,
    SPELL_CONJURE_FLAME,
    SPELL_DIG,
    SPELL_BOLT_OF_FIRE,
    SPELL_BOLT_OF_COLD,
    SPELL_LIGHTNING_BOLT,
    SPELL_BOLT_OF_MAGMA,
    SPELL_POLYMORPH_OTHER,
    SPELL_SLOW,
    SPELL_HASTE,
    SPELL_PARALYSE,
    SPELL_CONFUSE,
    SPELL_INVISIBILITY,
    SPELL_THROW_FLAME,
    SPELL_THROW_FROST,
    SPELL_CONTROLLED_BLINK,
    SPELL_FREEZING_CLOUD,
    SPELL_MEPHITIC_CLOUD,
    SPELL_RING_OF_FLAMES,
    SPELL_VENOM_BOLT,
    SPELL_OLGREBS_TOXIC_RADIANCE,
    SPELL_TELEPORT_OTHER,
    SPELL_MINOR_HEALING,
    SPELL_MAJOR_HEALING,
    SPELL_DEATHS_DOOR,
    SPELL_MASS_CONFUSION,
    SPELL_SMITING,
    SPELL_SUMMON_SMALL_MAMMALS,
    SPELL_ABJURATION,
    SPELL_SUMMON_SCORPIONS,
#if TAG_MAJOR_VERSION == 32
    SPELL_LEVITATION,
#endif
    SPELL_BOLT_OF_DRAINING,
    SPELL_LEHUDIBS_CRYSTAL_SPEAR,
    SPELL_BOLT_OF_INACCURACY,
    SPELL_POISONOUS_CLOUD,
    SPELL_FIRE_STORM,
#if TAG_MAJOR_VERSION == 32
    SPELL_DETECT_TRAPS,
#endif
    SPELL_BLINK,
    SPELL_ISKENDERUNS_MYSTIC_BLAST,
    SPELL_SUMMON_SWARM,
    SPELL_SUMMON_HORRIBLE_THINGS,
    SPELL_ENSLAVEMENT,
    SPELL_ANIMATE_DEAD,
    SPELL_PAIN,
#if TAG_MAJOR_VERSION == 32
    SPELL_EXTENSION,
#endif
    SPELL_CONTROL_UNDEAD,
    SPELL_ANIMATE_SKELETON,
    SPELL_VAMPIRIC_DRAINING,
    SPELL_HAUNT,
    SPELL_DETECT_ITEMS,
    SPELL_BORGNJORS_REVIVIFICATION,
    SPELL_FREEZE,
    SPELL_SUMMON_ELEMENTAL,
    SPELL_OZOCUBUS_REFRIGERATION,
    SPELL_STICKY_FLAME,
    SPELL_SUMMON_ICE_BEAST,
    SPELL_OZOCUBUS_ARMOUR,
    SPELL_CALL_IMP,
    SPELL_REPEL_MISSILES,
    SPELL_BERSERKER_RAGE,
    SPELL_DISPEL_UNDEAD,
    SPELL_FULSOME_DISTILLATION,
    SPELL_POISON_ARROW,
    SPELL_TWISTED_RESURRECTION,
    SPELL_REGENERATION,
    SPELL_BANISHMENT,
    SPELL_CIGOTUVIS_DEGENERATION,
    SPELL_STING,
    SPELL_SUBLIMATION_OF_BLOOD,
    SPELL_TUKIMAS_DANCE,
    SPELL_HELLFIRE,
    SPELL_SUMMON_DEMON,
    SPELL_DEMONIC_HORDE,
    SPELL_SUMMON_GREATER_DEMON,
    SPELL_CORPSE_ROT,
    SPELL_FIRE_BRAND,
    SPELL_FREEZING_AURA,
    SPELL_LETHAL_INFUSION,
    SPELL_IRON_SHOT,
    SPELL_STONE_ARROW,
#if TAG_MAJOR_VERSION == 32
    SPELL_STONEMAIL,
#endif
    SPELL_SHOCK,
    SPELL_SWIFTNESS,
    SPELL_FLY,
    SPELL_INSULATION,
    SPELL_DETECT_CREATURES,
    SPELL_CURE_POISON,
    SPELL_CONTROL_TELEPORT,
    SPELL_POISON_WEAPON,
#if TAG_MAJOR_VERSION == 32
    SPELL_RESIST_POISON,
#endif
    SPELL_PROJECTED_NOISE,
#if TAG_MAJOR_VERSION == 32
    SPELL_ALTER_SELF,
#endif
    SPELL_DEBUGGING_RAY,
    SPELL_RECALL,
    SPELL_AGONY,
    SPELL_SPIDER_FORM,
    SPELL_DISINTEGRATE,
    SPELL_BLADE_HANDS,
    SPELL_STATUE_FORM,
    SPELL_ICE_FORM,
    SPELL_DRAGON_FORM,
    SPELL_NECROMUTATION,
    SPELL_DEATH_CHANNEL,
    SPELL_SYMBOL_OF_TORMENT,
    SPELL_DEFLECT_MISSILES,
    SPELL_THROW_ICICLE,
    SPELL_ICE_STORM,
    SPELL_AIRSTRIKE,
    SPELL_SHADOW_CREATURES,
    SPELL_CONFUSING_TOUCH,
    SPELL_SURE_BLADE,
    SPELL_FLAME_TONGUE,
    SPELL_PASSWALL,
    SPELL_IGNITE_POISON,
    SPELL_STICKS_TO_SNAKES,
    SPELL_CALL_CANINE_FAMILIAR,
    SPELL_SUMMON_DRAGON,
    SPELL_HIBERNATION,
    SPELL_ENGLACIATION,
#if TAG_MAJOR_VERSION == 32
    SPELL_DETECT_SECRET_DOORS,
#endif
    SPELL_SEE_INVISIBLE,
    SPELL_PHASE_SHIFT,
    SPELL_SUMMON_BUTTERFLIES,
    SPELL_WARP_BRAND,
    SPELL_SILENCE,
    SPELL_SHATTER,
    SPELL_DISPERSAL,
    SPELL_DISCHARGE,
    SPELL_CORONA,
    SPELL_INTOXICATE,
    SPELL_EVAPORATE,
    SPELL_FRAGMENTATION,
    SPELL_SANDBLAST,
#if TAG_MAJOR_VERSION == 32
    SPELL_MAXWELLS_SILVER_HAMMER,
#endif
    SPELL_CONDENSATION_SHIELD,
    SPELL_STONESKIN,
    SPELL_SIMULACRUM,
    SPELL_CONJURE_BALL_LIGHTNING,
    SPELL_CHAIN_LIGHTNING,
    SPELL_EXCRUCIATING_WOUNDS,
    SPELL_PORTAL_PROJECTILE,
    SPELL_SUMMON_UGLY_THING,
    SPELL_PETRIFY,
    SPELL_GOLUBRIAS_PASSAGE,

    // Mostly monster-only spells after this point:
    SPELL_HELLFIRE_BURST,
    SPELL_VAMPIRE_SUMMON,
    SPELL_BRAIN_FEED,
    SPELL_FAKE_RAKSHASA_SUMMON,
    SPELL_STEAM_BALL,
    SPELL_SUMMON_UFETUBUS,
    SPELL_SUMMON_BEAST,
    SPELL_ENERGY_BOLT,
    SPELL_POISON_SPLASH,
    SPELL_SUMMON_UNDEAD,
    SPELL_CANTRIP,
    SPELL_QUICKSILVER_BOLT,
    SPELL_METAL_SPLINTERS,
    SPELL_MIASMA,
    SPELL_SUMMON_DRAKES,
    SPELL_BLINK_OTHER,
    SPELL_SUMMON_MUSHROOMS,
    SPELL_ACID_SPLASH,
    SPELL_STICKY_FLAME_SPLASH,
    SPELL_FIRE_BREATH,
    SPELL_COLD_BREATH,
    SPELL_DRACONIAN_BREATH,
    SPELL_WATER_ELEMENTALS,
    SPELL_PORKALATOR,
    SPELL_KRAKEN_TENTACLES,
    SPELL_TOMB_OF_DOROKLOHE,
    SPELL_SUMMON_EYEBALLS,
    SPELL_HASTE_OTHER,
    SPELL_FIRE_ELEMENTALS,
    SPELL_EARTH_ELEMENTALS,
    SPELL_AIR_ELEMENTALS,
    SPELL_SLEEP,
    SPELL_BLINK_OTHER_CLOSE,
    SPELL_BLINK_CLOSE,
    SPELL_BLINK_RANGE,
    SPELL_BLINK_AWAY,
    SPELL_MISLEAD,
    SPELL_FAKE_MARA_SUMMON,
    SPELL_SUMMON_RAKSHASA,
    SPELL_SUMMON_ILLUSION,
    SPELL_PRIMAL_WAVE,
    SPELL_CALL_TIDE,
    SPELL_IOOD,
    SPELL_INK_CLOUD,
    SPELL_MIGHT,
    SPELL_SUNRAY,
    SPELL_AWAKEN_FOREST,
    SPELL_SUMMON_CANIFORMS,
    SPELL_IRON_ELEMENTALS,
    SPELL_SUMMON_SPECTRAL_ORCS,
    SPELL_RESURRECT,
    SPELL_HOLY_LIGHT,
    SPELL_HOLY_WORD,
    SPELL_SUMMON_HOLIES,
    SPELL_SUMMON_GREATER_HOLY,
    SPELL_HEAL_OTHER,
    SPELL_SACRIFICE,
    SPELL_HOLY_FLAMES,
    SPELL_HOLY_BREATH,
    SPELL_TROGS_HAND,
    SPELL_BROTHERS_IN_ARMS,
    SPELL_MIRROR_DAMAGE,
    SPELL_DRAIN_LIFE,
    SPELL_MIASMA_CLOUD,
    SPELL_POISON_CLOUD,
    SPELL_FIRE_CLOUD,
    SPELL_STEAM_CLOUD,
    SPELL_MALIGN_GATEWAY,
    SPELL_NOXIOUS_CLOUD,
    SPELL_TORNADO,
    SPELL_STICKY_FLAME_RANGE,
    SPELL_LEDAS_LIQUEFACTION,
    SPELL_HOMUNCULUS,
    SPELL_SUMMON_HYDRA,
    SPELL_TUKIMAS_BALL,
    SPELL_DARKNESS,
    SPELL_MESMERISE,
    SPELL_MELEE, // like SPELL_NO_SPELL, but doesn't cause a re-roll
    SPELL_FIRE_SUMMON,
    SPELL_SHROUD_OF_GOLUBRIA,
    SPELL_INNER_FLAME,
    SPELL_PETRIFYING_CLOUD,
    SPELL_MASS_ABJURATION,
    SPELL_BEASTLY_APPENDAGE,
    SPELL_SILVER_BLAST,

    NUM_SPELLS
};

enum slot_select_mode
{
    SS_FORWARD      = 0,
    SS_BACKWARD     = 1,
};

enum stat_type
{
    STAT_STR,
    STAT_INT,
    STAT_DEX,
    NUM_STATS,
    STAT_ALL, // must remain after NUM_STATS -- added to handle royal jelly, etc. {dlb}
    STAT_RANDOM,
};

enum targeting_type
{
    DIR_NONE,
    DIR_TARGET, // smite targetting
    DIR_DIR,    // needs a clear line to target
    DIR_TARGET_OBJECT, // New as of 27-August-2009, for item-targeting spells
};

enum torment_source_type
{
    TORMENT_GENERIC       = -1,
    TORMENT_CARDS         = -2,   // Symbol of torment
    TORMENT_SPWLD         = -3,   // Special wield torment
    TORMENT_SCROLL        = -4,
    TORMENT_SPELL         = -5,   // SPELL_SYMBOL_OF_TORMENT
    TORMENT_XOM           = -6,   // Xom effect
    TORMENT_KIKUBAAQUDGHA = -7,   // Kikubaaqudgha effect
};

enum trap_type                         // env.trap_type[]
{
    TRAP_DART,
    TRAP_ARROW,
    TRAP_SPEAR,
    TRAP_AXE,
    TRAP_TELEPORT,
    TRAP_ALARM,
    TRAP_BLADE,
    TRAP_BOLT,
    TRAP_NET,
    TRAP_ZOT,
    TRAP_NEEDLE,
    TRAP_SHAFT,
    TRAP_GOLUBRIA,
    TRAP_PLATE,
    TRAP_WEB,
    NUM_TRAPS,                         // must remain last 'regular' member {dlb}
    TRAP_MAX_REGULAR = TRAP_SHAFT,
    TRAP_UNASSIGNED = 100,
    TRAP_INDEPTH,                      // Level-appropriate trap.
    TRAP_NONTELEPORT,
    TRAP_RANDOM,
};

enum undead_state_type                // you.is_undead
{
    US_ALIVE = 0,
    US_HUNGRY_DEAD,     // Ghouls
    US_UNDEAD,          // Mummies
    US_SEMI_UNDEAD,     // Vampires
};

enum unique_item_status_type
{
    UNIQ_NOT_EXISTS = 0,
    UNIQ_EXISTS = 1,
    UNIQ_LOST_IN_ABYSS = 2,
};

enum friendly_pickup_type
{
    FRIENDLY_PICKUP_NONE = 0,
    FRIENDLY_PICKUP_FRIEND,
    FRIENDLY_PICKUP_PLAYER,
    FRIENDLY_PICKUP_ALL,
};

enum zap_type
{
    ZAP_FLAME,
    ZAP_FROST,
    ZAP_SLOWING,
    ZAP_HASTING,
    ZAP_MAGIC_DARTS,
    ZAP_HEAL_WOUNDS,
    ZAP_PARALYSIS,
    ZAP_FIRE,
    ZAP_COLD,
    ZAP_CONFUSION,
    ZAP_INVISIBILITY,
    ZAP_DIGGING,
    ZAP_FIREBALL,
    ZAP_TELEPORTATION,
    ZAP_LIGHTNING,
    ZAP_POLYMORPH_OTHER,
    ZAP_LAST_RANDOM = ZAP_POLYMORPH_OTHER,   // maximal random_effects beam
    ZAP_VENOM_BOLT,
    ZAP_NEGATIVE_ENERGY,
    ZAP_CRYSTAL_SPEAR,
    ZAP_BEAM_OF_ENERGY,
    ZAP_MYSTIC_BLAST,
    ZAP_ENSLAVEMENT,
    ZAP_PAIN,
    ZAP_STICKY_FLAME,
    ZAP_DISPEL_UNDEAD,
    ZAP_BANISHMENT,
    ZAP_DEGENERATION,
    ZAP_STING,
    ZAP_HELLFIRE,
    ZAP_IRON_SHOT,
    ZAP_STRIKING,
    ZAP_STONE_ARROW,
    ZAP_ELECTRICITY,
    ZAP_ORB_OF_ELECTRICITY,
    ZAP_SPIT_POISON,
    ZAP_DEBUGGING_RAY,
    ZAP_BREATHE_FIRE,
    ZAP_BREATHE_FROST,
    ZAP_BREATHE_ACID,
    ZAP_BREATHE_POISON,
    ZAP_BREATHE_POWER,
    ZAP_AGONY,
    ZAP_DISINTEGRATION,
    ZAP_BREATHE_STEAM,
    ZAP_THROW_ICICLE,
    ZAP_ICE_STORM,
    ZAP_CORONA,
    ZAP_HIBERNATION,
    ZAP_FLAME_TONGUE,
    ZAP_LARGE_SANDBLAST,
    ZAP_SANDBLAST,
    ZAP_SMALL_SANDBLAST,
    ZAP_MAGMA,
    ZAP_POISON_ARROW,
    ZAP_BREATHE_STICKY_FLAME,
    ZAP_BREATHE_LIGHTNING,
    ZAP_PETRIFY,
    ZAP_ENSLAVE_SOUL,
    ZAP_CHAOS,
    ZAP_SLIME,
    ZAP_PORKALATOR,
    ZAP_SLEEP,
    ZAP_PRIMAL_WAVE,
    ZAP_IOOD,
    ZAP_SUNRAY,
    ZAP_HOLY_LIGHT,
    ZAP_HOLY_FLAMES,
    ZAP_HOLY_BREATH,
    ZAP_BREATHE_MEPHITIC,
    ZAP_IOOD_BURST,
    ZAP_INNER_FLAME,
    ZAP_BLAST_OF_SILVER,

    NUM_ZAPS
};

enum montravel_target_type
{
    MTRAV_NONE = 0,
    MTRAV_PLAYER,      // Travelling to reach the player.
    MTRAV_PATROL,      // Travelling to reach the patrol point.
    MTRAV_SIREN,       // Sirens travelling towards deep water.
    MTRAV_WALL,        // Rock worms travelling towards a wall.
    MTRAV_UNREACHABLE, // Not travelling because target is unreachable.
    MTRAV_KNOWN_UNREACHABLE, // As above, and the player knows this.
};

enum maybe_bool
{
    B_FALSE,
    B_MAYBE,
    B_TRUE,
};

enum reach_type
{
    REACH_NONE,
    REACH_KNIGHT,
    REACH_TWO,
};

enum daction_type
{
    DACT_ALLY_HOLY,
    DACT_ALLY_UNHOLY_EVIL,
    DACT_ALLY_UNCLEAN_CHAOTIC,
    DACT_ALLY_SPELLCASTER,
    DACT_ALLY_YRED_SLAVE,
    DACT_ALLY_BEOGH, // both orcies and demons summoned by sorcerers
    DACT_ALLY_SLIME,
    DACT_ALLY_PLANT,

    NUM_DA_COUNTERS,

    // Leave space for new counters, as they need to be at the start.
    DACT_OLD_ENSLAVED_SOULS_POOF = 16,
    DACT_HOLY_NEW_ATTEMPT,
    DACT_HOLY_PETS_GO_NEUTRAL,
    DACT_ALLY_TROG,

    DACT_SHUFFLE_DECKS,
    DACT_REAUTOMAP,
    DACT_REMOVE_JIYVA_ALTARS,
    DACT_PIKEL_SLAVES,
    NUM_DACTIONS,
};

enum final_effect_flavour
{
    FINEFF_LIGHTNING_DISCHARGE,
    FINEFF_MIRROR_DAMAGE,
};

enum disable_type
{
    DIS_SPAWNS,
    DIS_MON_ACT,
    DIS_MON_REGEN,
    DIS_PLAYER_REGEN,
    DIS_HUNGER,
    DIS_DEATH,
    NUM_DISABLEMENTS
};

#ifdef USE_TILE
enum screen_mode
{
    SCREENMODE_WINDOW = 0,
    SCREENMODE_FULL   = 1,
    SCREENMODE_AUTO   = 2,
};

enum cursor_type
{
    CURSOR_MOUSE,
    CURSOR_TUTORIAL,
    CURSOR_MAP,
    CURSOR_MAX,
};

// Ordering of tags is important: higher values cover up lower ones.
enum text_tag_type
{
    TAG_NAMED_MONSTER = 0,
    TAG_TUTORIAL      = 1,
    TAG_CELL_DESC     = 2,
    TAG_MAX,
};

enum tag_pref
{
    TAGPREF_NONE,     // never display text tags
    TAGPREF_TUTORIAL, // display text tags on "new" monsters
    TAGPREF_NAMED,    // display text tags on named monsters (incl. friendlies)
    TAGPREF_ENEMY,    // display text tags on enemy named monsters
    TAGPREF_MAX,
};
enum tile_flags
{
    // Foreground flags

    // 3 mutually exclusive flags for attitude.
    TILE_FLAG_ATT_MASK   = 0x00001800,
    TILE_FLAG_PET        = 0x00000800,
    TILE_FLAG_GD_NEUTRAL = 0x00001000,
    TILE_FLAG_NEUTRAL    = 0x00001800,

    TILE_FLAG_S_UNDER    = 0x00002000,
    TILE_FLAG_FLYING     = 0x00004000,

    // 3 mutually exclusive flags for behaviour.
    TILE_FLAG_BEH_MASK   = 0x00018000,
    TILE_FLAG_STAB       = 0x00008000,
    TILE_FLAG_MAY_STAB   = 0x00010000,
    TILE_FLAG_FLEEING    = 0x00018000,

    TILE_FLAG_NET        = 0x00020000,
    TILE_FLAG_POISON     = 0x00040000,
    TILE_FLAG_ANIM_WEP   = 0x00080000,
    TILE_FLAG_MIMIC      = 0x00100000,
    TILE_FLAG_STICKY_FLAME = 0x00200000,
    TILE_FLAG_BERSERK    = 0x00400000,
    TILE_FLAG_INNER_FLAME= 0x40000000,

    // MDAM has 5 possibilities, so uses 3 bits.
    TILE_FLAG_MDAM_MASK  = 0x03800000,
    TILE_FLAG_MDAM_LIGHT = 0x00800000,
    TILE_FLAG_MDAM_MOD   = 0x01000000,
    TILE_FLAG_MDAM_HEAVY = 0x01800000,
    TILE_FLAG_MDAM_SEV   = 0x02000000,
    TILE_FLAG_MDAM_ADEAD = 0x02800000,

    // Demon difficulty has 5 possibilities, so uses 3 bits.
    TILE_FLAG_DEMON      = 0x34000000,
    TILE_FLAG_DEMON_5    = 0x04000000,
    TILE_FLAG_DEMON_4    = 0x10000000,
    TILE_FLAG_DEMON_3    = 0x14000000,
    TILE_FLAG_DEMON_2    = 0x20000000,
    TILE_FLAG_DEMON_1    = 0x24000000,

    // Background flags
    TILE_FLAG_RAY        = 0x00000800,
    TILE_FLAG_MM_UNSEEN  = 0x00001000,
    TILE_FLAG_UNSEEN     = 0x00002000,
    TILE_FLAG_CURSOR1    = 0x00004000,
    TILE_FLAG_CURSOR2    = 0x00008000,
    TILE_FLAG_CURSOR3    = 0x0000C000,
    TILE_FLAG_CURSOR     = 0x0000C000,
    TILE_FLAG_TUT_CURSOR = 0x00010000,
    TILE_FLAG_TRAV_EXCL  = 0x00020000,
    TILE_FLAG_EXCL_CTR   = 0x00040000,
    TILE_FLAG_RAY_OOR    = 0x00080000,
    TILE_FLAG_OOR        = 0x00100000,
    TILE_FLAG_WATER      = 0x00200000,
    TILE_FLAG_NEW_STAIR  = 0x00400000,
    TILE_FLAG_WAS_SECRET = 0x00800000,

    // Kraken tentacle overlays.
    TILE_FLAG_KRAKEN_NW  = 0x01000000,
    TILE_FLAG_KRAKEN_NE  = 0x02000000,
    TILE_FLAG_KRAKEN_SE  = 0x04000000,
    TILE_FLAG_KRAKEN_SW  = 0x08000000,

    // Eldritch tentacle overlays.
    TILE_FLAG_ELDRITCH_NW = 0x10000000,
    TILE_FLAG_ELDRITCH_NE = 0x20000000,
    TILE_FLAG_ELDRITCH_SE = 0x40000000,
    TILE_FLAG_ELDRITCH_SW = 0x80000000,

    // General
    TILE_FLAG_MASK       = 0x000007FF,
};

enum tile_inventory_flags
{
    TILEI_FLAG_SELECT  = 0x0100,
    TILEI_FLAG_TRIED   = 0x0200,
    TILEI_FLAG_EQUIP   = 0x0400,
    TILEI_FLAG_FLOOR   = 0x0800,
    TILEI_FLAG_CURSE   = 0x1000,
    TILEI_FLAG_CURSOR  = 0x2000,
    TILEI_FLAG_MELDED  = 0x4000,
    TILEI_FLAG_INVALID = 0x8000,
};

enum tile_player_flags
{
    TILEP_SHOW_EQUIP    = 0x1000,
};

enum tile_player_flag_cut
{
    TILEP_FLAG_HIDE,
    TILEP_FLAG_NORMAL,
    TILEP_FLAG_CUT_CENTAUR,
    TILEP_FLAG_CUT_NAGA,
};

// normal tile size in px
enum
{
    TILE_X = 32,
    TILE_Y = 32,
};

// Don't change this without also modifying the data save/load routines.
enum
{
    NUM_MAX_DOLLS = 10,
};

#endif

#ifdef WIZARD

enum wizard_option_type
{
    WIZ_NEVER,                         // protect player from accidental wiz
    WIZ_NO,                            // don't start character in wiz mode
    WIZ_YES,                           // start character in wiz mode
};

#endif

#endif // ENUM_H<|MERGE_RESOLUTION|>--- conflicted
+++ resolved
@@ -969,14 +969,8 @@
     DELAY_INTERRUPTIBLE,                // simple interruptible delay
     DELAY_UNINTERRUPTIBLE,              // simple uninterruptible delay
 
-<<<<<<< HEAD
-#if TAG_MAJOR_VERSION == 31
-    DELAY_EVOKE,
-#endif
     DELAY_ROCK_SWIMMING, //Nomes entering/leaving rock
 
-=======
->>>>>>> 6067133c
     NUM_DELAYS
 };
 
@@ -3007,14 +3001,10 @@
     SP_MERFOLK,
     SP_VAMPIRE,
     SP_DEEP_DWARF,
-<<<<<<< HEAD
-    SP_CAT,
-    SP_NOME,
-=======
     SP_FELID,
     SP_OCTOPODE,
+    SP_NOME,
 // The high scores viewer still needs enums for removed species.
->>>>>>> 6067133c
     SP_ELF,                            // (placeholder)
     SP_HILL_DWARF,                     // (placeholder)
     SP_OGRE_MAGE,                      // (placeholder)
