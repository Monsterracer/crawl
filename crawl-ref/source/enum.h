/**
 * @file
 * @brief Global (ick) enums.
**/


#ifndef ENUM_H
#define ENUM_H

#include "tag-version.h"

enum lang_t
{
    LANG_EN = 0,
    LANG_CS,
    LANG_DA,
    LANG_DE,
    LANG_EL,
    LANG_ES,
    LANG_FI,
    LANG_FR,
    LANG_HU,
    LANG_IT,
    LANG_KO,
    LANG_LT,
    LANG_LV,
    LANG_PL,
    LANG_PT,
    LANG_RU,
    LANG_ZH,
    // fake languages
    LANG_DWARVEN,
    LANG_JAGERKIN,
    LANG_KRAUT,
    LANG_CYRILLIC,
    LANG_FUTHARK,
    LANG_WIDE,
};

enum ability_type
{
    ABIL_NON_ABILITY = -1,
    // Innate abilities and (Demonspawn) mutations.
    ABIL_SPIT_POISON = 1,
    ABIL_BREATHE_FIRE,
    ABIL_BREATHE_FROST,
    ABIL_BREATHE_POISON,
    ABIL_BREATHE_LIGHTNING,
    ABIL_BREATHE_POWER,
    ABIL_BREATHE_STICKY_FLAME,
    ABIL_BREATHE_STEAM,
    ABIL_BREATHE_MEPHITIC,
    ABIL_SPIT_ACID,
    ABIL_BLINK,

    // Others
    ABIL_DELAYED_FIREBALL,
    ABIL_END_TRANSFORMATION,

    // Species-specific abilities.
    // Demonspawn-only
    ABIL_HELLFIRE,
    // Tengu, Draconians
    ABIL_FLY,
#if TAG_MAJOR_VERSION == 34
    ABIL_FLY_II,
#endif
    ABIL_STOP_FLYING,
    // Mummies
    ABIL_MUMMY_RESTORATION,
    // Vampires
    ABIL_TRAN_BAT,
    ABIL_BOTTLE_BLOOD,
    // Deep Dwarves
    ABIL_RECHARGING,

    ABIL_MAX_INTRINSIC = ABIL_RECHARGING,

    // Evoking items.
    ABIL_EVOKE_BERSERK = 40,
    ABIL_MIN_EVOKE = ABIL_EVOKE_BERSERK,
    ABIL_EVOKE_TELEPORTATION,
    ABIL_EVOKE_BLINK,
    ABIL_EVOKE_TURN_INVISIBLE,
    ABIL_EVOKE_TURN_VISIBLE,
    ABIL_EVOKE_FLIGHT,
#if TAG_MAJOR_VERSION == 34
    ABIL_EVOKE_STOP_LEVITATING,
#endif
    ABIL_EVOKE_FOG,
    ABIL_MAX_EVOKE = ABIL_EVOKE_FOG,

    // Divine abilities
    // Zin
    ABIL_ZIN_SUSTENANCE = 50,
    ABIL_ZIN_RECITE,
    ABIL_ZIN_VITALISATION,
    ABIL_ZIN_IMPRISON,
    ABIL_ZIN_SANCTUARY,
    ABIL_ZIN_CURE_ALL_MUTATIONS,
    // TSO
    ABIL_TSO_DIVINE_SHIELD = 60,
    ABIL_TSO_CLEANSING_FLAME,
    ABIL_TSO_SUMMON_DIVINE_WARRIOR,
    // Kiku
    ABIL_KIKU_RECEIVE_CORPSES = 70,
    ABIL_KIKU_TORMENT,
    // Yredelemnul
    ABIL_YRED_INJURY_MIRROR = 80,
    ABIL_YRED_ANIMATE_REMAINS,
    ABIL_YRED_RECALL_UNDEAD_SLAVES,
    ABIL_YRED_ANIMATE_DEAD,
    ABIL_YRED_DRAIN_LIFE,
    ABIL_YRED_ENSLAVE_SOUL,
    ABIL_YRED_ANIMATE_REMAINS_OR_DEAD,
#if TAG_MAJOR_VERSION == 34
    // Vehumet
    ABIL_VEHUMET_MEMORISE_SPELL = 90,
#endif
    // Okawaru
    ABIL_OKAWARU_HEROISM = 100,
    ABIL_OKAWARU_FINESSE,
    // Makhleb
    ABIL_MAKHLEB_MINOR_DESTRUCTION = 110,
    ABIL_MAKHLEB_LESSER_SERVANT_OF_MAKHLEB,
    ABIL_MAKHLEB_MAJOR_DESTRUCTION,
    ABIL_MAKHLEB_GREATER_SERVANT_OF_MAKHLEB,
    // Sif Muna
    ABIL_SIF_MUNA_CHANNEL_ENERGY = 120,
    ABIL_SIF_MUNA_FORGET_SPELL,
    // Trog
    ABIL_TROG_BURN_SPELLBOOKS = 130,
    ABIL_TROG_BERSERK,
    ABIL_TROG_REGEN_MR,
    ABIL_TROG_BROTHERS_IN_ARMS,
    // Elyvilon
    ABIL_ELYVILON_LIFESAVING = 140,
    ABIL_ELYVILON_LESSER_HEALING_SELF,
    ABIL_ELYVILON_LESSER_HEALING_OTHERS,
    ABIL_ELYVILON_PURIFICATION,
    ABIL_ELYVILON_GREATER_HEALING_SELF,
    ABIL_ELYVILON_GREATER_HEALING_OTHERS,
    ABIL_ELYVILON_DIVINE_VIGOUR,
    // Lugonu
    ABIL_LUGONU_ABYSS_EXIT = 150,
    ABIL_LUGONU_BEND_SPACE,
    ABIL_LUGONU_BANISH,
    ABIL_LUGONU_CORRUPT,
    ABIL_LUGONU_ABYSS_ENTER,
    // Nemelex
    ABIL_NEMELEX_DRAW_ONE = 160,
    ABIL_NEMELEX_PEEK_TWO,
    ABIL_NEMELEX_TRIPLE_DRAW,
    ABIL_NEMELEX_DEAL_FOUR,
    ABIL_NEMELEX_STACK_FIVE,
    // Beogh
    ABIL_BEOGH_SMITING = 170,
    ABIL_BEOGH_RECALL_ORCISH_FOLLOWERS,
    // Jiyva
    ABIL_JIYVA_CALL_JELLY = 180,
    ABIL_JIYVA_JELLY_PARALYSE,
    ABIL_JIYVA_SLIMIFY,
    ABIL_JIYVA_CURE_BAD_MUTATION,
    // Fedhas
    ABIL_FEDHAS_SUNLIGHT = 190,
    ABIL_FEDHAS_RAIN,
    ABIL_FEDHAS_PLANT_RING,
    ABIL_FEDHAS_SPAWN_SPORES,
    ABIL_FEDHAS_EVOLUTION,
    // Cheibriados
    ABIL_CHEIBRIADOS_TIME_STEP = 201,
    ABIL_CHEIBRIADOS_TIME_BEND,
    ABIL_CHEIBRIADOS_SLOUCH,
    ABIL_CHEIBRIADOS_DISTORTION,
    // Ashenzari
    ABIL_ASHENZARI_SCRYING = 210,
    ABIL_ASHENZARI_TRANSFER_KNOWLEDGE,
    ABIL_ASHENZARI_END_TRANSFER,

    // General divine (pseudo) abilities.
    ABIL_RENOUNCE_RELIGION,

    // Zot Defence abilities
    ABIL_MAKE_FUNGUS = 230,
    ABIL_MIN_ZOTDEF = ABIL_MAKE_FUNGUS,
    ABIL_MAKE_PLANT,
    ABIL_MAKE_OKLOB_SAPLING,
    ABIL_MAKE_DART_TRAP,
    ABIL_MAKE_ICE_STATUE,
    ABIL_MAKE_OCS,
    ABIL_MAKE_SILVER_STATUE,
    ABIL_MAKE_CURSE_SKULL,
    ABIL_MAKE_TELEPORT,
    ABIL_MAKE_ARROW_TRAP,
    ABIL_MAKE_BOLT_TRAP,
    ABIL_MAKE_SPEAR_TRAP,
    ABIL_MAKE_NEEDLE_TRAP,
    ABIL_MAKE_NET_TRAP,
    ABIL_MAKE_TELEPORT_TRAP,
    ABIL_MAKE_ALARM_TRAP,
    ABIL_MAKE_BLADE_TRAP,
    ABIL_MAKE_OKLOB_CIRCLE,
    ABIL_MAKE_ACQUIRE_GOLD,
    ABIL_MAKE_ACQUIREMENT,
    ABIL_MAKE_WATER,
    ABIL_MAKE_LIGHTNING_SPIRE,
    ABIL_MAKE_BAZAAR,
    ABIL_MAKE_ALTAR,
    ABIL_MAKE_GRENADES,
    ABIL_MAKE_SAGE,
    ABIL_MAKE_OKLOB_PLANT,
    ABIL_MAKE_BURNING_BUSH,
    ABIL_REMOVE_CURSE,
    ABIL_MAX_ZOTDEF = ABIL_REMOVE_CURSE,
    NUM_ABILITIES
};

enum activity_interrupt_type
{
    AI_FORCE_INTERRUPT = 0,         // Forcibly kills any activity that can be
                                    // interrupted.
    AI_KEYPRESS,
    AI_FULL_HP,                     // Player is fully healed
    AI_FULL_MP,                     // Player has recovered all mp
    AI_STATUE,                      // Bad statue has come into view
    AI_HUNGRY,                      // Hunger increased
    AI_MESSAGE,                     // Message was displayed
    AI_HP_LOSS,
    AI_BURDEN_CHANGE,
    AI_STAT_CHANGE,
    AI_SEE_MONSTER,
    AI_MONSTER_ATTACKS,
    AI_TELEPORT,
    AI_HIT_MONSTER,                 // Player hit monster (invis or
                                    // mimic) during travel/explore.
    AI_SENSE_MONSTER,

    // Always the last.
    NUM_AINTERRUPTS
};

enum actor_type
{
    ACT_NONE = -1,
    ACT_PLAYER,
    ACT_MONSTER,
};

enum attribute_type
{
    ATTR_DIVINE_LIGHTNING_PROTECTION,
    ATTR_DIVINE_REGENERATION,
    ATTR_DIVINE_DEATH_CHANNEL,
    ATTR_CARD_COUNTDOWN,
    ATTR_BANISHMENT_IMMUNITY,   // banishment immunity until
    ATTR_DELAYED_FIREBALL,      // bwr: reserve fireballs
    ATTR_HELD,                  // caught in a net
    ATTR_ABYSS_ENTOURAGE,       // maximum number of hostile monsters in
                                // sight of the player while in the Abyss.
    ATTR_DIVINE_VIGOUR,         // strength of Ely's Divine Vigour
    ATTR_DIVINE_STAMINA,        // strength of Zin's Divine Stamina
    ATTR_DIVINE_SHIELD,         // strength of TSO's Divine Shield
    ATTR_WEAPON_SWAP_INTERRUPTED,
    ATTR_GOLD_FOUND,
    ATTR_PURCHASES,            // Gold amount spent at shops.
    ATTR_DONATIONS,            // Gold amount donated to Zin.
    ATTR_MISC_SPENDING,        // Spending for things like ziggurats.
#if TAG_MAJOR_VERSION == 34
    ATTR_UNUSED1,              // was ATTR_RND_LVL_BOOKS
#endif
    ATTR_NOISES,               // A noisy artefact is equipped.
    ATTR_SHADOWS,              // Lantern of shadows effect.
#if TAG_MAJOR_VERSION == 34
    ATTR_UNUSED2,              // was ATTR_FRUIT_FOUND
#endif
    ATTR_FLIGHT_UNCANCELLABLE, // Potion of flight is in effect.
    ATTR_INVIS_UNCANCELLABLE,  // Potion/spell/wand of invis is in effect.
    ATTR_PERM_FLIGHT,          // Tengu flight or boots of flying are on.
    ATTR_SEEN_INVIS_TURN,      // Last turn you saw something invisible.
    ATTR_SEEN_INVIS_SEED,      // Random seed for invis monster positions.
    ATTR_APPENDAGE,            // eq slot of Beastly Appendage
    ATTR_TITHE_BASE,           // Remainder of untithed gold.
    ATTR_EVOL_XP,              // XP gained since last evolved mutation
    ATTR_LIFE_GAINED,          // XL when a felid gained a life.
    ATTR_TEMP_MUTATIONS,       // Number of temporary mutations the player has.
    ATTR_TEMP_MUT_XP,          // Amount of XP remaining before some temp muts
                               // will be removed
    ATTR_NEXT_RECALL_TIME,     // aut remaining until next ally will be recalled
    ATTR_NEXT_RECALL_INDEX,    // index+1 into recall_list for next recall
    NUM_ATTRIBUTES
};

enum transformation_type
{
    TRAN_NONE,
    TRAN_SPIDER,
    TRAN_BLADE_HANDS,
    TRAN_STATUE,
    TRAN_ICE_BEAST,
    TRAN_DRAGON,
    TRAN_LICH,
    TRAN_BAT,
    TRAN_PIG,
    TRAN_APPENDAGE,
    TRAN_TREE,
    TRAN_PORCUPINE,
    TRAN_WISP,
    TRAN_JELLY,
    TRAN_FUNGUS,
    // no NUM_TRANSFORMS due to too many switch statements
    LAST_FORM = TRAN_FUNGUS
};

enum beam_type                  // bolt::flavour
{
    BEAM_NONE,

    BEAM_MISSILE,
    BEAM_MMISSILE,                //    and similarly irresistible things
    BEAM_FIRE,
    BEAM_COLD,
    BEAM_MAGIC,
    BEAM_ELECTRICITY,
    BEAM_POISON,
    BEAM_NEG,
    BEAM_ACID,
    BEAM_MIASMA,
    BEAM_WATER,

    BEAM_SPORE,
    BEAM_POISON_ARROW,
    BEAM_HELLFIRE,
    BEAM_NAPALM,
    BEAM_STEAM,
    BEAM_ENERGY,
    BEAM_HOLY,
    BEAM_FRAG,
    BEAM_LAVA,
    BEAM_ICE,
    BEAM_NUKE,
    BEAM_LIGHT,
    BEAM_RANDOM,                  // currently translates into FIRE..ACID
    BEAM_CHAOS,

    // Enchantments
    BEAM_SLOW,
    BEAM_FIRST_ENCHANTMENT = BEAM_SLOW,
    BEAM_HASTE,
    BEAM_MIGHT,
    BEAM_HEALING,
    BEAM_PARALYSIS,
    BEAM_CONFUSION,
    BEAM_INVISIBILITY,
    BEAM_DIGGING,
    BEAM_TELEPORT,
    BEAM_POLYMORPH,
    BEAM_MALMUTATE,
    BEAM_ENSLAVE,
    BEAM_BANISH,
    BEAM_DEGENERATE,
    BEAM_ENSLAVE_SOUL,
    BEAM_PAIN,
    BEAM_DISPEL_UNDEAD,
    BEAM_DISINTEGRATION,
    BEAM_BLINK,
    BEAM_BLINK_CLOSE,
    BEAM_PETRIFY,
    BEAM_CORONA,
    BEAM_PORKALATOR,
    BEAM_HIBERNATION,
    BEAM_BERSERK,
    BEAM_SLEEP,
    BEAM_INNER_FLAME,
    BEAM_SENTINEL_MARK,
    BEAM_LAST_ENCHANTMENT = BEAM_SENTINEL_MARK,

    BEAM_MEPHITIC,
    BEAM_GLOOM,
    BEAM_INK,
    BEAM_HOLY_FLAME,
    BEAM_HOLY_LIGHT,
    BEAM_AIR,
    BEAM_PETRIFYING_CLOUD,
    BEAM_BOLT_OF_ZIN,
    BEAM_ENSNARE,
    BEAM_LAST_REAL = BEAM_ENSNARE,

    // For getting the visual effect of a beam.
    BEAM_VISUAL,

    BEAM_TORMENT_DAMAGE,          // Pseudo-beam for damage flavour.
    BEAM_FIRST_PSEUDO = BEAM_TORMENT_DAMAGE,
    BEAM_DEVOUR_FOOD,             // Pseudo-beam for harpies' devouring food.

    NUM_BEAMS
};

enum book_type
{
    BOOK_MINOR_MAGIC,
    BOOK_CONJURATIONS,
    BOOK_FLAMES,
    BOOK_FROST,
    BOOK_SUMMONINGS,
    BOOK_FIRE,
    BOOK_ICE,
    BOOK_SPATIAL_TRANSLOCATIONS,
    BOOK_ENCHANTMENTS,
    BOOK_YOUNG_POISONERS,
    BOOK_TEMPESTS,
    BOOK_DEATH,
    BOOK_HINDERANCE,
    BOOK_CHANGES,
    BOOK_TRANSFIGURATIONS,
    BOOK_WAR_CHANTS,
    BOOK_CLOUDS,
    BOOK_NECROMANCY,
    BOOK_CALLINGS,
    BOOK_MALEDICT,
    BOOK_AIR,
    BOOK_SKY,
    BOOK_WARP,
    BOOK_ENVENOMATIONS,
    BOOK_UNLIFE,
    BOOK_CONTROL,
#if TAG_MAJOR_VERSION == 34
    BOOK_MUTATIONS,
#endif
    BOOK_GEOMANCY,
    BOOK_EARTH,
    BOOK_WIZARDRY,
    BOOK_POWER,
    BOOK_CANTRIPS,
    BOOK_PARTY_TRICKS,
#if TAG_MAJOR_VERSION == 34
    BOOK_STALKING,
#endif
    BOOK_DEBILITATION,
    BOOK_DRAGON,
    BOOK_BURGLARY,
    BOOK_DREAMS,
    BOOK_ALCHEMY,
    BOOK_BEASTS,
    MAX_NORMAL_BOOK = BOOK_BEASTS,

    MIN_RARE_BOOK,
    BOOK_ANNIHILATIONS = MIN_RARE_BOOK,
    BOOK_GRAND_GRIMOIRE,
    BOOK_NECRONOMICON,
    MAX_RARE_BOOK = BOOK_NECRONOMICON,

    MAX_FIXED_BOOK = MAX_RARE_BOOK,

    BOOK_RANDART_LEVEL,
    BOOK_RANDART_THEME,

    BOOK_MANUAL,
    BOOK_DESTRUCTION,
    NUM_BOOKS
};

#define NUM_NORMAL_BOOKS     (MAX_NORMAL_BOOK + 1)
#define NUM_FIXED_BOOKS      (MAX_FIXED_BOOK + 1)

enum branch_type                // you.where_are_you
{
    BRANCH_MAIN_DUNGEON,
    BRANCH_ECUMENICAL_TEMPLE,
    BRANCH_FIRST_NON_DUNGEON = BRANCH_ECUMENICAL_TEMPLE,
    BRANCH_ORCISH_MINES,
    BRANCH_ELVEN_HALLS,
    BRANCH_DWARVEN_HALL,
    BRANCH_LAIR,
    BRANCH_SWAMP,
    BRANCH_SHOALS,
    BRANCH_SNAKE_PIT,
    BRANCH_SPIDER_NEST,
    BRANCH_SLIME_PITS,
    BRANCH_VAULTS,
    BRANCH_HALL_OF_BLADES,
    BRANCH_CRYPT,
    BRANCH_TOMB,
    BRANCH_VESTIBULE_OF_HELL,
    BRANCH_DIS,
    BRANCH_GEHENNA,
    BRANCH_COCYTUS,
    BRANCH_TARTARUS,
      BRANCH_FIRST_HELL = BRANCH_DIS,
      BRANCH_LAST_HELL = BRANCH_TARTARUS,
    BRANCH_HALL_OF_ZOT,
    BRANCH_FOREST,
    BRANCH_ABYSS,
    BRANCH_PANDEMONIUM,
    BRANCH_ZIGGURAT,
    BRANCH_LABYRINTH,
    BRANCH_BAZAAR,
    BRANCH_TROVE,
    BRANCH_SEWER,
    BRANCH_OSSUARY,
    BRANCH_BAILEY,
    BRANCH_ICE_CAVE,
    BRANCH_VOLCANO,
    BRANCH_WIZLAB,
#if TAG_MAJOR_VERSION == 34
        BRANCH_UNUSED,
#endif
    NUM_BRANCHES
};

enum burden_state_type          // you.burden_state
{   // these values increase hunger and divide stealth
    BS_UNENCUMBERED = 0,
    BS_ENCUMBERED   = 2,
    BS_OVERLOADED   = 5,
};

enum caction_type    // Primary categorization of counted actions.
{                    // A subtype will also be given in each case:
    CACT_MELEE,      // weapon subtype
    CACT_FIRE,       // weapon subtype
    CACT_THROW,      // item basetype << 16 | subtype
    CACT_CAST,       // spell_type
    CACT_INVOKE,     // ability_type
    CACT_ABIL,       // ability_type
    CACT_EVOKE,      // evoc_type
    CACT_USE,        // object_class_type
    CACT_STAB,       // unchivalric_attack_type
    NUM_CACTIONS,
};

enum canned_message_type
{
    MSG_SOMETHING_APPEARS,
    MSG_NOTHING_HAPPENS,
    MSG_YOU_UNAFFECTED,
    MSG_YOU_RESIST,
    MSG_YOU_PARTIALLY_RESIST,
    MSG_TOO_BERSERK,
    MSG_PRESENT_FORM,
    MSG_NOTHING_CARRIED,
    MSG_CANNOT_DO_YET,
    MSG_OK,
    MSG_UNTHINKING_ACT,
    MSG_NOTHING_THERE,
    MSG_NOTHING_CLOSE_ENOUGH,
    MSG_NO_ENERGY,
    MSG_SPELL_FIZZLES,
    MSG_HUH,
    MSG_EMPTY_HANDED_ALREADY,
    MSG_EMPTY_HANDED_NOW,
    MSG_YOU_BLINK,
    MSG_STRANGE_STASIS,
    MSG_NO_SPELLS,
    MSG_MANA_INCREASE,
    MSG_MANA_DECREASE,
    MSG_DISORIENTED,
    MSG_TOO_HUNGRY,
    MSG_DETECT_NOTHING,
    MSG_CALL_DEAD,
    MSG_ANIMATE_REMAINS,
    MSG_DECK_EXHAUSTED,
    MSG_EVOCATION_SUPPRESSED,
    MSG_BEING_WATCHED,
};

enum char_set_type
{
    CSET_DEFAULT,
    CSET_ASCII,         // flat 7-bit ASCII
    CSET_IBM,           // 8-bit ANSI/Code Page 437
    CSET_DEC,           // 8-bit DEC, 0xE0-0xFF shifted for line drawing chars
    CSET_OLD_UNICODE,
    NUM_CSET
};

enum cleansing_flame_source_type
{
    CLEANSING_FLAME_GENERIC    = -1,
    CLEANSING_FLAME_SPELL      = -2, // SPELL_FLAME_OF_CLEANSING
    CLEANSING_FLAME_INVOCATION = -3, // ABIL_TSO_CLEANSING_FLAME
    CLEANSING_FLAME_TSO        = -4, // TSO effect
};

enum cloud_type
{
    CLOUD_NONE,
    CLOUD_FIRE,
    CLOUD_MEPHITIC,
    CLOUD_COLD,
    CLOUD_POISON,
    CLOUD_BLACK_SMOKE,
    CLOUD_GREY_SMOKE,
    CLOUD_BLUE_SMOKE,
    CLOUD_PURPLE_SMOKE,
    CLOUD_TLOC_ENERGY,
    CLOUD_FOREST_FIRE,
    CLOUD_STEAM,
    CLOUD_GLOOM,
    CLOUD_INK,
    CLOUD_PETRIFY,
    CLOUD_HOLY_FLAMES,
    CLOUD_MIASMA,
    CLOUD_MIST,
    CLOUD_CHAOS,
    CLOUD_RAIN,
    CLOUD_MUTAGENIC,
    CLOUD_MAGIC_TRAIL,
    CLOUD_TORNADO,
    CLOUD_DUST_TRAIL,
    NUM_CLOUD_TYPES,

    CLOUD_OPAQUE_FIRST = CLOUD_BLACK_SMOKE,
    CLOUD_OPAQUE_LAST  = CLOUD_HOLY_FLAMES,

    CLOUD_RANDOM = 98,
    CLOUD_DEBUGGING,
};

enum command_type
{
    CMD_NO_CMD = 2000,
    CMD_NO_CMD_DEFAULT, // hack to allow assignment of keys to CMD_NO_CMD
    CMD_MOVE_NOWHERE,
    CMD_MOVE_LEFT,
    CMD_MOVE_DOWN,
    CMD_MOVE_UP,
    CMD_MOVE_RIGHT,
    CMD_MOVE_UP_LEFT,
    CMD_MOVE_DOWN_LEFT,
    CMD_MOVE_UP_RIGHT,
    CMD_MOVE_DOWN_RIGHT,
    CMD_RUN_LEFT,
    CMD_RUN_DOWN,
    CMD_RUN_UP,
    CMD_RUN_RIGHT,
    CMD_RUN_UP_LEFT,
    CMD_RUN_DOWN_LEFT,
    CMD_RUN_UP_RIGHT,
    CMD_RUN_DOWN_RIGHT,
    CMD_OPEN_DOOR_LEFT,
    CMD_OPEN_DOOR_DOWN,
    CMD_OPEN_DOOR_UP,
    CMD_OPEN_DOOR_RIGHT,
    CMD_OPEN_DOOR_UP_LEFT,
    CMD_OPEN_DOOR_DOWN_LEFT,
    CMD_OPEN_DOOR_UP_RIGHT,
    CMD_OPEN_DOOR_DOWN_RIGHT,
    CMD_OPEN_DOOR,
    CMD_CLOSE_DOOR,
    CMD_REST,
    CMD_GO_UPSTAIRS,
    CMD_GO_DOWNSTAIRS,
    CMD_TOGGLE_AUTOPICKUP,
    CMD_TOGGLE_FRIENDLY_PICKUP,
    CMD_TOGGLE_VIEWPORT_MONSTER_HP,
    CMD_PICKUP,
    CMD_PICKUP_QUANTITY,
    CMD_DROP,
    CMD_DROP_LAST,
    CMD_BUTCHER,
    CMD_INSPECT_FLOOR,
    CMD_SHOW_TERRAIN,
    CMD_FULL_VIEW,
    CMD_EXAMINE_OBJECT,
    CMD_EVOKE,
    CMD_EVOKE_WIELDED,
    CMD_WIELD_WEAPON,
    CMD_WEAPON_SWAP,
    CMD_FIRE,
    CMD_QUIVER_ITEM,
    CMD_THROW_ITEM_NO_QUIVER,
    CMD_WEAR_ARMOUR,
    CMD_REMOVE_ARMOUR,
    CMD_WEAR_JEWELLERY,
    CMD_REMOVE_JEWELLERY,
    CMD_CYCLE_QUIVER_FORWARD,
    CMD_CYCLE_QUIVER_BACKWARD,
    CMD_LIST_WEAPONS,
    CMD_LIST_ARMOUR,
    CMD_LIST_JEWELLERY,
    CMD_LIST_EQUIPMENT,
    CMD_LIST_GOLD,
    CMD_ZAP_WAND,
    CMD_CAST_SPELL,
    CMD_FORCE_CAST_SPELL,
    CMD_MEMORISE_SPELL,
    CMD_USE_ABILITY,
    CMD_PRAY,
    CMD_EAT,
    CMD_QUAFF,
    CMD_READ,
    CMD_LOOK_AROUND,
    CMD_WAIT,
    CMD_SHOUT,
    CMD_DISARM_TRAP,
    CMD_CHARACTER_DUMP,
    CMD_DISPLAY_COMMANDS,
    CMD_DISPLAY_INVENTORY,
    CMD_DISPLAY_KNOWN_OBJECTS,
    CMD_DISPLAY_MUTATIONS,
    CMD_DISPLAY_SKILLS,
    CMD_DISPLAY_MAP,
    CMD_DISPLAY_OVERMAP,
    CMD_DISPLAY_RELIGION,
    CMD_DISPLAY_RUNES,
    CMD_DISPLAY_CHARACTER_STATUS,
    CMD_DISPLAY_SPELLS,
    CMD_EXPERIENCE_CHECK,
    CMD_ADJUST_INVENTORY,
    CMD_REPLAY_MESSAGES,
    CMD_REDRAW_SCREEN,
    CMD_MACRO_ADD,
    CMD_SAVE_GAME,
    CMD_SAVE_GAME_NOW,
    CMD_SUSPEND_GAME,
    CMD_QUIT,
    CMD_WIZARD,
    CMD_DESTROY_ITEM,

    CMD_SEARCH_STASHES,
    CMD_EXPLORE,
    CMD_INTERLEVEL_TRAVEL,
    CMD_FIX_WAYPOINT,

    CMD_CLEAR_MAP,
    CMD_INSCRIBE_ITEM,
    CMD_MAKE_NOTE,
    CMD_RESISTS_SCREEN,

    CMD_READ_MESSAGES,

    CMD_MOUSE_MOVE,
    CMD_MOUSE_CLICK,

    CMD_ANNOTATE_LEVEL,

#ifdef CLUA_BINDINGS
    CMD_AUTOFIGHT,
    CMD_AUTOFIGHT_NOMOVE,
#endif

#ifdef USE_TILE
    CMD_EDIT_PLAYER_TILE,
    CMD_MIN_TILE = CMD_EDIT_PLAYER_TILE,
    CMD_MAX_TILE = CMD_EDIT_PLAYER_TILE,
#endif

#ifdef TOUCH_UI
    // zoom on dungeon
    CMD_ZOOM_IN,
    CMD_ZOOM_OUT,
#endif

    // Repeat previous command
    CMD_PREV_CMD_AGAIN,

    // Repeat next command a given number of times
    CMD_REPEAT_CMD,

    CMD_MAX_NORMAL = CMD_REPEAT_CMD,

    // overmap commands
    CMD_MAP_CLEAR_MAP,
    CMD_MIN_OVERMAP = CMD_MAP_CLEAR_MAP,
    CMD_MAP_ADD_WAYPOINT,
    CMD_MAP_EXCLUDE_AREA,
    CMD_MAP_CLEAR_EXCLUDES,
    CMD_MAP_EXCLUDE_RADIUS,

    CMD_MAP_MOVE_LEFT,
    CMD_MAP_MOVE_DOWN,
    CMD_MAP_MOVE_UP,
    CMD_MAP_MOVE_RIGHT,
    CMD_MAP_MOVE_UP_LEFT,
    CMD_MAP_MOVE_DOWN_LEFT,
    CMD_MAP_MOVE_UP_RIGHT,
    CMD_MAP_MOVE_DOWN_RIGHT,

    CMD_MAP_JUMP_LEFT,
    CMD_MAP_JUMP_DOWN,
    CMD_MAP_JUMP_UP,
    CMD_MAP_JUMP_RIGHT,
    CMD_MAP_JUMP_UP_LEFT,
    CMD_MAP_JUMP_DOWN_LEFT,
    CMD_MAP_JUMP_UP_RIGHT,
    CMD_MAP_JUMP_DOWN_RIGHT,

    CMD_MAP_NEXT_LEVEL,
    CMD_MAP_PREV_LEVEL,
    CMD_MAP_GOTO_LEVEL,

    CMD_MAP_SCROLL_DOWN,
    CMD_MAP_SCROLL_UP,

    CMD_MAP_FIND_UPSTAIR,
    CMD_MAP_FIND_DOWNSTAIR,
    CMD_MAP_FIND_YOU,
    CMD_MAP_FIND_PORTAL,
    CMD_MAP_FIND_TRAP,
    CMD_MAP_FIND_ALTAR,
    CMD_MAP_FIND_EXCLUDED,
    CMD_MAP_FIND_WAYPOINT,
    CMD_MAP_FIND_STASH,
    CMD_MAP_FIND_STASH_REVERSE,

    CMD_MAP_GOTO_TARGET,
    CMD_MAP_ANNOTATE_LEVEL,

    CMD_MAP_WIZARD_TELEPORT,

    CMD_MAP_HELP,
    CMD_MAP_FORGET,

    CMD_MAP_EXIT_MAP,

    CMD_MAX_OVERMAP = CMD_MAP_EXIT_MAP,

    // targetting commands
    CMD_TARGET_DOWN_LEFT,
    CMD_MIN_TARGET = CMD_TARGET_DOWN_LEFT,
    CMD_TARGET_DOWN,
    CMD_TARGET_DOWN_RIGHT,
    CMD_TARGET_LEFT,
    CMD_TARGET_RIGHT,
    CMD_TARGET_UP_LEFT,
    CMD_TARGET_UP,
    CMD_TARGET_UP_RIGHT,

    CMD_TARGET_DIR_DOWN_LEFT,
    CMD_TARGET_DIR_DOWN,
    CMD_TARGET_DIR_DOWN_RIGHT,
    CMD_TARGET_DIR_LEFT,
    CMD_TARGET_DIR_RIGHT,
    CMD_TARGET_DIR_UP_LEFT,
    CMD_TARGET_DIR_UP,
    CMD_TARGET_DIR_UP_RIGHT,

    CMD_TARGET_DESCRIBE,
    CMD_TARGET_PREV_TARGET,
    CMD_TARGET_MAYBE_PREV_TARGET,
    CMD_TARGET_SELECT,
    CMD_TARGET_SELECT_ENDPOINT,
    CMD_TARGET_SELECT_FORCE,
    CMD_TARGET_SELECT_FORCE_ENDPOINT,
    CMD_TARGET_GET,
    CMD_TARGET_OBJ_CYCLE_BACK,
    CMD_TARGET_OBJ_CYCLE_FORWARD,
    CMD_TARGET_CYCLE_FORWARD,
    CMD_TARGET_CYCLE_BACK,
    CMD_TARGET_CYCLE_BEAM,
    CMD_TARGET_CYCLE_MLIST = CMD_NO_CMD + 1000, // for indices a-z in the monster list
    CMD_TARGET_CYCLE_MLIST_END = CMD_NO_CMD + 1025,
    CMD_TARGET_TOGGLE_MLIST,
    CMD_TARGET_TOGGLE_BEAM,
    CMD_TARGET_CANCEL,
    CMD_TARGET_SHOW_PROMPT,
    CMD_TARGET_OLD_SPACE,
    CMD_TARGET_EXCLUDE,
    CMD_TARGET_FIND_TRAP,
    CMD_TARGET_FIND_PORTAL,
    CMD_TARGET_FIND_ALTAR,
    CMD_TARGET_FIND_UPSTAIR,
    CMD_TARGET_FIND_DOWNSTAIR,
    CMD_TARGET_FIND_YOU,
    CMD_TARGET_WIZARD_MAKE_FRIENDLY,
    CMD_TARGET_WIZARD_BLESS_MONSTER,
    CMD_TARGET_WIZARD_MAKE_SHOUT,
    CMD_TARGET_WIZARD_GIVE_ITEM,
    CMD_TARGET_WIZARD_MOVE,
    CMD_TARGET_WIZARD_PATHFIND,
    CMD_TARGET_WIZARD_GAIN_LEVEL,
    CMD_TARGET_WIZARD_MISCAST,
    CMD_TARGET_WIZARD_MAKE_SUMMONED,
    CMD_TARGET_WIZARD_POLYMORPH,
    CMD_TARGET_WIZARD_DEBUG_MONSTER,
    CMD_TARGET_WIZARD_HEAL_MONSTER,
    CMD_TARGET_WIZARD_HURT_MONSTER,
    CMD_TARGET_WIZARD_DEBUG_PORTAL,
    CMD_TARGET_WIZARD_KILL_MONSTER,
    CMD_TARGET_WIZARD_BANISH_MONSTER,
    CMD_TARGET_MOUSE_MOVE,
    CMD_TARGET_MOUSE_SELECT,
    CMD_TARGET_HELP,
    CMD_MAX_TARGET = CMD_TARGET_HELP,

#ifdef USE_TILE
    // Tile doll editing screen
    CMD_DOLL_RANDOMIZE,
    CMD_MIN_DOLL = CMD_DOLL_RANDOMIZE,
    CMD_DOLL_SELECT_NEXT_DOLL,
    CMD_DOLL_SELECT_PREV_DOLL,
    CMD_DOLL_SELECT_NEXT_PART,
    CMD_DOLL_SELECT_PREV_PART,
    CMD_DOLL_CHANGE_PART_NEXT,
    CMD_DOLL_CHANGE_PART_PREV,
    CMD_DOLL_CONFIRM_CHOICE,
    CMD_DOLL_COPY,
    CMD_DOLL_PASTE,
    CMD_DOLL_TAKE_OFF,
    CMD_DOLL_TAKE_OFF_ALL,
    CMD_DOLL_TOGGLE_EQUIP,
    CMD_DOLL_TOGGLE_EQUIP_ALL,
    CMD_DOLL_JOB_DEFAULT,
    CMD_DOLL_CHANGE_MODE,
    CMD_DOLL_SAVE,
    CMD_DOLL_QUIT,
    CMD_MAX_DOLL = CMD_DOLL_QUIT,
#endif

    // Disable/enable -more- prompts.
    CMD_DISABLE_MORE,
    CMD_MIN_SYNTHETIC = CMD_DISABLE_MORE,
    CMD_ENABLE_MORE,
    CMD_UNWIELD_WEAPON,

    // [ds] Silently ignored, requests another round of input.
    CMD_NEXT_CMD,

    // Must always be last
    CMD_MAX_CMD
};

enum conduct_type
{
    DID_NOTHING,
    DID_NECROMANCY,                       // vamp/drain/pain/reap, Zong/Curses
    DID_HOLY,                             // holy wrath, holy word scrolls
    DID_UNHOLY,                           // demon weapons, demon spells
    DID_ATTACK_HOLY,
    DID_ATTACK_NEUTRAL,
    DID_ATTACK_FRIEND,
    DID_FRIEND_DIED,
    DID_UNCHIVALRIC_ATTACK,
    DID_POISON,
    DID_KILL_LIVING,
    DID_KILL_UNDEAD,
    DID_KILL_DEMON,
    DID_KILL_NATURAL_UNHOLY,              // TSO
    DID_KILL_NATURAL_EVIL,                // TSO
    DID_KILL_UNCLEAN,                     // Zin
    DID_KILL_CHAOTIC,                     // Zin
    DID_KILL_WIZARD,                      // Trog
    DID_KILL_PRIEST,                      // Beogh
    DID_KILL_HOLY,
    DID_KILL_FAST,                        // Cheibriados
    DID_LIVING_KILLED_BY_UNDEAD_SLAVE,
    DID_LIVING_KILLED_BY_SERVANT,
    DID_UNDEAD_KILLED_BY_UNDEAD_SLAVE,
    DID_UNDEAD_KILLED_BY_SERVANT,
    DID_DEMON_KILLED_BY_UNDEAD_SLAVE,
    DID_DEMON_KILLED_BY_SERVANT,
    DID_NATURAL_UNHOLY_KILLED_BY_SERVANT, // TSO
    DID_NATURAL_EVIL_KILLED_BY_SERVANT,   // TSO
    DID_HOLY_KILLED_BY_UNDEAD_SLAVE,
    DID_HOLY_KILLED_BY_SERVANT,
    DID_BANISH,
    DID_SPELL_MEMORISE,
    DID_SPELL_CASTING,
    DID_SPELL_PRACTISE,
    DID_CARDS,
    DID_DRINK_BLOOD,
    DID_CANNIBALISM,
    DID_EAT_SOULED_BEING,                 // Zin
    DID_DELIBERATE_MUTATING,              // Zin
    DID_CAUSE_GLOWING,                    // Zin
    DID_UNCLEAN,                          // Zin (used unclean weapon/magic)
    DID_CHAOS,                            // Zin (used chaotic weapon/magic)
    DID_DESECRATE_ORCISH_REMAINS,         // Beogh
    DID_DESTROY_ORCISH_IDOL,              // Beogh
    DID_KILL_SLIME,                       // Jiyva
    DID_KILL_PLANT,                       // Fedhas
    DID_PLANT_KILLED_BY_SERVANT,          // Fedhas
    DID_HASTY,                            // Cheibriados
    DID_CORPSE_VIOLATION,                 // Fedhas (Necromancy involving
                                          // corpses/chunks).
    DID_SOULED_FRIEND_DIED,               // Zin
    DID_UNCLEAN_KILLED_BY_SERVANT,        // Zin
    DID_CHAOTIC_KILLED_BY_SERVANT,        // Zin
    DID_ATTACK_IN_SANCTUARY,              // Zin
    DID_KILL_ARTIFICIAL,                  // Yredelemnul
    DID_ARTIFICIAL_KILLED_BY_UNDEAD_SLAVE,// Yredelemnul
    DID_ARTIFICIAL_KILLED_BY_SERVANT,     // Yredelemnul
    DID_DESTROY_SPELLBOOK,                // Sif Muna
    DID_EXPLORATION,                      // Ashenzari, wrath timers
    DID_DESECRATE_HOLY_REMAINS,           // Zin/Ely/TSO/Yredelemnul
    DID_SEE_MONSTER,                      // TSO

    NUM_CONDUCTS
};

enum confirm_butcher_type
{
    CONFIRM_NEVER,
    CONFIRM_ALWAYS,
    CONFIRM_AUTO,
};

enum confirm_prompt_type
{
    CONFIRM_CANCEL,             // automatically answer 'no', i.e. disallow
    CONFIRM_PROMPT,             // prompt
    CONFIRM_NONE,               // automatically answer 'yes'
};

enum confirm_level_type
{
    CONFIRM_NONE_EASY,
    CONFIRM_SAFE_EASY,
    CONFIRM_ALL_EASY,
};

enum chunk_drop_type
{
    ADC_NEVER,
    ADC_ROTTEN,
    ADC_YES,
};

// When adding new delays, update their names in delay.cc
enum delay_type
{
    DELAY_NOT_DELAYED,
    DELAY_EAT,
    DELAY_FEED_VAMPIRE,
    DELAY_ARMOUR_ON,
    DELAY_ARMOUR_OFF,
    DELAY_JEWELLERY_ON,
    DELAY_MEMORISE,
    DELAY_BUTCHER,
    DELAY_BOTTLE_BLOOD,
    DELAY_WEAPON_SWAP,
    DELAY_PASSWALL,
    DELAY_DROP_ITEM,
    DELAY_MULTIDROP,
    DELAY_ASCENDING_STAIRS,
    DELAY_DESCENDING_STAIRS,
    DELAY_RECITE,  // Zin's Recite invocation

    // [dshaligram] Shift-running, resting, travel and macros are now
    // also handled as delays.
    DELAY_RUN,
    DELAY_REST,
    DELAY_TRAVEL,

    DELAY_MACRO,

    // In a macro delay, a stacked delay to tell Crawl to read and act on
    // one input command.
    DELAY_MACRO_PROCESS_KEY,

    DELAY_INTERRUPTIBLE,                // simple interruptible delay
    DELAY_UNINTERRUPTIBLE,              // simple uninterruptible delay

    NUM_DELAYS
};

enum description_level_type
{
    DESC_THE,
    DESC_A,
    DESC_YOUR,
    DESC_PLAIN,
    DESC_ITS,
    DESC_INVENTORY_EQUIP,
    DESC_INVENTORY,

    // Partial item names.
    DESC_BASENAME,                     // Base name of item subtype
    DESC_QUALNAME,                     // Name without articles, quantities,
                                       // enchantments.
    DESC_DBNAME,                       // Name with which to look up item
                                       // description in the db.

    DESC_NONE
};

enum evoc_type
{
    EVOC_WAND,
    EVOC_ROD,
    EVOC_DECK,
    EVOC_MISC,
};

enum game_direction_type
{
    GDT_GAME_START = 0,
    GDT_DESCENDING,
    GDT_ASCENDING,
};

enum game_type
{
    GAME_TYPE_UNSPECIFIED,
    GAME_TYPE_NORMAL,
    GAME_TYPE_TUTORIAL,
    GAME_TYPE_ARENA,
    GAME_TYPE_SPRINT,
    GAME_TYPE_HINTS,
    GAME_TYPE_ZOTDEF,
    GAME_TYPE_INSTRUCTIONS,
    GAME_TYPE_HIGH_SCORES,
    NUM_GAME_TYPE
};

enum level_flag_type
{
    LFLAG_NONE = 0,

    LFLAG_NO_TELE_CONTROL = (1 << 0), // Teleport control not allowed.
    LFLAG_NO_MAP          = (1 << 2), // Level can't be persistently mapped.
};

// Volatile state and cache.
enum level_state_type
{
    LSTATE_NONE = 0,

    LSTATE_GOLUBRIA       = (1 << 0), // A Golubria trap exists.
    LSTATE_GLOW_MOLD      = (1 << 1), // Any glowing mold exists.

    LSTATE_DELETED        = (1 << 2), // The level won't be saved.
};

// NOTE: The order of these is very important to their usage!
// [dshaligram] If adding/removing from this list, also update view.cc!
enum dungeon_char_type
{
    DCHAR_WALL,
    DCHAR_WALL_MAGIC,
    DCHAR_FLOOR,
    DCHAR_FLOOR_MAGIC,
    DCHAR_DOOR_OPEN,
    DCHAR_DOOR_CLOSED,
    DCHAR_TRAP,
    DCHAR_STAIRS_DOWN,
    DCHAR_STAIRS_UP,
    DCHAR_GRATE,
    DCHAR_ALTAR,
    DCHAR_ARCH,
    DCHAR_FOUNTAIN,
    DCHAR_WAVY,
    DCHAR_STATUE,
    DCHAR_INVIS_EXPOSED,
    DCHAR_ITEM_DETECTED,
    DCHAR_ITEM_ORB,
    DCHAR_ITEM_WEAPON,
    DCHAR_ITEM_ARMOUR,
    DCHAR_ITEM_WAND,
    DCHAR_ITEM_FOOD,
    DCHAR_ITEM_SCROLL,
    DCHAR_ITEM_RING,
    DCHAR_ITEM_POTION,
    DCHAR_ITEM_MISSILE,
    DCHAR_ITEM_BOOK,
    DCHAR_ITEM_STAVE,
    DCHAR_ITEM_MISCELLANY,
    DCHAR_ITEM_CORPSE,
    DCHAR_ITEM_GOLD,
    DCHAR_ITEM_AMULET,
    DCHAR_CLOUD,
    DCHAR_TREE,
    DCHAR_TELEPORTER,

    DCHAR_SPACE,
    DCHAR_FIRED_FLASK,
    DCHAR_FIRED_BOLT,
    DCHAR_FIRED_CHUNK,
    DCHAR_FIRED_BOOK,
    DCHAR_FIRED_WEAPON,
    DCHAR_FIRED_ZAP,
    DCHAR_FIRED_BURST,
    DCHAR_FIRED_STICK,
    DCHAR_FIRED_TRINKET,
    DCHAR_FIRED_SCROLL,
    DCHAR_FIRED_DEBUG,
    DCHAR_FIRED_ARMOUR,
    DCHAR_FIRED_MISSILE,
    DCHAR_EXPLOSION,

    NUM_DCHAR_TYPES
};

// When adding:
//
// * New stairs/portals: update grid_stair_direction.
// * Any: edit view.cc and add a glyph and colour for the feature.
// * Any: edit directn.cc and add a description for the feature.
// * Any: edit dat/descript/features.txt and add a
//        long description if appropriate.
// * Any: check the grid_* functions in misc.cc and make sure
//        they return sane values for your new feature.
// * Any: edit dungeon.cc and add a symbol to map_feature() and
//        vault_grid() for the feature, if you want vault maps to
//        be able to use it.  If you do, also update
//        docs/develop/levels/syntax.txt with the new symbol.
// * Any: edit l_dgngrd.cc and add the feature's name to the dngn_feature_names
//        array, if you want vault map Lua code to be able to use the
//        feature, and/or you want to be able to create the feature
//        using the "create feature by name" wizard command.
// Also take note of MINMOVE and MINSEE above.
//
enum dungeon_feature_type
{
    DNGN_UNSEEN,
    DNGN_CLOSED_DOOR,
    DNGN_RUNED_DOOR,
    DNGN_SEALED_DOOR,
    DNGN_MANGROVE,
    DNGN_METAL_WALL,
        DNGN_MINWALL = DNGN_METAL_WALL,
    DNGN_GREEN_CRYSTAL_WALL,
    DNGN_ROCK_WALL,
    DNGN_SLIMY_WALL,
    DNGN_STONE_WALL,
    DNGN_PERMAROCK_WALL,               // for undiggable walls
        DNGN_MAXOPAQUE = DNGN_PERMAROCK_WALL,
    DNGN_CLEAR_ROCK_WALL,              // transparent walls
        // Lowest grid value which can be seen through.
        DNGN_MINSEE = DNGN_CLEAR_ROCK_WALL,
    DNGN_CLEAR_STONE_WALL,
    DNGN_CLEAR_PERMAROCK_WALL,
        DNGN_MAXWALL = DNGN_CLEAR_PERMAROCK_WALL,
    DNGN_GRATE,
    DNGN_TREE,
        DNGN_MAX_NONREACH = DNGN_TREE,

    DNGN_OPEN_SEA,                     // Shoals equivalent for permarock
    DNGN_LAVA_SEA,                     // Gehenna equivalent for permarock
    DNGN_ORCISH_IDOL,
    DNGN_GRANITE_STATUE,
    DNGN_MALIGN_GATEWAY,
        // Highest solid grid value.
        DNGN_MAXSOLID = DNGN_MALIGN_GATEWAY,

    DNGN_LAVA            = 30,
        DNGN_MINMOVE = DNGN_LAVA, // Can be moved through.
    DNGN_DEEP_WATER,

    DNGN_SHALLOW_WATER,
        DNGN_MINWALK = DNGN_SHALLOW_WATER,

    // Lowest grid value that an item can be placed on.
    DNGN_MINITEM = DNGN_SHALLOW_WATER,

    DNGN_FLOOR,
    DNGN_OPEN_DOOR,

    DNGN_TRAP_MECHANICAL,
    DNGN_TRAP_MAGICAL,
    DNGN_TRAP_NATURAL,
    DNGN_TRAP_WEB,
    DNGN_UNDISCOVERED_TRAP,

    DNGN_ENTER_SHOP,
    DNGN_ABANDONED_SHOP,

    DNGN_STONE_STAIRS_DOWN_I,
    DNGN_STONE_STAIRS_DOWN_II,
    DNGN_STONE_STAIRS_DOWN_III,
    DNGN_ESCAPE_HATCH_DOWN,

    // corresponding up stairs (same order as above)
    DNGN_STONE_STAIRS_UP_I,
    DNGN_STONE_STAIRS_UP_II,
    DNGN_STONE_STAIRS_UP_III,
    DNGN_ESCAPE_HATCH_UP,

    // Various gates
    DNGN_ENTER_DIS,
    DNGN_ENTER_GEHENNA,
    DNGN_ENTER_COCYTUS,
    DNGN_ENTER_TARTARUS,
    DNGN_ENTER_ABYSS,
    DNGN_EXIT_ABYSS,
#if TAG_MAJOR_VERSION > 34
    DNGN_ABYSSAL_STAIR,
#endif
    DNGN_STONE_ARCH,
    DNGN_ENTER_PANDEMONIUM,
    DNGN_EXIT_PANDEMONIUM,
    DNGN_TRANSIT_PANDEMONIUM,
    DNGN_EXIT_DUNGEON,
    DNGN_EXIT_THROUGH_ABYSS,
    DNGN_EXIT_HELL,
    DNGN_ENTER_HELL,
    DNGN_ENTER_LABYRINTH,
    DNGN_TELEPORTER,
    DNGN_ENTER_PORTAL_VAULT,
    DNGN_EXIT_PORTAL_VAULT,
    DNGN_EXPIRED_PORTAL,

    // Entrances to various branches
    DNGN_ENTER_DWARVEN_HALL,
        DNGN_ENTER_FIRST_BRANCH = DNGN_ENTER_DWARVEN_HALL,
    DNGN_ENTER_ORCISH_MINES,
    DNGN_ENTER_LAIR,
    DNGN_ENTER_SLIME_PITS,
    DNGN_ENTER_VAULTS,
    DNGN_ENTER_CRYPT,
    DNGN_ENTER_HALL_OF_BLADES,
    DNGN_ENTER_ZOT,
    DNGN_ENTER_TEMPLE,
    DNGN_ENTER_SNAKE_PIT,
    DNGN_ENTER_ELVEN_HALLS,
    DNGN_ENTER_TOMB,
    DNGN_ENTER_SWAMP,
    DNGN_ENTER_SHOALS,
    DNGN_ENTER_SPIDER_NEST,
    DNGN_ENTER_FOREST,
        DNGN_ENTER_LAST_BRANCH = DNGN_ENTER_FOREST,
    DNGN_UNUSED_ENTER_BRANCH_1,

    // Exits from various branches
    // Order must be the same as above
    DNGN_RETURN_FROM_DWARVEN_HALL,
        DNGN_RETURN_FROM_FIRST_BRANCH = DNGN_RETURN_FROM_DWARVEN_HALL,
    DNGN_RETURN_FROM_ORCISH_MINES,
    DNGN_RETURN_FROM_LAIR,
    DNGN_RETURN_FROM_SLIME_PITS,
    DNGN_RETURN_FROM_VAULTS,
    DNGN_RETURN_FROM_CRYPT,
    DNGN_RETURN_FROM_HALL_OF_BLADES,
    DNGN_RETURN_FROM_ZOT,
    DNGN_RETURN_FROM_TEMPLE,
    DNGN_RETURN_FROM_SNAKE_PIT,
    DNGN_RETURN_FROM_ELVEN_HALLS,
    DNGN_RETURN_FROM_TOMB,
    DNGN_RETURN_FROM_SWAMP,
    DNGN_RETURN_FROM_SHOALS,
    DNGN_RETURN_FROM_SPIDER_NEST,
    DNGN_RETURN_FROM_FOREST,
        DNGN_RETURN_FROM_LAST_BRANCH = DNGN_RETURN_FROM_FOREST,
    DNGN_UNUSED_RETURN_BRANCH_1,

    // Order of altars must match order of gods (god_type)
    DNGN_ALTAR_ZIN,
        DNGN_ALTAR_FIRST_GOD = DNGN_ALTAR_ZIN,
    DNGN_ALTAR_SHINING_ONE,
    DNGN_ALTAR_KIKUBAAQUDGHA,
    DNGN_ALTAR_YREDELEMNUL,
    DNGN_ALTAR_XOM,
    DNGN_ALTAR_VEHUMET,
    DNGN_ALTAR_OKAWARU,
    DNGN_ALTAR_MAKHLEB,
    DNGN_ALTAR_SIF_MUNA,
    DNGN_ALTAR_TROG,
    DNGN_ALTAR_NEMELEX_XOBEH,
    DNGN_ALTAR_ELYVILON,
    DNGN_ALTAR_LUGONU,
    DNGN_ALTAR_BEOGH,
    DNGN_ALTAR_JIYVA,
    DNGN_ALTAR_FEDHAS,
    DNGN_ALTAR_CHEIBRIADOS,
    DNGN_ALTAR_ASHENZARI,
        DNGN_ALTAR_LAST_GOD = DNGN_ALTAR_ASHENZARI,
    DNGN_UNUSED_ALTAR_1,

    DNGN_FOUNTAIN_BLUE,
    DNGN_FOUNTAIN_SPARKLING,           // aka 'Magic Fountain' {dlb}
    DNGN_FOUNTAIN_BLOOD,
    // same order as above!
    DNGN_DRY_FOUNTAIN_BLUE,
    DNGN_DRY_FOUNTAIN_SPARKLING,
    DNGN_DRY_FOUNTAIN_BLOOD,
    DNGN_PERMADRY_FOUNTAIN,

    // Not meant to ever appear in grd().
    DNGN_EXPLORE_HORIZON, // dummy for redefinition

    DNGN_UNKNOWN_ALTAR,
    DNGN_UNKNOWN_PORTAL,

#if TAG_MAJOR_VERSION == 34
    DNGN_ABYSSAL_STAIR,
    DNGN_BADLY_SEALED_DOOR,
#endif

    NUM_FEATURES
};

enum duration_type
{
    DUR_INVIS,
    DUR_CONF,
    DUR_PARALYSIS,
    DUR_SLOW,
    DUR_MESMERISED,
    DUR_HASTE,
    DUR_MIGHT,
    DUR_BRILLIANCE,
    DUR_AGILITY,
    DUR_FLIGHT,
    DUR_BERSERK,
    DUR_POISONING,

    DUR_CONFUSING_TOUCH,
    DUR_SURE_BLADE,
    DUR_CORONA,
    DUR_DEATHS_DOOR,
    DUR_FIRE_SHIELD,

    DUR_BUILDING_RAGE,          // countdown to starting berserk
    DUR_EXHAUSTED,              // fatigue counter for berserk

    DUR_LIQUID_FLAMES,
    DUR_ICY_ARMOUR,
    DUR_REPEL_MISSILES,
    DUR_JELLY_PRAYER,
    DUR_PIETY_POOL,             // distribute piety over time
    DUR_DIVINE_VIGOUR,          // duration of Ely's Divine Vigour
    DUR_DIVINE_STAMINA,         // duration of Zin's Divine Stamina
    DUR_DIVINE_SHIELD,          // duration of TSO's Divine Shield
    DUR_REGENERATION,
    DUR_SWIFTNESS,
#if TAG_MAJOR_VERSION == 34
    DUR_CONTROLLED_FLIGHT,
#endif
    DUR_TELEPORT,
    DUR_CONTROL_TELEPORT,
    DUR_BREATH_WEAPON,
    DUR_TRANSFORMATION,
    DUR_DEATH_CHANNEL,
    DUR_DEFLECT_MISSILES,
    DUR_PHASE_SHIFT,
#if TAG_MAJOR_VERSION == 34
    DUR_SEE_INVISIBLE,
#endif
    DUR_WEAPON_BRAND,           // general "branding" spell counter
    DUR_DEMONIC_GUARDIAN,       // demonic guardian timeout
    DUR_POWERED_BY_DEATH,
    DUR_SILENCE,
    DUR_CONDENSATION_SHIELD,
    DUR_STONESKIN,
    DUR_GOURMAND,
    DUR_BARGAIN,
#if TAG_MAJOR_VERSION == 34
    DUR_INSULATION,
#endif
    DUR_RESISTANCE,
    DUR_SLAYING,
    DUR_STEALTH,
    DUR_MAGIC_SHIELD,
    DUR_SLEEP,
    DUR_TELEPATHY,
    DUR_PETRIFIED,
    DUR_LOWERED_MR,
    DUR_REPEL_STAIRS_MOVE,
    DUR_REPEL_STAIRS_CLIMB,
    DUR_COLOUR_SMOKE_TRAIL,
    DUR_SLIMIFY,
    DUR_TIME_STEP,
    DUR_ICEMAIL_DEPLETED,       // Wait this many turns for full Icemail
    DUR_MISLED,
    DUR_QUAD_DAMAGE,
    DUR_AFRAID,
    DUR_MIRROR_DAMAGE,
    DUR_SCRYING,
    DUR_TORNADO,
    DUR_LIQUEFYING,
    DUR_HEROISM,
    DUR_FINESSE,
    DUR_LIFESAVING,
    DUR_PARALYSIS_IMMUNITY,
    DUR_DARKNESS,
    DUR_PETRIFYING,
    DUR_SHROUD_OF_GOLUBRIA,
    DUR_TORNADO_COOLDOWN,
    DUR_NAUSEA,
    DUR_AMBROSIA,
#if TAG_MAJOR_VERSION == 34
    DUR_TEMP_MUTATIONS,
#endif
    DUR_DISJUNCTION,
    DUR_VEHUMET_GIFT,
#if TAG_MAJOR_VERSION == 34
    DUR_BATTLESPHERE,
#endif
    DUR_SENTINEL_MARK,
    DUR_SICKENING,
    NUM_DURATIONS
};

// This list must match the enchant_names array in monster.cc
// Enchantments that imply other enchantments should come first
// to avoid timeout message confusion. Currently:
//     berserk -> haste, might; fatigue -> slow
enum enchant_type
{
    ENCH_NONE = 0,
    ENCH_BERSERK,
    ENCH_HASTE,
    ENCH_MIGHT,
    ENCH_FATIGUE,        // Post-berserk fatigue.
    ENCH_SLOW,
    ENCH_FEAR,
    ENCH_CONFUSION,
    ENCH_INVIS,
    ENCH_POISON,
    ENCH_ROT,
    ENCH_SUMMON,
    ENCH_ABJ,
    ENCH_CORONA,
    ENCH_CHARM,
    ENCH_STICKY_FLAME,
    ENCH_GLOWING_SHAPESHIFTER,
    ENCH_SHAPESHIFTER,
    ENCH_TP,
    ENCH_SLEEP_WARY,
    ENCH_SUBMERGED,
    ENCH_SHORT_LIVED,
    ENCH_PARALYSIS,
    ENCH_SICK,
    ENCH_SLEEPY,         //   Monster can't wake until this wears off.
    ENCH_HELD,           //   Caught in a net.
    ENCH_BATTLE_FRENZY,  //   Monster is in a battle frenzy.
    ENCH_TEMP_PACIF,
    ENCH_PETRIFYING,
    ENCH_PETRIFIED,
    ENCH_LOWERED_MR,
    ENCH_SOUL_RIPE,
    ENCH_SLOWLY_DYING,
    ENCH_EAT_ITEMS,
    ENCH_AQUATIC_LAND,   // Water monsters lose hp while on land.
    ENCH_SPORE_PRODUCTION,
#if TAG_MAJOR_VERSION == 34
    ENCH_SLOUCH,
#endif
    ENCH_SWIFT,
    ENCH_TIDE,
    ENCH_INSANE,         // Berserk + changed attitude.
    ENCH_SILENCE,
    ENCH_AWAKEN_FOREST,
    ENCH_EXPLODING,
    ENCH_BLEED,
    ENCH_PORTAL_TIMER,
    ENCH_SEVERED,
    ENCH_ANTIMAGIC,
    ENCH_FADING_AWAY,
    ENCH_PREPARING_RESURRECT,
    ENCH_REGENERATION,
    ENCH_RAISED_MR,
    ENCH_MIRROR_DAMAGE,
    ENCH_STONESKIN,
    ENCH_FEAR_INSPIRING,
    ENCH_PORTAL_PACIFIED,
    ENCH_WITHDRAWN,
    ENCH_ATTACHED,
    ENCH_LIFE_TIMER,    // Minimum time demonic guardian must exist.
    ENCH_FLIGHT,
    ENCH_LIQUEFYING,
    ENCH_TORNADO,
    ENCH_FAKE_ABJURATION,
    ENCH_DAZED,         // Dazed - less chance of acting each turn.
    ENCH_MUTE,          // Silenced.
    ENCH_BLIND,         // Blind (everything is invisible).
    ENCH_DUMB,          // Stupefied (paralysis by a different name).
    ENCH_MAD,           // Confusion by another name.
    ENCH_SILVER_CORONA, // Zin's silver light.
    ENCH_RECITE_TIMER,  // Was recited against.
    ENCH_INNER_FLAME,
    ENCH_ROUSED,        // Monster has been roused to greatness
    ENCH_BREATH_WEAPON, // just a simple timer for dragon breathweapon spam
    ENCH_DEATHS_DOOR,
    ENCH_ROLLING,       // Boulder Beetle in ball form
    ENCH_OZOCUBUS_ARMOUR,
    ENCH_WRETCHED,      // An abstract placeholder for monster mutations
    ENCH_SCREAMED,      // Starcursed scream timer
    ENCH_WORD_OF_RECALL,// Chanting word of recall
    ENCH_INJURY_BOND,
    // Update enchantment names in monster.cc when adding or removing
    // enchantments.
    NUM_ENCHANTMENTS
};

enum enchant_retval
{
    ERV_FAIL,
    ERV_NEW,
    ERV_INCREASED,
};

enum energy_use_type
{
    EUT_MOVE,
    EUT_SWIM,
    EUT_ATTACK,
    EUT_MISSILE,
    EUT_SPELL,
    EUT_SPECIAL,
    EUT_ITEM,
    EUT_PICKUP,
};

enum equipment_type
{
    EQ_NONE = -1,

    EQ_WEAPON,
    EQ_CLOAK,
    EQ_HELMET,
    EQ_GLOVES,
    EQ_BOOTS,
    EQ_SHIELD,
    EQ_BODY_ARMOUR,
    //Everything beyond here is jewellery
    EQ_LEFT_RING,
    EQ_RIGHT_RING,
    EQ_AMULET,
    //Octopodes don't have left and right rings. They have eight rings, instead.
    EQ_RING_ONE,
    EQ_RING_TWO,
    EQ_RING_THREE,
    EQ_RING_FOUR,
    EQ_RING_FIVE,
    EQ_RING_SIX,
    EQ_RING_SEVEN,
    EQ_RING_EIGHT,
    NUM_EQUIP,

    EQ_MIN_ARMOUR = EQ_CLOAK,
    EQ_MAX_ARMOUR = EQ_BODY_ARMOUR,
    EQ_MAX_WORN   = EQ_RING_EIGHT,
    // these aren't actual equipment slots, they're categories for functions
    EQ_STAFF            = 100,         // weapon with base_type OBJ_STAVES
    EQ_RINGS,                          // check both rings
    EQ_RINGS_PLUS,                     // check both rings and sum plus
    EQ_RINGS_PLUS2,                    // check both rings and sum plus2
    EQ_ALL_ARMOUR,                     // check all armour types
};

enum eq_type
{
    ET_WEAPON,
    ET_SHIELD,
    ET_ARMOUR,
    ET_JEWELS,
    NUM_ET
};

enum eq_type_flags
{
    ETF_WEAPON = 0x1,
    ETF_SHIELD = 0x2,
    ETF_ARMOUR = 0x4,
    ETF_JEWELS = 0x8,
    ETF_ALL    = 0xF
};

enum feature_flag_type
{
    FFT_NONE          = 0,
    FFT_NOTABLE       = 0x1,           // should be noted for dungeon overview
    FFT_EXAMINE_HINT  = 0x2,           // could get an "examine-this" hint.
};

enum flush_reason_type
{
    FLUSH_ON_FAILURE,                  // spell/ability failed to cast
    FLUSH_BEFORE_COMMAND,              // flush before getting a command
    FLUSH_ON_MESSAGE,                  // flush when printing a message
    FLUSH_ON_WARNING_MESSAGE,          // flush on MSGCH_WARN messages
    FLUSH_ON_DANGER_MESSAGE,           // flush on MSGCH_DANGER messages
    FLUSH_ON_PROMPT,                   // flush on MSGCH_PROMPT messages
    FLUSH_ON_UNSAFE_YES_OR_NO_PROMPT,  // flush when !safe set to yesno()
    FLUSH_LUA,                         // flush when Lua wants to flush
    FLUSH_KEY_REPLAY_CANCEL,           // flush when key replay is cancelled
    FLUSH_ABORT_MACRO,                 // something wrong with macro being
                                       // processed, so stop it
    FLUSH_REPLAY_SETUP_FAILURE,        // setup for key replay failed
    FLUSH_REPEAT_SETUP_DONE,           // command repeat done manipulating
                                       // the macro buffer
    NUM_FLUSH_REASONS
};

// The order of this enum must match the order of DNGN_ALTAR_FOO.
enum god_type
{
    GOD_NO_GOD,
    GOD_ZIN,
    GOD_SHINING_ONE,
    GOD_KIKUBAAQUDGHA,
    GOD_YREDELEMNUL,
    GOD_XOM,
    GOD_VEHUMET,
    GOD_OKAWARU,
    GOD_MAKHLEB,
    GOD_SIF_MUNA,
    GOD_TROG,
    GOD_NEMELEX_XOBEH,
    GOD_ELYVILON,
    GOD_LUGONU,
    GOD_BEOGH,
    GOD_JIYVA,
    GOD_FEDHAS,
    GOD_CHEIBRIADOS,
    GOD_ASHENZARI,
    NUM_GODS,                          // always after last god

    GOD_RANDOM = 100,
    GOD_NAMELESS,                      // for monsters with non-player gods
    GOD_VIABLE,
};

enum held_type
{
    HELD_NONE = 0,
    HELD_NET,         // currently unused
    HELD_WEB,         // currently unused
    HELD_MONSTER,     // but no damage
    HELD_CONSTRICTED, // damaging
};

enum holy_word_source_type
{
    HOLY_WORD_GENERIC     = -1,
    HOLY_WORD_SCROLL      = -2,
    HOLY_WORD_ZIN         = -4,  // Zin effect
    HOLY_WORD_TSO         = -5,  // TSO effect
};

enum hunger_state_t                    // you.hunger_state
{
    HS_STARVING,
    HS_NEAR_STARVING,
    HS_VERY_HUNGRY,
    HS_HUNGRY,
    HS_SATIATED,                       // "not hungry" state
    HS_FULL,
    HS_VERY_FULL,
    HS_ENGORGED,
};

enum immolation_source_type
{
    IMMOLATION_GENERIC = -1,
    IMMOLATION_SCROLL  = -2,
    IMMOLATION_AFFIX   = -3, // effect when fixing fire brand
    IMMOLATION_TOME    = -4, // exploding Tome of Destruction
};

enum item_status_flag_type  // per item flags: ie. ident status, cursed status
{
    ISFLAG_KNOW_CURSE        = 0x00000001,  // curse status
    ISFLAG_KNOW_TYPE         = 0x00000002,  // artefact name, sub/special types
    ISFLAG_KNOW_PLUSES       = 0x00000004,  // to hit/to dam/to AC/charges
    ISFLAG_KNOW_PROPERTIES   = 0x00000008,  // know special artefact properties
    ISFLAG_IDENT_MASK        = 0x0000000F,  // mask of all id related flags

    // these three masks are of the minimal flags set upon using equipment:
    ISFLAG_EQ_WEAPON_MASK    = 0x0000000B,  // mask of flags for weapon equip
    ISFLAG_EQ_ARMOUR_MASK    = 0x0000000F,  // mask of flags for armour equip
    ISFLAG_EQ_JEWELLERY_MASK = 0x0000000F,  // mask of flags for known jewellery

    ISFLAG_CURSED            = 0x00000100,  // cursed
    ISFLAG_BLESSED_WEAPON    = 0x00000200,  // personalized TSO's gift
    ISFLAG_SEEN_CURSED       = 0x00000400,  // was seen being cursed
    ISFLAG_TRIED             = 0x00000800,  // tried but not (usually) ided

    ISFLAG_RANDART           = 0x00001000,  // special value is seed
    ISFLAG_UNRANDART         = 0x00002000,  // is an unrandart
    ISFLAG_ARTEFACT_MASK     = 0x00003000,  // randart or unrandart
    ISFLAG_DROPPED           = 0x00004000,  // dropped item (no autopickup)
    ISFLAG_THROWN            = 0x00008000,  // thrown missile weapon

    // these don't have to remain as flags
    ISFLAG_NO_DESC           = 0x00000000,  // used for clearing these flags
    ISFLAG_GLOWING           = 0x00010000,  // weapons or armour
    ISFLAG_RUNED             = 0x00020000,  // weapons or armour
    ISFLAG_EMBROIDERED_SHINY = 0x00040000,  // armour: depends on sub-type
    ISFLAG_COSMETIC_MASK     = 0x00070000,  // mask of cosmetic descriptions

    ISFLAG_UNOBTAINABLE      = 0x00080000,  // vault on display

    ISFLAG_MIMIC             = 0x00100000,  // mimic
    ISFLAG_NO_MIMIC          = 0x00200000,  // Can't be turned into a mimic

    ISFLAG_NO_PICKUP         = 0x00400000,  // Monsters won't pick this up

    ISFLAG_NO_RACE           = 0x00000000,  // used for clearing these flags
    ISFLAG_ORCISH            = 0x01000000,  // low quality items
    ISFLAG_DWARVEN           = 0x02000000,  // strong and robust items
    ISFLAG_ELVEN             = 0x04000000,  // light and accurate items
    ISFLAG_RACIAL_MASK       = 0x07000000,  // mask of racial equipment types

    ISFLAG_NOTED_ID          = 0x08000000,
    ISFLAG_NOTED_GET         = 0x10000000,

    ISFLAG_BEEN_IN_INV       = 0x20000000,  // Item has been in inventory
    ISFLAG_SUMMONED          = 0x40000000,  // Item generated on a summon
    ISFLAG_DROPPED_BY_ALLY   = 0x80000000,  // Item was dropped by an ally
};

enum item_type_id_state_type
{
    ID_UNKNOWN_TYPE = 0,
    ID_MON_TRIED_TYPE,
    ID_TRIED_TYPE,
    ID_TRIED_ITEM_TYPE,
    ID_KNOWN_TYPE,
    NUM_ID_STATE_TYPES
};

enum job_type
{
    JOB_FIGHTER,
    JOB_WIZARD,
    JOB_PRIEST,
    JOB_GLADIATOR,
    JOB_NECROMANCER,
    JOB_ASSASSIN,
    JOB_BERSERKER,
    JOB_HUNTER,
    JOB_CONJURER,
    JOB_ENCHANTER,
    JOB_FIRE_ELEMENTALIST,
    JOB_ICE_ELEMENTALIST,
    JOB_SUMMONER,
    JOB_AIR_ELEMENTALIST,
    JOB_EARTH_ELEMENTALIST,
    JOB_SKALD,
    JOB_VENOM_MAGE,
    JOB_CHAOS_KNIGHT,
    JOB_TRANSMUTER,
    JOB_HEALER,
#if TAG_MAJOR_VERSION == 34
    JOB_STALKER,
#endif
    JOB_MONK,
    JOB_WARPER,
    JOB_WANDERER,
    JOB_ARTIFICER,                     //   Greenberg/Bane
    JOB_ARCANE_MARKSMAN,
    JOB_DEATH_KNIGHT,
    JOB_ABYSSAL_KNIGHT,
    NUM_JOBS,                          // always after the last job

    JOB_UNKNOWN = 100,
    JOB_RANDOM,
    JOB_VIABLE,
};

enum KeymapContext
{
    KMC_DEFAULT,         // For no-arg getchm(), must be zero.
    KMC_LEVELMAP,        // When in the 'X' level map
    KMC_TARGETTING,      // Only during 'x' and other targetting modes
    KMC_CONFIRM,         // When being asked y/n/q questions
    KMC_MENU,            // For menus
#ifdef USE_TILE
    KMC_DOLL,            // For the tiles doll menu editing screen
#endif

    KMC_CONTEXT_COUNT,   // Must always be the last real context

    KMC_NONE
};

// This order is *critical*. Don't mess with it (see mon_enchant)
enum kill_category
{
    KC_YOU,
    KC_FRIENDLY,
    KC_OTHER,
    KC_NCATEGORIES
};

enum killer_type                       // monster_die(), thing_thrown
{
    KILL_NONE,                         // no killer
    KILL_YOU,                          // you are the killer
    KILL_MON,                          // no, it was a monster!
    KILL_YOU_MISSILE,                  // in the library, with a dart
    KILL_MON_MISSILE,                  // in the dungeon, with a club
    KILL_YOU_CONF,                     // died while confused as caused by you
    KILL_MISCAST,                      // as a result of a spell miscast
    KILL_MISC,                         // any miscellaneous killing
    KILL_RESET,                        // ???
    KILL_DISMISSED,                    // ???
    KILL_BANISHED,                     // monsters what got banished
    KILL_UNSUMMONED,                   // summoned monsters whose timers ran out
    KILL_TIMEOUT,                      // non-summoned monsters whose times ran out
    KILL_PACIFIED,                     // only used by milestones and notes
    KILL_ENSLAVED,                     // only used by milestones and notes
};

enum flight_type
{
    FL_NONE = 0,
    FL_WINGED,                         // wings, etc... paralysis == fall
    FL_LEVITATE,                       // doesn't require physical effort
};

// Can't change this order without breaking saves.
enum map_marker_type
{
    MAT_FEATURE,              // Stock marker.
    MAT_LUA_MARKER,
    MAT_CORRUPTION_NEXUS,
    MAT_WIZ_PROPS,
    MAT_TOMB,
    MAT_MALIGN,
    MAT_PHOENIX,
    MAT_POSITION,
    MAT_DOOR_SEAL,
    NUM_MAP_MARKER_TYPES,
    MAT_ANY,
};

enum map_feature
{
    MF_UNSEEN,
    MF_FLOOR,
    MF_WALL,
    MF_MAP_FLOOR,
    MF_MAP_WALL,
    MF_DOOR,
    MF_ITEM,
    MF_MONS_FRIENDLY,
    MF_MONS_PEACEFUL,
    MF_MONS_NEUTRAL,
    MF_MONS_HOSTILE,
    MF_MONS_NO_EXP,
    MF_STAIR_UP,
    MF_STAIR_DOWN,
    MF_STAIR_BRANCH,
    MF_FEATURE,
    MF_WATER,
    MF_LAVA,
    MF_TRAP,
    MF_EXCL_ROOT,
    MF_EXCL,
    MF_PLAYER,
    MF_MAX,

    MF_SKIP,
};

enum menu_type
{
    MT_ANY = -1,

    MT_INVLIST,                        // List inventory
    MT_DROP,
    MT_PICKUP,
    MT_KNOW,
    MT_RUNES,
    MT_SELONE,                         // Select one
};

enum mon_holy_type
{
    MH_HOLY,
    MH_NATURAL,
    MH_UNDEAD,
    MH_DEMONIC,
    MH_NONLIVING, // golems and other constructs
    MH_PLANT,
};

enum targ_mode_type
{
    TARG_ANY,
    TARG_ENEMY,  // hostile + neutral
    TARG_FRIEND,
    TARG_INJURED_FRIEND, // for healing
    TARG_HOSTILE,
    TARG_HOSTILE_SUBMERGED, // Target hostiles including submerged ones
    TARG_EVOLVABLE_PLANTS,  // Targetting mode for Fedhas' evolution
    TARG_HOSTILE_UNDEAD,    // For dispel undead
    TARG_NUM_MODES
};

// NOTE: Changing this order will break saves! Appending does not.
enum monster_type                      // menv[].type
{
    MONS_PROGRAM_BUG,
        MONS_0 = MONS_PROGRAM_BUG,

    MONS_GIANT_NEWT,
    MONS_GIANT_GECKO,
    MONS_IGUANA,
    MONS_KOMODO_DRAGON,
    MONS_BASILISK,
    MONS_BAT,
    MONS_FIRE_BAT,
    MONS_BALL_PYTHON,
    MONS_ADDER,
    MONS_WATER_MOCCASIN,
    MONS_BLACK_MAMBA,
    MONS_ANACONDA,
    MONS_SEA_SNAKE,
    MONS_RAT,
    MONS_GREY_RAT,
    MONS_GREEN_RAT,
    MONS_ORANGE_RAT,
    MONS_LABORATORY_RAT,
    MONS_QUOKKA,         // Quokka are a type of wallaby, returned -- bwr 382
    MONS_PORCUPINE,
    MONS_JACKAL,
    MONS_HOUND,
    MONS_WAR_DOG,
    MONS_WOLF,
    MONS_WARG,
    MONS_HELL_HOUND,
    MONS_HOG,
    MONS_HELL_HOG,
    MONS_HOLY_SWINE,            // porkalator
    MONS_GIANT_SLUG,
    MONS_AGATE_SNAIL,
    MONS_ELEPHANT_SLUG,
    MONS_GIANT_LEECH,
    MONS_BABY_ALLIGATOR,
    MONS_ALLIGATOR,
    MONS_CROCODILE,
    MONS_HYDRA,
    MONS_SHEEP,
    MONS_YAK,
    MONS_DEATH_YAK,
    MONS_CATOBLEPAS,
    MONS_ELEPHANT,
    MONS_DIRE_ELEPHANT,
    MONS_HELLEPHANT,
    MONS_MANTICORE,
    MONS_HIPPOGRIFF,
    MONS_GRIFFON,
    MONS_GIANT_FROG,
    MONS_SPINY_FROG,
    MONS_BLINK_FROG,
    MONS_GRIZZLY_BEAR,
    MONS_POLAR_BEAR,
    MONS_BLACK_BEAR,
    MONS_WORM,
    MONS_BRAIN_WORM,
    MONS_ROCK_WORM,
    MONS_SPINY_WORM,
    MONS_WYVERN,
    MONS_LINDWURM,
    MONS_FIRE_DRAKE,
    MONS_SWAMP_DRAKE,
    MONS_DEATH_DRAKE,
    MONS_STEAM_DRAGON,
    MONS_MOTTLED_DRAGON,
    MONS_SWAMP_DRAGON,
    MONS_DRAGON,
    MONS_ICE_DRAGON,
    MONS_SHADOW_DRAGON,
    MONS_STORM_DRAGON,
    MONS_BONE_DRAGON,
    MONS_QUICKSILVER_DRAGON,
    MONS_IRON_DRAGON,
    MONS_GOLDEN_DRAGON,
    MONS_PEARL_DRAGON,

    MONS_OOZE,
    MONS_JELLY,
    MONS_BROWN_OOZE,
    MONS_GIANT_AMOEBA,
    MONS_AZURE_JELLY,
    MONS_DEATH_OOZE,
    MONS_ACID_BLOB,
    MONS_SLIME_CREATURE,
    MONS_PULSATING_LUMP,
    MONS_GIANT_EYEBALL,
    MONS_EYE_OF_DRAINING,
    MONS_SHINING_EYE,
    MONS_EYE_OF_DEVASTATION,
    MONS_GREAT_ORB_OF_EYES,
    MONS_GIANT_ORANGE_BRAIN,

    MONS_DANCING_WEAPON,
    MONS_HARPY,
    MONS_RAVEN,
    MONS_FIRE_CRAB,
    MONS_HOMUNCULUS,
    MONS_SOUPLING,

    MONS_BUTTERFLY,
#if TAG_MAJOR_VERSION == 34
    MONS_ANT_LARVA,
#endif
    MONS_WORKER_ANT,
    MONS_SOLDIER_ANT,
    MONS_QUEEN_ANT,
    MONS_KILLER_BEE,
    MONS_QUEEN_BEE,
    MONS_VAMPIRE_MOSQUITO,
#if TAG_MAJOR_VERSION == 34
    MONS_BUMBLEBEE,
#endif
    MONS_YELLOW_WASP,
    MONS_RED_WASP,
    MONS_GOLIATH_BEETLE,
    MONS_BORING_BEETLE,
    MONS_BOULDER_BEETLE,
    MONS_GIANT_COCKROACH,
    MONS_GIANT_CENTIPEDE,
    MONS_GIANT_MITE,
    MONS_SPIDER,
    MONS_WOLF_SPIDER,
    MONS_TRAPDOOR_SPIDER,
    MONS_JUMPING_SPIDER,
    MONS_ORB_SPIDER,
    MONS_TARANTELLA,
    MONS_REDBACK,
    MONS_SCORPION,
    MONS_EMPEROR_SCORPION,
    MONS_MOTH,                  // genus
    MONS_MOTH_OF_SUPPRESSION,
    MONS_GHOST_MOTH,
    MONS_MOTH_OF_WRATH,
    MONS_DEMONIC_CRAWLER,
    MONS_SNAPPING_TURTLE,
    MONS_ALLIGATOR_SNAPPING_TURTLE,
    MONS_GNOME,                 // single vault
    MONS_HALFLING,              // recolouring + single vault.
    MONS_FELID,                 // recolouring + single vault.  Miaow!
    MONS_VAMPIRE_BAT,           // recolouring + vaults
    MONS_DEMIGOD,               // recolouring + single vault
    MONS_DEMONSPAWN,            // recolouring + single vault... but there are FRs
    MONS_GARGOYLE,
    MONS_METAL_GARGOYLE,
    MONS_MOLTEN_GARGOYLE,
    MONS_UGLY_THING,
    MONS_VERY_UGLY_THING,
    MONS_ICE_BEAST,
    MONS_SKY_BEAST,
    MONS_SPHINX,
    MONS_ORB_GUARDIAN,

    MONS_GOLEM,                 // genus
    MONS_CLAY_GOLEM,
#if TAG_MAJOR_VERSION == 34
    MONS_WOOD_GOLEM,
#endif
    MONS_STONE_GOLEM,
    MONS_IRON_GOLEM,
    MONS_CRYSTAL_GOLEM,
    MONS_TOENAIL_GOLEM,
    MONS_ELECTRIC_GOLEM, // replacing the guardian robot -- bwr
    MONS_ORB_OF_FIRE,    // Swords renamed to fit -- bwr
    MONS_EARTH_ELEMENTAL,
    MONS_FIRE_ELEMENTAL,
    MONS_AIR_ELEMENTAL,
    MONS_TWISTER,        // air miscasts
    MONS_GOLDEN_EYE,
    MONS_FIRE_VORTEX,
    MONS_SPATIAL_VORTEX,
    MONS_INSUBSTANTIAL_WISP,
    MONS_VAPOUR,

    // Mimics:
    MONS_INEPT_ITEM_MIMIC,
    MONS_ITEM_MIMIC,
    MONS_RAVENOUS_ITEM_MIMIC,
#if TAG_MAJOR_VERSION == 34
    MONS_MONSTROUS_ITEM_MIMIC,
#endif
    MONS_INEPT_FEATURE_MIMIC,
    MONS_FEATURE_MIMIC,
    MONS_RAVENOUS_FEATURE_MIMIC,
#if TAG_MAJOR_VERSION == 34
    MONS_MONSTROUS_FEATURE_MIMIC, // unused
#endif

    // Plants:
    MONS_TOADSTOOL,
    MONS_FUNGUS,
    MONS_WANDERING_MUSHROOM,
    MONS_PLANT,
    MONS_OKLOB_SAPLING,
    MONS_OKLOB_PLANT,
    MONS_BUSH,
    MONS_BURNING_BUSH,
    MONS_GIANT_SPORE,
    MONS_BALLISTOMYCETE,
    MONS_HYPERACTIVE_BALLISTOMYCETE,

    MONS_GOBLIN,
    MONS_HOBGOBLIN,
    MONS_GNOLL,
    MONS_GNOLL_SHAMAN,
    MONS_GNOLL_SERGEANT,
    MONS_BOGGART,
    MONS_KOBOLD,
    MONS_BIG_KOBOLD,
    MONS_KOBOLD_DEMONOLOGIST,
    MONS_ORC,
    MONS_ORC_WARRIOR,
    MONS_ORC_PRIEST,
    MONS_ORC_HIGH_PRIEST,
    MONS_ORC_WIZARD,
    MONS_ORC_KNIGHT,
    MONS_ORC_SORCERER,
    MONS_ORC_WARLORD,
    MONS_DWARF,
    MONS_DEEP_DWARF,
    MONS_DEEP_DWARF_SCION,
    MONS_DEEP_DWARF_ARTIFICER,
    MONS_DEEP_DWARF_NECROMANCER,
    MONS_DEEP_DWARF_BERSERKER,
    MONS_DEEP_DWARF_DEATH_KNIGHT,
    MONS_UNBORN_DEEP_DWARF,
    MONS_ELF,
    MONS_DEEP_ELF_SOLDIER,
    MONS_DEEP_ELF_FIGHTER,
    MONS_DEEP_ELF_KNIGHT,
    MONS_DEEP_ELF_MAGE,
    MONS_DEEP_ELF_SUMMONER,
    MONS_DEEP_ELF_CONJURER,
    MONS_DEEP_ELF_PRIEST,
    MONS_DEEP_ELF_HIGH_PRIEST,
    MONS_DEEP_ELF_DEMONOLOGIST,
    MONS_DEEP_ELF_ANNIHILATOR,
    MONS_DEEP_ELF_SORCERER,
    MONS_DEEP_ELF_DEATH_MAGE,
    MONS_DEEP_ELF_BLADEMASTER,
    MONS_DEEP_ELF_MASTER_ARCHER,
    MONS_SPRIGGAN,
    MONS_SPRIGGAN_DRUID,
    MONS_SPRIGGAN_ASSASSIN,
    MONS_SPRIGGAN_RIDER,
    MONS_SPRIGGAN_BERSERKER,
    MONS_SPRIGGAN_DEFENDER,
    MONS_SPRIGGAN_AIR_MAGE,
    MONS_FIREFLY,
    MONS_TENGU,
    MONS_MINOTAUR,
    MONS_NAGA,
    MONS_NAGA_WARRIOR,
    MONS_NAGA_MAGE,
    MONS_GREATER_NAGA,
    MONS_GUARDIAN_SERPENT,
    MONS_OCTOPODE,
    MONS_MERFOLK,
    MONS_MERMAID,
    MONS_SIREN,
    MONS_MERFOLK_IMPALER,
    MONS_MERFOLK_AQUAMANCER,
    MONS_MERFOLK_JAVELINEER,
    MONS_CENTAUR,
    MONS_CENTAUR_WARRIOR,
    MONS_YAKTAUR,
    MONS_YAKTAUR_CAPTAIN,
    MONS_OGRE,
    MONS_TWO_HEADED_OGRE,
    MONS_OGRE_MAGE,
    MONS_TROLL,
#if TAG_MAJOR_VERSION == 34
    MONS_ROCK_TROLL,
#endif
    MONS_IRON_TROLL,
    MONS_DEEP_TROLL,
    MONS_GIANT,                 // genus
    MONS_HILL_GIANT,
    MONS_CYCLOPS,
    MONS_ETTIN,
    MONS_STONE_GIANT,
    MONS_FIRE_GIANT,
    MONS_FROST_GIANT,
    MONS_TITAN,
    MONS_HUMAN,
    MONS_SLAVE,
    MONS_HELL_KNIGHT,
    MONS_NECROMANCER,
    MONS_WIZARD,
    MONS_VAULT_GUARD,
    MONS_KILLER_KLOWN,
    MONS_SHAPESHIFTER,
    MONS_GLOWING_SHAPESHIFTER,

    // Draconians:
    MONS_DRACONIAN,
    MONS_FIRST_DRACONIAN = MONS_DRACONIAN,

    // If adding more drac colours, sync up colour names in
    // mon-util.cc.
    MONS_BLACK_DRACONIAN,               // Should always be first colour.
    MONS_MOTTLED_DRACONIAN,
    MONS_YELLOW_DRACONIAN,
    MONS_GREEN_DRACONIAN,
    MONS_PURPLE_DRACONIAN,
    MONS_RED_DRACONIAN,
    MONS_WHITE_DRACONIAN,
    MONS_GREY_DRACONIAN,
    MONS_PALE_DRACONIAN,                //  Should always be last colour.

    // Sync up with mon-place.cc's draconian selection if adding more.
    MONS_DRACONIAN_CALLER,
    MONS_DRACONIAN_MONK,
    MONS_DRACONIAN_ZEALOT,
    MONS_DRACONIAN_SHIFTER,
    MONS_DRACONIAN_ANNIHILATOR,
    MONS_DRACONIAN_KNIGHT,
    MONS_DRACONIAN_SCORCHER,

    MONS_LAST_DRACONIAN = MONS_DRACONIAN_SCORCHER,

    // Lava monsters:
    MONS_LAVA_WORM,
    MONS_LAVA_FISH,
    MONS_LAVA_SNAKE,
    MONS_SALAMANDER,
    // Water monsters:
    MONS_BIG_FISH,
    MONS_GIANT_GOLDFISH,
    MONS_ELECTRIC_EEL,
    MONS_JELLYFISH,
    MONS_WATER_ELEMENTAL,
    MONS_SWAMP_WORM,
    MONS_SHARK,
    MONS_KRAKEN,
    MONS_KRAKEN_TENTACLE,
    MONS_KRAKEN_TENTACLE_SEGMENT,

    // Statuary
    MONS_ORANGE_STATUE,
    MONS_SILVER_STATUE,
    MONS_ICE_STATUE,
    MONS_STATUE,
    MONS_TRAINING_DUMMY,
    MONS_LIGHTNING_SPIRE,

    // Demons:
    MONS_CRIMSON_IMP,
    MONS_QUASIT,
    MONS_WHITE_IMP,
    MONS_LEMURE,
    MONS_UFETUBUS,
    MONS_IRON_IMP,
    MONS_SHADOW_IMP,
    MONS_RED_DEVIL,
    MONS_ROTTING_DEVIL,
    MONS_HELLWING,
    MONS_SIXFIRHY,
    MONS_NEQOXEC,
    MONS_ORANGE_DEMON,
    MONS_SMOKE_DEMON,
    MONS_YNOXINUL,
    MONS_CHAOS_SPAWN,
    MONS_HELLION,
    MONS_LOROCYPROCA,
    MONS_TORMENTOR,
    MONS_REAPER,
    MONS_SOUL_EATER,
    MONS_ICE_DEVIL,
    MONS_BLUE_DEVIL,
    MONS_HELL_BEAST,
    MONS_IRON_DEVIL,
    MONS_EXECUTIONER,
    MONS_GREEN_DEATH,
    MONS_BLIZZARD_DEMON,
    MONS_BALRUG,
    MONS_CACODEMON,
    MONS_SUN_DEMON,
    MONS_SHADOW_DEMON,
    MONS_HELL_SENTINEL,
    MONS_BRIMSTONE_FIEND,
    MONS_ICE_FIEND,
    MONS_SHADOW_FIEND,
    MONS_PANDEMONIUM_LORD,
    MONS_EFREET,
    MONS_RAKSHASA,
    MONS_RAKSHASA_FAKE,
    MONS_UNSEEN_HORROR,
    MONS_TENTACLED_STARSPAWN,
    MONS_LURKING_HORROR,
    MONS_THRASHING_HORROR,
    MONS_STARCURSED_MASS,
    MONS_ANCIENT_ZYME,
    MONS_WRETCHED_STAR,
    MONS_ELDRITCH_TENTACLE,
    MONS_ELDRITCH_TENTACLE_SEGMENT,
    MONS_TENTACLED_MONSTROSITY,
    MONS_ABOMINATION_SMALL,
    MONS_ABOMINATION_LARGE,
    MONS_CRAWLING_CORPSE,
    MONS_MACABRE_MASS,

    // Undead:
    MONS_ROTTING_HULK,
    MONS_NECROPHAGE,
    MONS_GHOUL,
    MONS_FLAMING_CORPSE,
    MONS_MUMMY,
    MONS_BOG_BODY,
    MONS_GUARDIAN_MUMMY,
    MONS_GREATER_MUMMY,
    MONS_MUMMY_PRIEST,
    MONS_VAMPIRE,
    MONS_VAMPIRE_KNIGHT,
    MONS_VAMPIRE_MAGE,
    MONS_GHOST,                 // common genus for monster and player ghosts
    MONS_PHANTOM,
    MONS_SHADOW,
    MONS_HUNGRY_GHOST,
    MONS_FLAYED_GHOST,
    MONS_WIGHT,
    MONS_WRAITH,
    MONS_FREEZING_WRAITH,
    MONS_SHADOW_WRAITH,
    MONS_SILENT_SPECTRE,
    MONS_EIDOLON,
    MONS_FLYING_SKULL,
    MONS_SKELETAL_WARRIOR,
    MONS_PHANTASMAL_WARRIOR,
    MONS_LICH,
    MONS_ANCIENT_LICH,
    MONS_DEATH_COB,
    MONS_CURSE_TOE,
    MONS_CURSE_SKULL,
    MONS_PROFANE_SERVITOR,
    MONS_SKELETON_SMALL,   // recolouring only
    MONS_SKELETON_LARGE,   // recolouring only
    MONS_ZOMBIE_SMALL,     // recolouring only
    MONS_ZOMBIE_LARGE,     // recolouring only
    MONS_SPECTRAL_THING,
    MONS_SIMULACRUM_SMALL, // recolouring only
    MONS_SIMULACRUM_LARGE, // recolouring only

    // Holies:
    MONS_ANGEL,
    MONS_DAEVA,
    MONS_CHERUB,
    MONS_SERAPH,
    MONS_PHOENIX,
    MONS_SILVER_STAR,
#if TAG_MAJOR_VERSION == 34
    MONS_BLESSED_TOE,
#endif
    MONS_SHEDU,
    MONS_OPHAN,
    MONS_SPIRIT,
    MONS_PALADIN,
    MONS_APIS,

    // Fixed uniques:
    MONS_GERYON,
    MONS_DISPATER,
    MONS_ASMODEUS,
    MONS_ANTAEUS,
    MONS_ERESHKIGAL,
    MONS_ROYAL_JELLY,
    MONS_THE_ENCHANTRESS,
    // the four Pan lords, order must match runes
    MONS_MNOLEG,
    MONS_LOM_LOBON,
    MONS_CEREBOV,
    MONS_GLOORX_VLOQ,
    MONS_SERPENT_OF_HELL,
    // Random uniques:
    MONS_IJYB,
    MONS_JESSICA,
    MONS_SIGMUND,
    MONS_TERENCE,
    MONS_BLORK_THE_ORC,
    MONS_EDMUND,
    MONS_PSYCHE,
    MONS_EROLCHA,
    MONS_DONALD,
    MONS_URUG,
    MONS_JOSEPH,
    MONS_SNORG, // was Anita - 16jan2000 {dlb}
    MONS_ERICA,
    MONS_JOSEPHINE,
    MONS_HAROLD,
    MONS_AGNES,
    MONS_MAUD,
    MONS_LOUISE,
    MONS_FRANCES,
    MONS_RUPERT,
    MONS_WIGLAF,
    MONS_XTAHUA,
    MONS_NORRIS,
    MONS_FREDERICK,
    MONS_MARGERY,
    MONS_BORIS,
    MONS_POLYPHEMUS,
    MONS_MURRAY,
    MONS_TIAMAT,
    MONS_ROXANNE,
    MONS_SONJA,
    MONS_EUSTACHIO,
    MONS_AZRAEL,
    MONS_ILSUIW,
    MONS_PRINCE_RIBBIT,
    MONS_NERGALLE,
    MONS_SAINT_ROKA,
    MONS_NESSOS,
    MONS_LERNAEAN_HYDRA,
    MONS_DISSOLUTION,
    MONS_KIRKE,
    MONS_GRUM,
    MONS_PURGY,
    MONS_MENKAURE,
    MONS_DUVESSA,
    MONS_DOWAN,
    MONS_GASTRONOK,
    MONS_MAURICE,
    MONS_KHUFU,
    MONS_NIKOLA,
    MONS_AIZUL,
    MONS_PIKEL,
    MONS_CRAZY_YIUF,
    MONS_MENNAS,
    MONS_MARA,
    MONS_MARA_FAKE,
    MONS_GRINDER,
    MONS_JORY,
    MONS_IGNACIO,
    MONS_ARACHNE,
    // Sprint uniques:
    MONS_CHUCK,
    MONS_IRON_GIANT,
    MONS_NELLIE,
    MONS_IRON_ELEMENTAL,

    // Specials:
    MONS_PLAYER_ILLUSION,
    MONS_PLAYER_GHOST,
    MONS_BALL_LIGHTNING,
    MONS_ORB_OF_DESTRUCTION,    // a projectile, not a real mon
    MONS_PILLAR_OF_SALT,
    MONS_HELL_LORD,             // genus
    MONS_MERGED_SLIME_CREATURE, // used only for recolouring
    MONS_SENSED,                // dummy monster for unspecified sensed mons
    MONS_SENSED_TRIVIAL,
    MONS_SENSED_EASY,
    MONS_SENSED_TOUGH,
    MONS_SENSED_NASTY,
    MONS_SENSED_FRIENDLY,
    MONS_PLAYER,                // a certain ugly creature
    MONS_TEST_SPAWNER,

    // Add new monsters here:
    MONS_SERPENT_OF_HELL_COCYTUS,
    MONS_SERPENT_OF_HELL_DIS,
    MONS_SERPENT_OF_HELL_TARTARUS,

    MONS_HELLBINDER,
    MONS_CLOUD_MAGE,
    MONS_ANIMATED_TREE,

    MONS_BEAR,                  // genus
    MONS_ELEMENTAL,             // genus

    MONS_FANNAR,
    MONS_APOCALYPSE_CRAB,
    MONS_STARSPAWN_TENTACLE,
    MONS_STARSPAWN_TENTACLE_SEGMENT,

    MONS_SPATIAL_MAELSTROM,
    MONS_CHAOS_BUTTERFLY,

    MONS_JORGRUN,
    MONS_LAMIA,

    MONS_FULMINANT_PRISM,
    MONS_BATTLESPHERE,

    MONS_GIANT_LIZARD,          // genus
    MONS_DRAKE,                 // genus

#if TAG_MAJOR_VERSION == 34
    MONS_ARACHNOID,             // genus
#endif

    MONS_DEEP_TROLL_EARTH_MAGE,
    MONS_DEEP_TROLL_SHAMAN,
    MONS_DIAMOND_OBELISK,

<<<<<<< HEAD
    MONS_VAULT_SENTINEL,
    MONS_VAULT_WARDEN,
    MONS_IRONBRAND_CONVOKER,
    MONS_IRONHEART_PRESERVER,
=======
    MONS_ZOMBIE,
    MONS_SKELETON,
    MONS_SIMULACRUM,
>>>>>>> 6a66c87f

    NUM_MONSTERS,               // used for polymorph

    // MONS_NO_MONSTER can get put in savefiles, so it shouldn't change
    // when NUM_MONSTERS increases.
    MONS_NO_MONSTER = 1000,

    RANDOM_MONSTER = 2000, // used to distinguish between a random monster and using program bugs for error trapping {dlb}
    RANDOM_MOBILE_MONSTER, // used for monster generation (shadow creatures)

    // A random draconian, either base coloured drac or specialised.
    RANDOM_DRACONIAN,
    // Any random base draconian colour.
    RANDOM_BASE_DRACONIAN,
    // Any random specialised draconian, such as a draconian knight.
    RANDOM_NONBASE_DRACONIAN,

    RANDOM_DEMON_LESSER,               //    0: Class V
    RANDOM_DEMON_COMMON,               //    1: Class II-IV
    RANDOM_DEMON_GREATER,              //    2: Class I
    RANDOM_DEMON,                      //    any of the above

    RANDOM_MODERATE_OOD, // +5 depth, AKA '9' glyph on maps
    RANDOM_SUPER_OOD, // *2 + 4 depth, AKA '8'

    WANDERING_MONSTER = 3500, // only used in monster placement routines - forced limit checks {dlb}
};

enum beh_type
{
    BEH_SLEEP,
    BEH_WANDER,
    BEH_SEEK,
    BEH_FLEE,
    BEH_CORNERED,
    BEH_PANIC,                         //  like flee but without running away
    BEH_LURK,                          //  stay still until discovered or
                                       //  enemy close by
    BEH_RETREAT,                       //  like flee but when cannot attack
    BEH_WITHDRAW,                      //  an ally given a command to withdraw
                                       //  (will not respond to attacks)
    NUM_BEHAVIOURS,                    //  max # of legal states
    BEH_CHARMED,                       //  hostile-but-charmed; creation only
    BEH_FRIENDLY,                      //  used during creation only
    BEH_GOOD_NEUTRAL,                  //  creation only
    BEH_STRICT_NEUTRAL,
    BEH_NEUTRAL,                       //  creation only
    BEH_HOSTILE,                       //  creation only
    BEH_GUARD,                         //  creation only - monster is guard
    BEH_COPY,                          //  creation only - copy from summoner
};

enum mon_attitude_type
{
    ATT_HOSTILE,                       // 0, default in most cases
    ATT_NEUTRAL,                       // neutral
    ATT_STRICT_NEUTRAL,                // neutral, won't attack player. Used by Jiyva.
    ATT_GOOD_NEUTRAL,                  // neutral, but won't attack friendlies
    ATT_FRIENDLY,                      // created friendly (or tamed?)
};

// Adding slots breaks saves. YHBW.
enum mon_inv_type           // menv[].inv[]
{
    MSLOT_WEAPON,           // Primary weapon (melee)
    MSLOT_ALT_WEAPON,       // Alternate weapon, ranged or second melee weapon
                            // for monsters that can use two weapons.
    MSLOT_MISSILE,
    MSLOT_ALT_MISSILE,
    MSLOT_ARMOUR,
    MSLOT_SHIELD,
    MSLOT_WAND,
    MSLOT_JEWELLERY,
    MSLOT_MISCELLANY,

    // [ds] Last monster gear slot that the player can observe by examining
    // the monster; i.e. the last slot that goes into monster_info.
    MSLOT_LAST_VISIBLE_SLOT = MSLOT_MISCELLANY,

    MSLOT_POTION,
    MSLOT_SCROLL,
    MSLOT_GOLD,
    NUM_MONSTER_SLOTS
};

enum mutation_type
{
    // body slot facets
    MUT_ANTENNAE,       // head
    MUT_BIG_WINGS,
    MUT_BEAK,           // head
    MUT_CLAWS,          // hands
    MUT_FANGS,
    MUT_HOOVES,         // feet
    MUT_HORNS,          // head
    MUT_STINGER,
    MUT_TALONS,         // feet
    MUT_TENTACLE_SPIKE, // Octopode only.

    // scales
    MUT_DISTORTION_FIELD,
    MUT_ICY_BLUE_SCALES,
    MUT_IRIDESCENT_SCALES,
    MUT_LARGE_BONE_PLATES,
    MUT_MOLTEN_SCALES,
    MUT_ROUGH_BLACK_SCALES,
    MUT_RUGGED_BROWN_SCALES,
    MUT_SLIMY_GREEN_SCALES,
    MUT_THIN_METALLIC_SCALES,
    MUT_THIN_SKELETAL_STRUCTURE,
    MUT_YELLOW_SCALES,
    MUT_CAMOUFLAGE,

    MUT_ACUTE_VISION,
    MUT_AGILE,
    MUT_BERSERK,
    MUT_BLINK,
    MUT_BLURRY_VISION,
    MUT_BREATHE_FLAMES,
    MUT_BREATHE_POISON,
    MUT_CARNIVOROUS,
    MUT_CLARITY,
    MUT_CLEVER,
    MUT_CLUMSY,
    MUT_COLD_RESISTANCE,
    MUT_CONSERVE_POTIONS,
    MUT_CONSERVE_SCROLLS,
    MUT_DEFORMED,
    MUT_DEMONIC_GUARDIAN,
    MUT_DETERIORATION,
    MUT_DOPEY,
    MUT_HEAT_RESISTANCE,
    MUT_HERBIVOROUS,
    MUT_HURL_HELLFIRE,
    MUT_FAST,
    MUT_FAST_METABOLISM,
    MUT_FLEXIBLE_WEAK,
    MUT_FRAIL,
    MUT_FOUL_STENCH,
    MUT_GOURMAND,
    MUT_HIGH_MAGIC,
    MUT_ICEMAIL,
    MUT_IGNITE_BLOOD,
    MUT_LOW_MAGIC,
    MUT_MAGIC_RESISTANCE,
    MUT_MUTATION_RESISTANCE,
    MUT_NEGATIVE_ENERGY_RESISTANCE,
    MUT_NIGHTSTALKER,
    MUT_PASSIVE_FREEZE,
    MUT_PASSIVE_MAPPING,
    MUT_POISON_RESISTANCE,
    MUT_POWERED_BY_DEATH,
    MUT_POWERED_BY_PAIN,
    MUT_REGENERATION,
    MUT_ROBUST,
    MUT_SAPROVOROUS,
    MUT_SCREAM,
    MUT_SHAGGY_FUR,
    MUT_SHOCK_RESISTANCE,
    MUT_SLOW,
    MUT_SLOW_HEALING,
    MUT_SLOW_METABOLISM,
    MUT_SPINY,
    MUT_SPIT_POISON,
    MUT_STOCHASTIC_TORMENT_RESISTANCE,
    MUT_STRONG,
    MUT_STRONG_STIFF,
    MUT_TELEPORT,
    MUT_TELEPORT_CONTROL,
    MUT_TORMENT_RESISTANCE,
    MUT_TOUGH_SKIN,
    MUT_WEAK,
    MUT_WILD_MAGIC,
    MUT_UNBREATHING,

    // Jiyva-specific mutations
    MUT_ACIDIC_BITE,
    MUT_EYEBALLS,
    MUT_FOOD_JELLY,
    MUT_GELATINOUS_BODY,
    MUT_PSEUDOPODS,
    MUT_TRANSLUCENT_SKIN,

    MUT_EVOLUTION,
    MUT_AUGMENTATION,
    NUM_MUTATIONS,

    RANDOM_MUTATION,
    RANDOM_XOM_MUTATION,
    RANDOM_GOOD_MUTATION,
    RANDOM_BAD_MUTATION,
    RANDOM_SLIME_MUTATION,
    RANDOM_NON_SLIME_MUTATION,
};

enum object_class_type                 // mitm[].base_type
{
    OBJ_WEAPONS,
    OBJ_MISSILES,
    OBJ_ARMOUR,
    OBJ_WANDS,
    OBJ_FOOD,
    OBJ_SCROLLS,
    OBJ_JEWELLERY,
    OBJ_POTIONS,
    OBJ_BOOKS,
    OBJ_STAVES,
    OBJ_ORBS,
    OBJ_MISCELLANY,
    OBJ_CORPSES,
    OBJ_GOLD,
    OBJ_RODS,
    NUM_OBJECT_CLASSES,
    OBJ_UNASSIGNED = 100,
    OBJ_RANDOM,      // used for blanket random sub_type .. see dungeon::items()
    OBJ_DETECTED,    // unknown item; item_info only
};

enum operation_types
{
    OPER_WIELD    = 'w',
    OPER_QUAFF    = 'q',
    OPER_DROP     = 'd',
    OPER_EAT      = 'e',
    OPER_TAKEOFF  = 'T',
    OPER_WEAR     = 'W',
    OPER_PUTON    = 'P',
    OPER_REMOVE   = 'R',
    OPER_READ     = 'r',
    OPER_MEMORISE = 'M',
    OPER_ZAP      = 'Z',
    OPER_EXAMINE  = 'x',
    OPER_FIRE     = 'f',
    OPER_PRAY     = 'p',
    OPER_EVOKE    = 'v',
    OPER_DESTROY  = 'D',
    OPER_QUIVER   = 'Q',
    OPER_ATTACK   = 'a',
    OPER_ANY      = 0,
};

enum orb_type
{
    ORB_ZOT,
};

enum recite_type
{
    RECITE_CHAOTIC,
    RECITE_IMPURE,
    RECITE_HERETIC,
    RECITE_UNHOLY,
    RECITE_ALLY,
    NUM_RECITE_TYPES
};

enum size_part_type
{
    PSIZE_BODY,         // entire body size -- used for EV/size of target
    PSIZE_TORSO,        // torso only (hybrids -- size of parts that use equip)
    PSIZE_PROFILE,      // profile only (for stealth checks)
};

enum potion_type
{
    POT_CURING,
    POT_HEAL_WOUNDS,
    POT_SPEED,
    POT_MIGHT,
    POT_BRILLIANCE,
    POT_AGILITY,
    POT_GAIN_STRENGTH,
    POT_GAIN_DEXTERITY,
    POT_GAIN_INTELLIGENCE,
    POT_FLIGHT,
    POT_POISON,
    POT_SLOWING,
    POT_PARALYSIS,
    POT_CONFUSION,
    POT_INVISIBILITY,
    POT_PORRIDGE,
    POT_DEGENERATION,
    POT_DECAY,
#if TAG_MAJOR_VERSION == 34
    POT_WATER,
#endif
    POT_EXPERIENCE,
    POT_MAGIC,
    POT_RESTORE_ABILITIES,
    POT_STRONG_POISON,
    POT_BERSERK_RAGE,
    POT_CURE_MUTATION,
    POT_MUTATION,
    POT_RESISTANCE,
    POT_BLOOD,
    POT_BLOOD_COAGULATED,
    POT_FIZZING,
    NUM_POTIONS
};

enum pronoun_type
{
    PRONOUN_SUBJECTIVE,
    PRONOUN_POSSESSIVE,
    PRONOUN_REFLEXIVE,
    PRONOUN_OBJECTIVE,
};

enum artefact_prop_type
{
    ARTP_BRAND,
    ARTP_AC,
    ARTP_EVASION,
    ARTP_STRENGTH,
    ARTP_INTELLIGENCE,
    ARTP_DEXTERITY,
    ARTP_FIRE,
    ARTP_COLD,
    ARTP_ELECTRICITY,
    ARTP_POISON,
    ARTP_NEGATIVE_ENERGY,
    ARTP_MAGIC,
    ARTP_EYESIGHT,
    ARTP_INVISIBLE,
    ARTP_FLY,
#if TAG_MAJOR_VERSION != 34
    ARTP_FOG,
#endif
    ARTP_BLINK,
    ARTP_BERSERK,
    ARTP_NOISES,
    ARTP_PREVENT_SPELLCASTING,
    ARTP_CAUSE_TELEPORTATION,
    ARTP_PREVENT_TELEPORTATION,
    ARTP_ANGRY,
    ARTP_METABOLISM,
    ARTP_MUTAGENIC,
    ARTP_ACCURACY,
    ARTP_DAMAGE,
    ARTP_CURSED,
    ARTP_STEALTH,
    ARTP_MAGICAL_POWER,
    ARTP_BASE_DELAY,
    ARTP_HP,
    ARTP_CLARITY,
    ARTP_BASE_ACC,
    ARTP_BASE_DAM,
    ARTP_RMSL,
#if TAG_MAJOR_VERSION == 34
    ARTP_FOG,
#endif
    ARTP_NUM_PROPERTIES
};

enum score_format_type
{
    SCORE_TERSE,                // one line
    SCORE_REGULAR,              // two lines (name, cause, blank)
    SCORE_VERBOSE,              // everything (dates, times, god, etc.)
};

enum sense_type
{
    SENSE_SMELL_BLOOD,
    SENSE_WEB_VIBRATION,
};

enum shop_type
{
    SHOP_WEAPON,
    SHOP_ARMOUR,
    SHOP_WEAPON_ANTIQUE,
    SHOP_ARMOUR_ANTIQUE,
    SHOP_GENERAL_ANTIQUE,
    SHOP_JEWELLERY,
    SHOP_WAND,
    SHOP_BOOK,
    SHOP_FOOD,
    SHOP_DISTILLERY,
    SHOP_SCROLL,
    SHOP_GENERAL,
    NUM_SHOPS, // must remain last 'regular' member {dlb}
    SHOP_UNASSIGNED = 100,
    SHOP_RANDOM,
};

// These are often addressed relative to each other (esp. delta SIZE_MEDIUM).
enum size_type
{
    SIZE_TINY,              // rats/bats
    SIZE_LITTLE,            // spriggans
    SIZE_SMALL,             // halflings/kobolds
    SIZE_MEDIUM,            // humans/elves/dwarves
    SIZE_LARGE,             // trolls/ogres/centaurs/nagas
    SIZE_BIG,               // large quadrupeds
    SIZE_GIANT,             // giants
    SIZE_HUGE,              // dragons
    NUM_SIZE_LEVELS,
    SIZE_CHARACTER,         // transformations that don't change size
};

// [dshaligram] If you add a new skill, update skills2.cc, specifically
// the skills[] array and skill_display_order[]. New skills must go at the
// end of the list or in the unused skill numbers. NEVER rearrange this enum or
// move existing skills to new numbers; save file compatibility depends on this
// order.
enum skill_type
{
    SK_FIGHTING,
    SK_FIRST_SKILL = SK_FIGHTING,
    SK_SHORT_BLADES,
    SK_LONG_BLADES,
    SK_AXES,
    SK_MACES_FLAILS,
    SK_POLEARMS,
    SK_STAVES,
    SK_SLINGS,
    SK_BOWS,
    SK_CROSSBOWS,
    SK_THROWING,
    SK_ARMOUR,
    SK_DODGING,
    SK_STEALTH,
    SK_STABBING,
    SK_SHIELDS,
    SK_TRAPS,
    SK_UNARMED_COMBAT,
    SK_LAST_MUNDANE = SK_UNARMED_COMBAT,
    SK_SPELLCASTING,
    SK_CONJURATIONS,
    SK_FIRST_MAGIC_SCHOOL = SK_CONJURATIONS, // not SK_FIRST_MAGIC as no Spc
    SK_HEXES,
    SK_CHARMS,
    SK_SUMMONINGS,
    SK_NECROMANCY,
    SK_TRANSLOCATIONS,
    SK_TRANSMUTATIONS,
    SK_FIRE_MAGIC,
    SK_ICE_MAGIC,
    SK_AIR_MAGIC,
    SK_EARTH_MAGIC,
    SK_POISON_MAGIC,
    SK_LAST_MAGIC = SK_POISON_MAGIC,
    SK_INVOCATIONS,
    SK_EVOCATIONS,
    SK_LAST_SKILL = SK_EVOCATIONS,
    NUM_SKILLS,                        // must remain last regular member

    SK_BLANK_LINE,                     // used for skill output
    SK_COLUMN_BREAK,                   // used for skill output
    SK_TITLE,                          // used for skill output
    SK_NONE,
};

enum skill_menu_state
{
    SKM_NONE,
    SKM_DO_FOCUS,
    SKM_DO_PRACTISE,
    SKM_LEVEL_ENHANCED,
    SKM_LEVEL_NORMAL,
    SKM_MODE_AUTO,
    SKM_MODE_MANUAL,
    SKM_SHOW_DEFAULT,
    SKM_SHOW_KNOWN,
    SKM_SHOW_ALL,
    SKM_VIEW_NEW_LEVEL,
    SKM_VIEW_POINTS,
    SKM_VIEW_PROGRESS,
    SKM_VIEW_TRAINING,
    SKM_VIEW_TRANSFER,
};

enum skill_focus_mode
{
    SKM_FOCUS_OFF,
    SKM_FOCUS_ON,
    SKM_FOCUS_TOGGLE,
};

// order is important on these (see player_speed())
enum speed_type
{
    SPEED_SLOWED,
    SPEED_NORMAL,
    SPEED_HASTED,
};

enum species_type
{
    SP_HUMAN,
    SP_HIGH_ELF,
    SP_DEEP_ELF,
    SP_SLUDGE_ELF,
    SP_HALFLING,
    SP_HILL_ORC,
    SP_KOBOLD,
    SP_MUMMY,
    SP_NAGA,
    SP_OGRE,
    SP_TROLL,
    SP_RED_DRACONIAN,
    SP_WHITE_DRACONIAN,
    SP_GREEN_DRACONIAN,
    SP_YELLOW_DRACONIAN,
    SP_GREY_DRACONIAN,
    SP_BLACK_DRACONIAN,
    SP_PURPLE_DRACONIAN,
    SP_MOTTLED_DRACONIAN,
    SP_PALE_DRACONIAN,
    SP_BASE_DRACONIAN,
    SP_CENTAUR,
    SP_DEMIGOD,
    SP_SPRIGGAN,
    SP_MINOTAUR,
    SP_DEMONSPAWN,
    SP_GHOUL,
    SP_TENGU,
    SP_MERFOLK,
    SP_VAMPIRE,
    SP_DEEP_DWARF,
    SP_FELID,
    SP_OCTOPODE,
// The high scores viewer still needs enums for removed species.
    SP_ELF,                            // (placeholder)
    SP_HILL_DWARF,                     // (placeholder)
    SP_OGRE_MAGE,                      // (placeholder)
    SP_GREY_ELF,                       // (placeholder)
    SP_GNOME,                          // (placeholder)
    SP_MOUNTAIN_DWARF,                 // (placeholder)
    NUM_SPECIES,                       // always after the last species

    SP_UNKNOWN  = 100,
    SP_RANDOM   = 101,
    SP_VIABLE   = 102,
};

enum spell_type
{
    SPELL_NO_SPELL,
    SPELL_TELEPORT_SELF,
    SPELL_CAUSE_FEAR,
    SPELL_MAGIC_DART,
    SPELL_FIREBALL,
    SPELL_APPORTATION,
    SPELL_DELAYED_FIREBALL,
    SPELL_STRIKING,
    SPELL_CONJURE_FLAME,
    SPELL_DIG,
    SPELL_BOLT_OF_FIRE,
    SPELL_BOLT_OF_COLD,
    SPELL_LIGHTNING_BOLT,
    SPELL_BOLT_OF_MAGMA,
    SPELL_POLYMORPH,
    SPELL_SLOW,
    SPELL_HASTE,
    SPELL_PARALYSE,
    SPELL_CONFUSE,
    SPELL_INVISIBILITY,
    SPELL_THROW_FLAME,
    SPELL_THROW_FROST,
    SPELL_CONTROLLED_BLINK,
    SPELL_FREEZING_CLOUD,
    SPELL_MEPHITIC_CLOUD,
    SPELL_RING_OF_FLAMES,
    SPELL_VENOM_BOLT,
    SPELL_OLGREBS_TOXIC_RADIANCE,
    SPELL_TELEPORT_OTHER,
    SPELL_MINOR_HEALING,
    SPELL_MAJOR_HEALING,
    SPELL_DEATHS_DOOR,
    SPELL_MASS_CONFUSION,
    SPELL_SMITING,
    SPELL_SUMMON_SMALL_MAMMALS,
    SPELL_ABJURATION,
    SPELL_SUMMON_SCORPIONS,
    SPELL_BOLT_OF_DRAINING,
    SPELL_LEHUDIBS_CRYSTAL_SPEAR,
    SPELL_BOLT_OF_INACCURACY,
    SPELL_POISONOUS_CLOUD,
    SPELL_FIRE_STORM,
    SPELL_BLINK,
    SPELL_ISKENDERUNS_MYSTIC_BLAST,
    SPELL_SUMMON_SWARM,
    SPELL_SUMMON_HORRIBLE_THINGS,
    SPELL_ENSLAVEMENT,
    SPELL_ANIMATE_DEAD,
    SPELL_PAIN,
    SPELL_CONTROL_UNDEAD,
    SPELL_ANIMATE_SKELETON,
    SPELL_VAMPIRIC_DRAINING,
    SPELL_HAUNT,
    SPELL_BORGNJORS_REVIVIFICATION,
    SPELL_FREEZE,
    SPELL_SUMMON_ELEMENTAL,
    SPELL_OZOCUBUS_REFRIGERATION,
    SPELL_STICKY_FLAME,
    SPELL_SUMMON_ICE_BEAST,
    SPELL_OZOCUBUS_ARMOUR,
    SPELL_CALL_IMP,
    SPELL_REPEL_MISSILES,
    SPELL_BERSERKER_RAGE,
    SPELL_DISPEL_UNDEAD,
#if TAG_MAJOR_VERSION == 34
    SPELL_FULSOME_DISTILLATION,
#endif
    SPELL_POISON_ARROW,
    SPELL_TWISTED_RESURRECTION,
    SPELL_REGENERATION,
    SPELL_BANISHMENT,
#if TAG_MAJOR_VERSION == 34
    SPELL_CIGOTUVIS_DEGENERATION,
#endif
    SPELL_STING,
    SPELL_SUBLIMATION_OF_BLOOD,
    SPELL_TUKIMAS_DANCE,
    SPELL_HELLFIRE,
    SPELL_SUMMON_DEMON,
    SPELL_DEMONIC_HORDE,
    SPELL_SUMMON_GREATER_DEMON,
    SPELL_CORPSE_ROT,
    SPELL_FIRE_BRAND,
    SPELL_FREEZING_AURA,
    SPELL_LETHAL_INFUSION,
    SPELL_IRON_SHOT,
    SPELL_STONE_ARROW,
    SPELL_SHOCK,
    SPELL_SWIFTNESS,
    SPELL_FLY,
#if TAG_MAJOR_VERSION == 34
    SPELL_INSULATION,
#endif
    SPELL_CURE_POISON,
    SPELL_CONTROL_TELEPORT,
    SPELL_POISON_WEAPON,
    SPELL_DEBUGGING_RAY,
    SPELL_RECALL,
    SPELL_AGONY,
    SPELL_SPIDER_FORM,
    SPELL_DISINTEGRATE,
    SPELL_BLADE_HANDS,
    SPELL_STATUE_FORM,
    SPELL_ICE_FORM,
    SPELL_DRAGON_FORM,
    SPELL_NECROMUTATION,
    SPELL_DEATH_CHANNEL,
    SPELL_SYMBOL_OF_TORMENT,
    SPELL_DEFLECT_MISSILES,
    SPELL_THROW_ICICLE,
    SPELL_ICE_STORM,
    SPELL_AIRSTRIKE,
    SPELL_SHADOW_CREATURES,
    SPELL_CONFUSING_TOUCH,
    SPELL_SURE_BLADE,
    SPELL_FLAME_TONGUE,
    SPELL_PASSWALL,
    SPELL_IGNITE_POISON,
    SPELL_STICKS_TO_SNAKES,
    SPELL_CALL_CANINE_FAMILIAR,
    SPELL_SUMMON_DRAGON,
    SPELL_HIBERNATION,
    SPELL_ENGLACIATION,
#if TAG_MAJOR_VERSION == 34
    SPELL_SEE_INVISIBLE,
#endif
    SPELL_PHASE_SHIFT,
    SPELL_SUMMON_BUTTERFLIES,
    SPELL_WARP_BRAND,
    SPELL_SILENCE,
    SPELL_SHATTER,
    SPELL_DISPERSAL,
    SPELL_DISCHARGE,
    SPELL_CORONA,
    SPELL_INTOXICATE,
#if TAG_MAJOR_VERSION == 34
    SPELL_EVAPORATE,
#endif
    SPELL_LRD,
    SPELL_SANDBLAST,
    SPELL_CONDENSATION_SHIELD,
    SPELL_STONESKIN,
    SPELL_SIMULACRUM,
    SPELL_CONJURE_BALL_LIGHTNING,
    SPELL_CHAIN_LIGHTNING,
    SPELL_EXCRUCIATING_WOUNDS,
    SPELL_PORTAL_PROJECTILE,
    SPELL_SUMMON_UGLY_THING,
    SPELL_PETRIFY,
    SPELL_GOLUBRIAS_PASSAGE,

    // Mostly monster-only spells after this point:
    SPELL_HELLFIRE_BURST,
#if TAG_MAJOR_VERSION == 34
    SPELL_VAMPIRE_SUMMON,
#endif
    SPELL_BRAIN_FEED,
    SPELL_FAKE_RAKSHASA_SUMMON,
    SPELL_STEAM_BALL,
    SPELL_SUMMON_UFETUBUS,
    SPELL_SUMMON_BEAST,
    SPELL_ENERGY_BOLT,
    SPELL_POISON_SPLASH,
    SPELL_SUMMON_UNDEAD,
    SPELL_CANTRIP,
    SPELL_QUICKSILVER_BOLT,
    SPELL_METAL_SPLINTERS,
    SPELL_MIASMA,
    SPELL_SUMMON_DRAKES,
    SPELL_BLINK_OTHER,
    SPELL_SUMMON_MUSHROOMS,
    SPELL_ACID_SPLASH,
    SPELL_STICKY_FLAME_SPLASH,
    SPELL_FIRE_BREATH,
    SPELL_COLD_BREATH,
    SPELL_DRACONIAN_BREATH,
    SPELL_WATER_ELEMENTALS,
    SPELL_PORKALATOR,
    SPELL_CREATE_TENTACLES,
    SPELL_TOMB_OF_DOROKLOHE,
    SPELL_SUMMON_EYEBALLS,
    SPELL_HASTE_OTHER,
    SPELL_FIRE_ELEMENTALS,
    SPELL_EARTH_ELEMENTALS,
    SPELL_AIR_ELEMENTALS,
    SPELL_SLEEP,
    SPELL_BLINK_OTHER_CLOSE,
    SPELL_BLINK_CLOSE,
    SPELL_BLINK_RANGE,
    SPELL_BLINK_AWAY,
    SPELL_MISLEAD,
    SPELL_FAKE_MARA_SUMMON,
    SPELL_SUMMON_RAKSHASA,
    SPELL_SUMMON_ILLUSION,
    SPELL_PRIMAL_WAVE,
    SPELL_CALL_TIDE,
    SPELL_IOOD,
    SPELL_INK_CLOUD,
    SPELL_MIGHT,
    SPELL_SUNRAY,
    SPELL_AWAKEN_FOREST,
    SPELL_SUMMON_CANIFORMS,
    SPELL_IRON_ELEMENTALS,
    SPELL_SUMMON_SPECTRAL_ORCS,
#if TAG_MAJOR_VERSION == 34
    SPELL_RESURRECT,
#endif
    SPELL_HOLY_LIGHT,
#if TAG_MAJOR_VERSION == 34
    SPELL_HOLY_WORD,
    SPELL_SUMMON_HOLIES,
#endif
    SPELL_HEAL_OTHER,
#if TAG_MAJOR_VERSION == 34
    SPELL_SACRIFICE,
#endif
    SPELL_HOLY_FLAMES,
    SPELL_HOLY_BREATH,
    SPELL_TROGS_HAND,
    SPELL_BROTHERS_IN_ARMS,
    SPELL_MIRROR_DAMAGE,
    SPELL_DRAIN_LIFE,
#if TAG_MAJOR_VERSION == 34
    SPELL_MIASMA_CLOUD,
    SPELL_POISON_CLOUD,
    SPELL_FIRE_CLOUD,
    SPELL_STEAM_CLOUD,
#endif
    SPELL_MALIGN_GATEWAY,
    SPELL_NOXIOUS_CLOUD,
    SPELL_TORNADO,
    SPELL_STICKY_FLAME_RANGE,
    SPELL_LEDAS_LIQUEFACTION,
    SPELL_HOMUNCULUS,
    SPELL_SUMMON_HYDRA,
    SPELL_DARKNESS,
    SPELL_MESMERISE,
    SPELL_MELEE, // like SPELL_NO_SPELL, but doesn't cause a re-roll
    SPELL_FIRE_SUMMON,
    SPELL_SHROUD_OF_GOLUBRIA,
    SPELL_INNER_FLAME,
    SPELL_PETRIFYING_CLOUD,
    SPELL_MASS_ABJURATION,
    SPELL_BEASTLY_APPENDAGE,
    SPELL_SILVER_BLAST,
    SPELL_ENSNARE,
    SPELL_THUNDERBOLT,
    SPELL_SUMMON_MINOR_DEMON,
    SPELL_DISJUNCTION,
    SPELL_CHAOS_BREATH,
    SPELL_FRENZY,
    SPELL_SUMMON_TWISTER,
    SPELL_BATTLESPHERE,
    SPELL_FULMINANT_PRISM,
    SPELL_DAZZLING_SPRAY,
    SPELL_FORCE_LANCE,
    SPELL_MALMUTATE,
    SPELL_MIGHT_OTHER,
    SPELL_SENTINEL_MARK,
    SPELL_WORD_OF_RECALL,
    SPELL_INJURY_BOND,
    NUM_SPELLS
};

enum slot_select_mode
{
    SS_FORWARD      = 0,
    SS_BACKWARD     = 1,
};

enum stat_type
{
    STAT_STR,
    STAT_INT,
    STAT_DEX,
    NUM_STATS,
    STAT_ALL, // must remain after NUM_STATS
    STAT_RANDOM,
};

enum targetting_type
{
    DIR_NONE,
    DIR_TARGET,        // smite targetting
    DIR_DIR,           // needs a clear line to target
    DIR_TARGET_OBJECT, // targets items
};

enum torment_source_type
{
    TORMENT_GENERIC       = -1,
    TORMENT_CARDS         = -2,   // Symbol of torment
    TORMENT_SPWLD         = -3,   // Special wield torment
    TORMENT_SCROLL        = -4,
    TORMENT_SPELL         = -5,   // SPELL_SYMBOL_OF_TORMENT
    TORMENT_XOM           = -6,   // Xom effect
    TORMENT_KIKUBAAQUDGHA = -7,   // Kikubaaqudgha effect
};

enum trap_type
{
    TRAP_DART,
    TRAP_ARROW,
    TRAP_SPEAR,
    TRAP_TELEPORT,
    TRAP_ALARM,
    TRAP_BLADE,
    TRAP_BOLT,
    TRAP_NET,
    TRAP_ZOT,
    TRAP_NEEDLE,
    TRAP_SHAFT,
    TRAP_GOLUBRIA,
    TRAP_PLATE,
    TRAP_WEB,
    TRAP_GAS,
    NUM_TRAPS,
    TRAP_MAX_REGULAR = TRAP_SHAFT,
    TRAP_UNASSIGNED = 100,
#if TAG_MAJOR_VERSION == 34
    TRAP_UNUSED1,                      // was TRAP_INDEPTH
#endif
    TRAP_NONTELEPORT,
    TRAP_RANDOM,
};

enum undead_state_type                // you.is_undead
{
    US_ALIVE = 0,
    US_HUNGRY_DEAD,     // Ghouls
    US_UNDEAD,          // Mummies
    US_SEMI_UNDEAD,     // Vampires
};

enum unique_item_status_type
{
    UNIQ_NOT_EXISTS = 0,
    UNIQ_EXISTS = 1,
    UNIQ_LOST_IN_ABYSS = 2,
};

enum friendly_pickup_type
{
    FRIENDLY_PICKUP_NONE = 0,
    FRIENDLY_PICKUP_FRIEND,
    FRIENDLY_PICKUP_PLAYER,
    FRIENDLY_PICKUP_ALL,
};

enum zap_type
{
    ZAP_THROW_FLAME,
    ZAP_THROW_FROST,
    ZAP_SLOW,
    ZAP_HASTE,
    ZAP_MAGIC_DART,
    ZAP_HEAL_WOUNDS,
    ZAP_PARALYSE,
    ZAP_BOLT_OF_FIRE,
    ZAP_BOLT_OF_COLD,
    ZAP_CONFUSE,
    ZAP_INVISIBILITY,
    ZAP_DIG,
    ZAP_FIREBALL,
    ZAP_TELEPORT_OTHER,
    ZAP_LIGHTNING_BOLT,
    ZAP_POLYMORPH,
    ZAP_VENOM_BOLT,
    ZAP_BOLT_OF_DRAINING,
    ZAP_LEHUDIBS_CRYSTAL_SPEAR,
    ZAP_BOLT_OF_INACCURACY,
    ZAP_ISKENDERUNS_MYSTIC_BLAST,
    ZAP_ENSLAVEMENT,
    ZAP_PAIN,
    ZAP_STICKY_FLAME,
    ZAP_STICKY_FLAME_RANGE,
    ZAP_DISPEL_UNDEAD,
    ZAP_BANISHMENT,
    ZAP_CIGOTUVIS_DEGENERATION,
    ZAP_STING,
    ZAP_HELLFIRE,
    ZAP_IRON_SHOT,
    ZAP_STRIKING,
    ZAP_STONE_ARROW,
    ZAP_SHOCK,
    ZAP_ORB_OF_ELECTRICITY,
    ZAP_SPIT_POISON,
    ZAP_DEBUGGING_RAY,
    ZAP_BREATHE_FIRE,
    ZAP_BREATHE_FROST,
    ZAP_BREATHE_ACID,
    ZAP_BREATHE_POISON,
    ZAP_BREATHE_POWER,
    ZAP_AGONY,
    ZAP_DISINTEGRATE,
    ZAP_BREATHE_STEAM,
    ZAP_THROW_ICICLE,
    ZAP_ICE_STORM,
    ZAP_CORONA,
    ZAP_HIBERNATION,
    ZAP_FLAME_TONGUE,
    ZAP_LARGE_SANDBLAST,
    ZAP_SANDBLAST,
    ZAP_SMALL_SANDBLAST,
    ZAP_BOLT_OF_MAGMA,
    ZAP_POISON_ARROW,
    ZAP_BREATHE_STICKY_FLAME,
    ZAP_PETRIFY,
    ZAP_ENSLAVE_SOUL,
    ZAP_PORKALATOR,
    ZAP_SLEEP,
    ZAP_PRIMAL_WAVE,
    ZAP_IOOD,
    ZAP_HOLY_LIGHT,
    ZAP_BREATHE_MEPHITIC,
    ZAP_INNER_FLAME,
    ZAP_DAZZLING_SPRAY,
    ZAP_FORCE_LANCE,

    NUM_ZAPS
};

enum montravel_target_type
{
    MTRAV_NONE = 0,
    MTRAV_PLAYER,      // Travelling to reach the player.
    MTRAV_PATROL,      // Travelling to reach the patrol point.
    MTRAV_SIREN,       // Sirens travelling towards deep water.
    MTRAV_WALL,        // Rock worms travelling towards a wall.
    MTRAV_UNREACHABLE, // Not travelling because target is unreachable.
    MTRAV_KNOWN_UNREACHABLE, // As above, and the player knows this.
};

enum maybe_bool
{
    B_FALSE,
    B_MAYBE,
    B_TRUE,
};

enum reach_type
{
    REACH_NONE   = 2,
    REACH_KNIGHT = 5,
    REACH_TWO    = 8,
};

enum daction_type
{
    DACT_ALLY_HOLY,
    DACT_ALLY_UNHOLY_EVIL,
    DACT_ALLY_UNCLEAN_CHAOTIC,
    DACT_ALLY_SPELLCASTER,
    DACT_ALLY_YRED_SLAVE,
    DACT_ALLY_BEOGH, // both orcs and demons summoned by high priests
    DACT_ALLY_SLIME,
    DACT_ALLY_PLANT,

    NUM_DA_COUNTERS,

    // Leave space for new counters, as they need to be at the start.
    DACT_OLD_ENSLAVED_SOULS_POOF = 16,
    DACT_HOLY_NEW_ATTEMPT,
#if TAG_MAJOR_VERSION > 34
    DACT_SLIME_NEW_ATTEMPT,
#endif
    DACT_HOLY_PETS_GO_NEUTRAL,
    DACT_ALLY_TROG,

    DACT_SHUFFLE_DECKS,
    DACT_REAUTOMAP,
    DACT_REMOVE_JIYVA_ALTARS,
    DACT_PIKEL_SLAVES,
    DACT_ROT_CORPSES,
    DACT_TOMB_CTELE,
#if TAG_MAJOR_VERSION == 34
    DACT_SLIME_NEW_ATTEMPT,
#endif
    NUM_DACTIONS,
};

enum disable_type
{
    DIS_SPAWNS,
    DIS_MON_ACT,
    DIS_MON_REGEN,
    DIS_PLAYER_REGEN,
    DIS_HUNGER,
    DIS_DEATH,
    DIS_DELAY,
    DIS_CONFIRMATIONS,
    NUM_DISABLEMENTS
};

enum seen_context_type
{
    SC_NONE,
    SC_JUST_SEEN,       // has already been announced this turn
    SC_NEWLY_SEEN,      // regular walking into view
    SC_ALREADY_SEEN,    // wasn't a threat before, is now
    SC_TELEPORT_IN,
    SC_SURFACES,                      // land-capable
    SC_SURFACES_BRIEFLY,              // land-capable, submerged back
    SC_FISH_SURFACES_SHOUT,           // water/lava-only, shouting
    SC_FISH_SURFACES,                 // water/lava-only
    SC_NONSWIMMER_SURFACES_FROM_DEEP, // impossible?!?
    SC_UNCHARM,
    SC_DOOR,            // they opened a door
    SC_GATE,            // ... or a big door
};

enum los_type
{
    LOS_NONE         = 0,
    LOS_ARENA        = LOS_NONE,
    LOS_DEFAULT      = (1 << 0),
    LOS_NO_TRANS     = (1 << 1),
    LOS_SOLID        = (1 << 2),
    LOS_SOLID_SEE    = (1 << 3),
};

enum ac_type
{
    AC_NONE,
    // These types block small amounts of damage, hardly affecting big hits.
    AC_NORMAL,
    AC_HALF,
    AC_TRIPLE,
    // This one stays fair over arbitrary splits.
    AC_PROPORTIONAL,
};

enum uncancellable_type
{
    UNC_ACQUIREMENT,           // arg is AQ_SCROLL or AQ_CARD_GENIE
    UNC_DRAW_THREE,            // arg is inv slot of the deck
    UNC_STACK_FIVE,            // arg is inv slot of the deck
    UNC_MERCENARY,             // arg is mid of the monster
};

// Tiles stuff.

enum screen_mode
{
    SCREENMODE_WINDOW = 0,
    SCREENMODE_FULL   = 1,
    SCREENMODE_AUTO   = 2,
};

enum cursor_type
{
    CURSOR_MOUSE,
    CURSOR_TUTORIAL,
    CURSOR_MAP,
    CURSOR_MAX,
};

// Ordering of tags is important: higher values cover up lower ones.
enum text_tag_type
{
    TAG_NAMED_MONSTER = 0,
    TAG_TUTORIAL      = 1,
    TAG_CELL_DESC     = 2,
    TAG_MAX,
};

enum tag_pref
{
    TAGPREF_NONE,     // never display text tags
    TAGPREF_TUTORIAL, // display text tags on "new" monsters
    TAGPREF_NAMED,    // display text tags on named monsters (incl. friendlies)
    TAGPREF_ENEMY,    // display text tags on enemy named monsters
    TAGPREF_MAX,
};
enum tile_flags
{
    //// Foreground flags

    // 3 mutually exclusive flags for attitude.
    TILE_FLAG_ATT_MASK   = 0x00030000ULL,
    TILE_FLAG_PET        = 0x00010000ULL,
    TILE_FLAG_GD_NEUTRAL = 0x00020000ULL,
    TILE_FLAG_NEUTRAL    = 0x00030000ULL,

    TILE_FLAG_S_UNDER    = 0x00040000ULL,
    TILE_FLAG_FLYING     = 0x00080000ULL,

    // 3 mutually exclusive flags for behaviour.
    TILE_FLAG_BEH_MASK   = 0x00300000ULL,
    TILE_FLAG_STAB       = 0x00100000ULL,
    TILE_FLAG_MAY_STAB   = 0x00200000ULL,
    TILE_FLAG_FLEEING    = 0x00300000ULL,

    TILE_FLAG_NET        = 0x00400000ULL,
    TILE_FLAG_POISON     = 0x00800000ULL,
    TILE_FLAG_ANIM_WEP   = 0x01000000ULL,
    TILE_FLAG_GLOWING    = 0x02000000ULL,
    TILE_FLAG_STICKY_FLAME = 0x04000000ULL,
    TILE_FLAG_BERSERK    = 0x08000000ULL,
    TILE_FLAG_INNER_FLAME= 0x10000000ULL,
    TILE_FLAG_CONSTRICTED= 0x20000000ULL,
    TILE_FLAG_SLOWED     = 0x8000000000ULL,
    TILE_FLAG_PAIN_MIRROR = 0x10000000000ULL,
    TILE_FLAG_HASTED     = 0x20000000000ULL,
    TILE_FLAG_MIGHT      = 0x40000000000ULL,
    TILE_FLAG_PETRIFYING = 0x80000000000ULL,
    TILE_FLAG_PETRIFIED  = 0x100000000000ULL,
    TILE_FLAG_BLIND      = 0x200000000000ULL,

    // MDAM has 5 possibilities, so uses 3 bits.
    TILE_FLAG_MDAM_MASK  = 0x1C0000000ULL,
    TILE_FLAG_MDAM_LIGHT = 0x040000000ULL,
    TILE_FLAG_MDAM_MOD   = 0x080000000ULL,
    TILE_FLAG_MDAM_HEAVY = 0x0C0000000ULL,
    TILE_FLAG_MDAM_SEV   = 0x100000000ULL,
    TILE_FLAG_MDAM_ADEAD = 0x1C0000000ULL,

    // Demon difficulty has 5 possibilities, so uses 3 bits.
    TILE_FLAG_DEMON      = 0xE00000000ULL,
    TILE_FLAG_DEMON_5    = 0x200000000ULL,
    TILE_FLAG_DEMON_4    = 0x400000000ULL,
    TILE_FLAG_DEMON_3    = 0x600000000ULL,
    TILE_FLAG_DEMON_2    = 0x800000000ULL,
    TILE_FLAG_DEMON_1    = 0xE00000000ULL,

    // 3 mutually exclusive flags for mimics.
    TILE_FLAG_MIMIC_INEPT = 0x2000000000ULL,
    TILE_FLAG_MIMIC       = 0x4000000000ULL,
    TILE_FLAG_MIMIC_RAVEN = 0x6000000000ULL,
    TILE_FLAG_MIMIC_MASK  = 0x6000000000ULL,


    //// Background flags

    TILE_FLAG_RAY        = 0x00010000ULL,
    TILE_FLAG_MM_UNSEEN  = 0x00020000ULL,
    TILE_FLAG_UNSEEN     = 0x00040000ULL,

    // 3 mutually exclusive flags for cursors.
    TILE_FLAG_CURSOR1    = 0x00180000ULL,
    TILE_FLAG_CURSOR2    = 0x00080000ULL,
    TILE_FLAG_CURSOR3    = 0x00100000ULL,
    TILE_FLAG_CURSOR     = 0x00180000ULL,

    TILE_FLAG_TUT_CURSOR = 0x00200000ULL,
    TILE_FLAG_TRAV_EXCL  = 0x00400000ULL,
    TILE_FLAG_EXCL_CTR   = 0x00800000ULL,
    TILE_FLAG_RAY_OOR    = 0x01000000ULL,
    TILE_FLAG_OOR        = 0x02000000ULL,
    TILE_FLAG_WATER      = 0x04000000ULL,
    TILE_FLAG_NEW_STAIR  = 0x08000000ULL,

    // Kraken tentacle overlays.
    TILE_FLAG_KRAKEN_NW  = 0x020000000ULL,
    TILE_FLAG_KRAKEN_NE  = 0x040000000ULL,
    TILE_FLAG_KRAKEN_SE  = 0x080000000ULL,
    TILE_FLAG_KRAKEN_SW  = 0x100000000ULL,

    // Eldritch tentacle overlays.
    TILE_FLAG_ELDRITCH_NW = 0x0200000000ULL,
    TILE_FLAG_ELDRITCH_NE = 0x0400000000ULL,
    TILE_FLAG_ELDRITCH_SE = 0x0800000000ULL,
    TILE_FLAG_ELDRITCH_SW = 0x1000000000ULL,

    //// General

    // Mask for the tile index itself.
    TILE_FLAG_MASK       = 0x0000FFFFULL,
};

enum tile_inventory_flags
{
    TILEI_FLAG_SELECT  = 0x0100,
    TILEI_FLAG_TRIED   = 0x0200,
    TILEI_FLAG_EQUIP   = 0x0400,
    TILEI_FLAG_FLOOR   = 0x0800,
    TILEI_FLAG_CURSE   = 0x1000,
    TILEI_FLAG_CURSOR  = 0x2000,
    TILEI_FLAG_MELDED  = 0x4000,
    TILEI_FLAG_INVALID = 0x8000,
};

enum tile_player_flags
{
    TILEP_SHOW_EQUIP    = 0x1000,
};

enum tile_player_flag_cut
{
    TILEP_FLAG_HIDE,
    TILEP_FLAG_NORMAL,
    TILEP_FLAG_CUT_CENTAUR,
    TILEP_FLAG_CUT_NAGA,
};

// normal tile size in px
enum
{
    TILE_X = 32,
    TILE_Y = 32,
};

// Don't change this without also modifying the data save/load routines.
enum
{
    NUM_MAX_DOLLS = 10,
};

#ifdef WIZARD

enum wizard_option_type
{
    WIZ_NEVER,                         // protect player from accidental wiz
    WIZ_NO,                            // don't start character in wiz mode
    WIZ_YES,                           // start character in wiz mode
};

#endif

#endif // ENUM_H<|MERGE_RESOLUTION|>--- conflicted
+++ resolved
@@ -2569,16 +2569,14 @@
     MONS_DEEP_TROLL_SHAMAN,
     MONS_DIAMOND_OBELISK,
 
-<<<<<<< HEAD
     MONS_VAULT_SENTINEL,
     MONS_VAULT_WARDEN,
     MONS_IRONBRAND_CONVOKER,
     MONS_IRONHEART_PRESERVER,
-=======
+
     MONS_ZOMBIE,
     MONS_SKELETON,
     MONS_SIMULACRUM,
->>>>>>> 6a66c87f
 
     NUM_MONSTERS,               // used for polymorph
 
