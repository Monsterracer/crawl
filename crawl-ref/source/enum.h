/**
 * @file
 * @brief Global (ick) enums.
**/

#ifndef ENUM_H
#define ENUM_H

#include <iterator>
#include <type_traits> // underlying_type<>, enable_if<>

#include "tag-version.h"

// Provide a last_exponent static member variable only if the LastExponent
// template parameter is nonnegative.
template<int LastExponent, bool Provided = LastExponent >= 0>
struct _enum_bitfield_exponent_base { };

template<int LastExponent>
struct _enum_bitfield_exponent_base<LastExponent, true>
{
    static constexpr int last_exponent = LastExponent;
};

// If LastExponent is nonnegative, is the last exponent that will
// be iterated over by range()
template<class E, int LastExponent = -1>
class enum_bitfield : public _enum_bitfield_exponent_base<LastExponent>
{
public:
    typedef typename underlying_type<E>::type underlying_type;
    typedef enum_bitfield<E, LastExponent> field_type;
    underlying_type flags;
private:
    explicit constexpr enum_bitfield(underlying_type rawflags)
        : flags(rawflags)
    {}
public:
    /// Get the flag corresponding to the given bit position (0 = LSB).
    static constexpr E exponent(int pos)
    {
        return static_cast<E>(underlying_type(1) << pos);
    }

    constexpr enum_bitfield() : flags(0) {}
    constexpr enum_bitfield(E flag) : flags(underlying_type(flag)) {}
    template<class ... Es>
    constexpr enum_bitfield(E flag, E flag2, Es... rest)
        : flags(enum_bitfield(flag2, rest...).flags | underlying_type(flag)) {}

    explicit constexpr operator underlying_type () const { return flags; }
    explicit constexpr operator bool () const { return flags; }
    constexpr bool operator==(field_type other) const
    {
        return flags == other.flags;
    }
    constexpr bool operator!=(field_type other) const
    {
        return !(*this == other);
    }

    field_type &operator|=(field_type other)
    {
        flags |= other.flags;
        return *this;
    }

    field_type &operator&=(field_type other)
    {
        flags &= other.flags;
        return *this;
    }

    field_type &operator^=(field_type other)
    {
        flags ^= other.flags;
        return *this;
    }

    constexpr field_type operator|(field_type other) const
    {
        return field_type(flags | other.flags);
    }

    constexpr field_type operator&(field_type other) const
    {
        return field_type(flags & other.flags);
    }

    constexpr field_type operator^(field_type other) const
    {
        return field_type(flags ^ other.flags);
    }

    constexpr field_type operator~() const
    {
        return field_type(~flags);
    }

    struct range
    {
        class iterator : public std::iterator<forward_iterator_tag, const E>
        {
        private:
            int exp_;
        public:
            constexpr iterator() : exp_(0) { }
            constexpr iterator(int exp) : exp_(exp) { }
            constexpr E operator*() const { return exponent(exp_); }
            constexpr bool operator==(const iterator &other) const
            {
                return exp_ == other.exp_;
            }
            constexpr bool operator!=(const iterator &other) const
            {
                return !(*this == other);
            }
            iterator &operator++() { ++exp_; return *this; }
            iterator operator++(int)
            {
                iterator copy = *this;
                ++(*this);
                return copy;
            }
        };

        const int final;

        constexpr range(int last_exp) : final(last_exp) {}

        // Only create the default constructor if we got a nonnegative
        // LastExponent template parameter.
        template<typename enable_if<LastExponent >= 0, int>::type = 0>
        constexpr range() : final(LastExponent) {}

        constexpr iterator begin() const { return iterator(); }
        constexpr iterator end() const { return final + 1; }
    };
};

#define DEF_BITFIELD_OPERATORS(fieldT, flagT, ...) \
    inline constexpr fieldT operator|(flagT a, flagT b)  { return fieldT(a) | b; } \
    inline constexpr fieldT operator|(flagT a, fieldT b) { return fieldT(a) | b; } \
    inline constexpr fieldT operator&(flagT a, flagT b)  { return fieldT(a) & b; } \
    inline constexpr fieldT operator&(flagT a, fieldT b) { return fieldT(a) & b; } \
    inline constexpr fieldT operator^(flagT a, flagT b)  { return fieldT(a) ^ b; } \
    inline constexpr fieldT operator^(flagT a, fieldT b) { return fieldT(a) ^ b; } \
    inline constexpr fieldT operator~(flagT a) { return ~fieldT(a); } \
    COMPILE_CHECK(is_enum<flagT>::value)
// The last line above is really just to eat a semicolon; template
// substitution of enum_bitfield would have already failed.

// Work around MSVC's idiosyncratic interpretation of __VA_ARGS__ as a
// single macro argument: http://stackoverflow.com/questions/5134523
#define EXPANDMACRO(x) x
/**
 * Define fieldT as a bitfield of the enum flagT, and make bitwise
 * operators on flagT yield a fieldT.
 *
 * This macro produces a typedef and several inline function definitions;
 * use it only at file/namespace scope. It requires a trailing semicolon.
 *
 * The operations ~, |, ^, and (binary) & on flags or fields yield a field.
 * Fields also support &=, |=, and ^=. Fields can be explicitly converted to
 * an integer of the enum's underlying type, or to bool. Note that in C++
 * using a bitfield expression as the condition of a control structure,
 * or as an operand of a logical operator, counts as explicit conversion
 * to bool.
 *
 * @param fieldT   An identifier naming the bitfield type to define.
 * @param flagT    An identifier naming the enum type to use as a flag.
 *                 Could theoretically be a more complex type expression, but
 *                 I wouldn't try anything trickier than scope resolution.
 * @param lastExp  The last exponent over which fieldT::range() should
 *                 iterate. If unspecified or negative, the bitfield will not
 *                 have the last_exponent static member variable, and the
 *                 bitfield's nested range class will not have a default
 *                 constructor.
 */
#define DEF_BITFIELD(fieldT, ...) \
    typedef enum_bitfield<__VA_ARGS__> fieldT; \
    EXPANDMACRO(DEF_BITFIELD_OPERATORS(fieldT, __VA_ARGS__, ))
// The trailing comma suppresses "ISO C99 requires rest arguments to be used"

enum class lang_t
{
    EN = 0,
    CS, DA, DE,
    EL, ES, FI, FR,
    HU, IT, JA, KO,
    LT, LV, NL, PL,
    PT, RU, SV, ZH,
};

enum class flang_t
{
    dwarven,
    jagerkin,
    kraut,
    futhark,
    wide,
    grunt,
    butt,
};

enum ability_type
{
    ABIL_NON_ABILITY = -1,
    // Innate abilities and (Demonspawn) mutations.
    ABIL_SPIT_POISON = 1,
    ABIL_BREATHE_FIRE,
    ABIL_BREATHE_FROST,
    ABIL_BREATHE_POISON,
    ABIL_BREATHE_LIGHTNING,
    ABIL_BREATHE_POWER,
#if TAG_MAJOR_VERSION == 34
    ABIL_BREATHE_STICKY_FLAME,
#endif
    ABIL_BREATHE_STEAM,
    ABIL_BREATHE_MEPHITIC,
    ABIL_BREATHE_ACID,
    ABIL_BLINK,
    // Others
    ABIL_DELAYED_FIREBALL,
    ABIL_END_TRANSFORMATION,
    ABIL_STOP_SINGING, // From song of slaying

    // Species-specific abilities.
    // Demonspawn-only
    ABIL_DAMNATION,
    // Tengu, Draconians
    ABIL_FLY,
#if TAG_MAJOR_VERSION == 34
    ABIL_WISP_BLINK,
#endif
    ABIL_STOP_FLYING,
#if TAG_MAJOR_VERSION == 34
    ABIL_MUMMY_RESTORATION,
#endif
    // Vampires
    ABIL_TRAN_BAT,
#if TAG_MAJOR_VERSION == 34
    ABIL_BOTTLE_BLOOD,
#endif
    // Deep Dwarves
    ABIL_HEAL_WOUNDS,
    // Formicids
    ABIL_DIG,
    ABIL_SHAFT_SELF,
    ABIL_MAX_INTRINSIC = ABIL_SHAFT_SELF,

    // Evoking items.
    ABIL_EVOKE_BERSERK = 40,
    ABIL_MIN_EVOKE = ABIL_EVOKE_BERSERK,
#if TAG_MAJOR_VERSION == 34
    ABIL_EVOKE_TELEPORTATION,
#endif
    ABIL_EVOKE_BLINK,
    ABIL_EVOKE_TURN_INVISIBLE,
    ABIL_EVOKE_TURN_VISIBLE,
    ABIL_EVOKE_FLIGHT,
#if TAG_MAJOR_VERSION == 34
    ABIL_EVOKE_STOP_LEVITATING,
#endif
    ABIL_EVOKE_FOG,
#if TAG_MAJOR_VERSION == 34
    ABIL_EVOKE_TELEPORT_CONTROL,
    ABIL_EVOKE_TWISTER,
    ABIL_MAX_EVOKE = ABIL_EVOKE_TWISTER,
#else
    ABIL_MAX_EVOKE = ABIL_EVOKE_FOG,
#endif

    // Divine abilities
    // Zin
    ABIL_ZIN_SUSTENANCE = 1000,
    ABIL_ZIN_RECITE,
    ABIL_ZIN_VITALISATION,
    ABIL_ZIN_IMPRISON,
    ABIL_ZIN_SANCTUARY,
    ABIL_ZIN_CURE_ALL_MUTATIONS,
    ABIL_ZIN_DONATE_GOLD,
    // TSO
    ABIL_TSO_DIVINE_SHIELD = 1010,
    ABIL_TSO_CLEANSING_FLAME,
    ABIL_TSO_SUMMON_DIVINE_WARRIOR,
    ABIL_TSO_BLESS_WEAPON,
    // Kiku
    ABIL_KIKU_RECEIVE_CORPSES = 1020,
    ABIL_KIKU_TORMENT,
    ABIL_KIKU_BLESS_WEAPON,
    ABIL_KIKU_GIFT_NECRONOMICON,
    // Yredelemnul
    ABIL_YRED_INJURY_MIRROR = 1030,
    ABIL_YRED_ANIMATE_REMAINS,
    ABIL_YRED_RECALL_UNDEAD_SLAVES,
    ABIL_YRED_ANIMATE_DEAD,
    ABIL_YRED_DRAIN_LIFE,
    ABIL_YRED_ENSLAVE_SOUL,
    // Vehumet
    // = 1040
    // Okawaru
    ABIL_OKAWARU_HEROISM = 1050,
    ABIL_OKAWARU_FINESSE,
    // Makhleb
    ABIL_MAKHLEB_MINOR_DESTRUCTION = 1060,
    ABIL_MAKHLEB_LESSER_SERVANT_OF_MAKHLEB,
    ABIL_MAKHLEB_MAJOR_DESTRUCTION,
    ABIL_MAKHLEB_GREATER_SERVANT_OF_MAKHLEB,
    // Sif Muna
    ABIL_SIF_MUNA_CHANNEL_ENERGY = 1070,
    ABIL_SIF_MUNA_FORGET_SPELL,
    ABIL_SIF_MUNA_DIVINE_ENERGY,
    ABIL_SIF_MUNA_STOP_DIVINE_ENERGY,
    // Trog
    ABIL_TROG_BURN_SPELLBOOKS = 1080,
    ABIL_TROG_BERSERK,
    ABIL_TROG_REGEN_MR,
    ABIL_TROG_BROTHERS_IN_ARMS,
    // Elyvilon
    ABIL_ELYVILON_LIFESAVING = 1090,
    ABIL_ELYVILON_LESSER_HEALING,
#if TAG_MAJOR_VERSION == 34
    ABIL_ELYVILON_LESSER_HEALING_OTHERS,
#endif
    ABIL_ELYVILON_PURIFICATION,
    ABIL_ELYVILON_GREATER_HEALING,
    ABIL_ELYVILON_HEAL_OTHER,
    ABIL_ELYVILON_DIVINE_VIGOUR,
    // Lugonu
    ABIL_LUGONU_ABYSS_EXIT = 1100,
    ABIL_LUGONU_BEND_SPACE,
    ABIL_LUGONU_BANISH,
    ABIL_LUGONU_CORRUPT,
    ABIL_LUGONU_ABYSS_ENTER,
    ABIL_LUGONU_BLESS_WEAPON,
    // Nemelex
#if TAG_MAJOR_VERSION == 34
    ABIL_NEMELEX_DRAW_ONE = 1110,
    ABIL_NEMELEX_PEEK_TWO,
#endif
    ABIL_NEMELEX_TRIPLE_DRAW = 1112,
    ABIL_NEMELEX_DEAL_FOUR,
    ABIL_NEMELEX_STACK_FIVE,
    // Beogh
    ABIL_BEOGH_SMITING = 1120,
    ABIL_BEOGH_RECALL_ORCISH_FOLLOWERS,
    ABIL_BEOGH_GIFT_ITEM,
    ABIL_BEOGH_RESURRECTION,
    // Jiyva
    ABIL_JIYVA_CALL_JELLY = 1130,
    ABIL_JIYVA_JELLY_PARALYSE,
    ABIL_JIYVA_SLIMIFY,
    ABIL_JIYVA_CURE_BAD_MUTATION,
    // Fedhas
    ABIL_FEDHAS_SUNLIGHT = 1140,
    ABIL_FEDHAS_RAIN,
    ABIL_FEDHAS_PLANT_RING,
    ABIL_FEDHAS_SPAWN_SPORES,
    ABIL_FEDHAS_EVOLUTION,
    ABIL_FEDHAS_FUNGAL_BLOOM,
    // Cheibriados
    ABIL_CHEIBRIADOS_TIME_STEP = 1151,
    ABIL_CHEIBRIADOS_TIME_BEND,
    ABIL_CHEIBRIADOS_SLOUCH,
    ABIL_CHEIBRIADOS_DISTORTION,
    // Ashenzari
    ABIL_ASHENZARI_SCRYING = 1160,
    ABIL_ASHENZARI_TRANSFER_KNOWLEDGE,
    ABIL_ASHENZARI_END_TRANSFER,
    ABIL_ASHENZARI_CURSE,
    // Dithmenos
    ABIL_DITHMENOS_SHADOW_STEP = 1170,
    ABIL_DITHMENOS_SHADOW_FORM,
    // Gozag
    ABIL_GOZAG_POTION_PETITION = 1180,
    ABIL_GOZAG_CALL_MERCHANT,
    ABIL_GOZAG_BRIBE_BRANCH,
    // Qazlal
    ABIL_QAZLAL_UPHEAVAL = 1190,
    ABIL_QAZLAL_ELEMENTAL_FORCE,
    ABIL_QAZLAL_DISASTER_AREA,
    // Ru
    ABIL_RU_DRAW_OUT_POWER = 1200,
    ABIL_RU_POWER_LEAP,
    ABIL_RU_APOCALYPSE,

    ABIL_RU_SACRIFICE_PURITY,
        ABIL_FIRST_SACRIFICE = ABIL_RU_SACRIFICE_PURITY,
    ABIL_RU_SACRIFICE_WORDS,
    ABIL_RU_SACRIFICE_DRINK,
    ABIL_RU_SACRIFICE_ESSENCE,
    ABIL_RU_SACRIFICE_HEALTH,
    ABIL_RU_SACRIFICE_STEALTH,
    ABIL_RU_SACRIFICE_ARTIFICE,
    ABIL_RU_SACRIFICE_LOVE,
    ABIL_RU_SACRIFICE_COURAGE,
    ABIL_RU_SACRIFICE_ARCANA,
    ABIL_RU_SACRIFICE_NIMBLENESS,
    ABIL_RU_SACRIFICE_DURABILITY,
    ABIL_RU_SACRIFICE_HAND,
    ABIL_RU_SACRIFICE_EXPERIENCE,
    ABIL_RU_SACRIFICE_SKILL,
    ABIL_RU_SACRIFICE_EYE,
    ABIL_RU_SACRIFICE_RESISTANCE,
        ABIL_FINAL_SACRIFICE = ABIL_RU_SACRIFICE_RESISTANCE,
    ABIL_RU_REJECT_SACRIFICES,

    // Pakellas
    ABIL_PAKELLAS_DEVICE_SURGE = 1230,
    ABIL_PAKELLAS_QUICK_CHARGE,
    ABIL_PAKELLAS_SUPERCHARGE,

    // Uskayaw
    ABIL_USKAYAW_STOMP = 1240,
    ABIL_USKAYAW_LINE_PASS,
    ABIL_USKAYAW_GRAND_FINALE,

    // Hepliaklqana
    ABIL_HEPLIAKLQANA_RECALL = 1250,
    ABIL_HEPLIAKLQANA_IDEALISE,
    ABIL_HEPLIAKLQANA_TRANSFERENCE,

    ABIL_HEPLIAKLQANA_TYPE_KNIGHT,
        ABIL_HEPLIAKLQANA_FIRST_TYPE = ABIL_HEPLIAKLQANA_TYPE_KNIGHT,
    ABIL_HEPLIAKLQANA_TYPE_BATTLEMAGE,
    ABIL_HEPLIAKLQANA_TYPE_HEXER,
        ABIL_HEPLIAKLQANA_LAST_TYPE = ABIL_HEPLIAKLQANA_TYPE_HEXER,

    ABIL_HEPLIAKLQANA_IDENTITY,

#if TAG_MAJOR_VERSION == 34
    ABIL_HEPLIAKLQANA_KNIGHT_REACHING,
    ABIL_HEPLIAKLQANA_KNIGHT_CLEAVING,
    ABIL_HEPLIAKLQANA_BATTLEMAGE_FORCE_LANCE,
    ABIL_HEPLIAKLQANA_BATTLEMAGE_MAGMA,
    ABIL_HEPLIAKLQANA_HEXER_MASS_CONFUSION,
    ABIL_HEPLIAKLQANA_HEXER_ENGLACIATION,
#endif

    // For both Yred and Beogh
    ABIL_STOP_RECALL = 1500,

    // General divine (pseudo) abilities.
    ABIL_RENOUNCE_RELIGION,
    ABIL_CONVERT_TO_BEOGH,
    NUM_ABILITIES
};

// Be sure to change activity_interrupt_names in delay.cc to match!
enum activity_interrupt_type
{
    AI_FORCE_INTERRUPT = 0,         // Forcibly kills any activity that can be
                                    // interrupted.
    AI_KEYPRESS,
    AI_FULL_HP,                     // Player is fully healed
    AI_FULL_MP,                     // Player has recovered all mp
    AI_HUNGRY,                      // Hunger increased
    AI_MESSAGE,                     // Message was displayed
    AI_HP_LOSS,
    AI_STAT_CHANGE,
    AI_SEE_MONSTER,
    AI_MONSTER_ATTACKS,
    AI_TELEPORT,
    AI_HIT_MONSTER,                 // Player hit monster (invis or
                                    // mimic) during travel/explore.
    AI_SENSE_MONSTER,
    AI_MIMIC,

    // Always the last.
    NUM_AINTERRUPTS
};

enum attribute_type
{
    ATTR_DIVINE_LIGHTNING_PROTECTION,
#if TAG_MAJOR_VERSION == 34
    ATTR_DIVINE_REGENERATION,
#endif
    ATTR_DIVINE_DEATH_CHANNEL,
    ATTR_CARD_COUNTDOWN,
    ATTR_BANISHMENT_IMMUNITY,   // banishment immunity until
    ATTR_DELAYED_FIREBALL,      // bwr: reserve fireballs
    ATTR_HELD,                  // caught in a net or web
    ATTR_ABYSS_ENTOURAGE,       // maximum number of hostile monsters in
                                // sight of the player while in the Abyss.
    ATTR_DIVINE_VIGOUR,         // strength of Ely's Divine Vigour
    ATTR_DIVINE_STAMINA,        // strength of Zin's Divine Stamina
    ATTR_DIVINE_SHIELD,         // strength of TSO's Divine Shield
#if TAG_MAJOR_VERSION == 34
    ATTR_WEAPON_SWAP_INTERRUPTED,
#endif
    ATTR_GOLD_FOUND,
    ATTR_PURCHASES,            // Gold amount spent at shops.
    ATTR_DONATIONS,            // Gold amount donated to Zin.
    ATTR_MISC_SPENDING,        // Spending for things like ziggurats.
#if TAG_MAJOR_VERSION == 34
    ATTR_UNUSED1,              // was ATTR_RND_LVL_BOOKS
    ATTR_NOISES,
    ATTR_SHADOWS,              // Lantern of shadows effect.
    ATTR_UNUSED2,              // was ATTR_FRUIT_FOUND
#endif
    ATTR_FLIGHT_UNCANCELLABLE, // Potion of flight is in effect.
    ATTR_INVIS_UNCANCELLABLE,  // Spell/potion of invis is in effect.
    ATTR_PERM_FLIGHT,          // Tengu flight or boots of flying are on.
    ATTR_SEEN_INVIS_TURN,      // Last turn you saw something invisible.
    ATTR_SEEN_INVIS_SEED,      // Random seed for invis monster positions.
    ATTR_APPENDAGE,            // eq slot of Beastly Appendage
    ATTR_TITHE_BASE,           // Remainder of untithed gold.
    ATTR_EVOL_XP,              // XP gained since last evolved mutation
    ATTR_LIFE_GAINED,          // XL when a felid gained a life.
    ATTR_TEMP_MUTATIONS,       // Number of temporary mutations the player has.
    ATTR_TEMP_MUT_XP,          // Amount of XP remaining before some temp muts
                               // will be removed
    ATTR_NEXT_RECALL_TIME,     // aut remaining until next ally will be recalled
    ATTR_NEXT_RECALL_INDEX,    // index+1 into recall_list for next recall
#if TAG_MAJOR_VERSION == 34
    ATTR_EVOKER_XP,            // How much xp remaining until next evoker charge
#endif
    ATTR_SEEN_BEOGH,           // Did an orc priest already offer conversion?
    ATTR_XP_DRAIN,             // Severity of current skill drain
    ATTR_SEARING_RAY,          // Are we currently firing a searing ray?
    ATTR_RECITE_TYPE,          // Recitation type.
    ATTR_RECITE_SEED,          // Recite text seed.
#if TAG_MAJOR_VERSION == 34
    ATTR_RECITE_HP,            // HP on start of recitation.
#endif
    ATTR_SWIFTNESS,            // Duration of future antiswiftness.
#if TAG_MAJOR_VERSION == 34
    ATTR_BARBS_MSG,            // Have we already printed a message on move?
#endif
    ATTR_BARBS_POW,            // How badly we are currently skewered
    ATTR_REPEL_MISSILES,       // Repel missiles active
    ATTR_DEFLECT_MISSILES,     // Deflect missiles active
    ATTR_PORTAL_PROJECTILE,    // Accuracy bonus during portal projectile
    ATTR_GOD_WRATH_XP,         // How much XP before our next god wrath check?
    ATTR_GOD_WRATH_COUNT,      // Number of stored retributions
    ATTR_NEXT_DRAGON_TIME,     // aut remaining until Dragon's Call summons another
    ATTR_GOLD_GENERATED,       // Count gold generated on non-Abyss levels this game.
#if TAG_MAJOR_VERSION == 34
    ATTR_GOZAG_POTIONS,        // Number of times you've bought potions from Gozag.
#endif
    ATTR_GOZAG_SHOPS,          // Number of shops you've funded from Gozag.
    ATTR_GOZAG_SHOPS_CURRENT,  // As above, but since most recent time worshipping.
#if TAG_MAJOR_VERSION == 34
    ATTR_DIVINE_FIRE_RES,      // Divine fire resistance (Qazlal).
    ATTR_DIVINE_COLD_RES,      // Divine cold resistance (Qazlal).
    ATTR_DIVINE_ELEC_RES,      // Divine electricity resistance (Qazlal).
    ATTR_DIVINE_AC,            // Divine AC bonus (Qazlal).
#endif
    ATTR_GOZAG_GOLD_USED,      // Gold spent for Gozag abilities.
    ATTR_BONE_ARMOUR,          // Current amount of bony armour (from the spell)
    ATTR_LAST_FLIGHT_STATUS,   // Whether spawm_flight should be restored after form change
    ATTR_GOZAG_FIRST_POTION,   // Gozag's free first usage of Potion Petition.
    ATTR_STAT_LOSS_XP,         // Unmodified XP needed for stat recovery.
#if TAG_MAJOR_VERSION == 34
    ATTR_SURGE_REMOVED,        // Was surge power applied to next evocation.
#endif
    ATTR_PAKELLAS_EXTRA_MP,    // MP to be collected to get a !magic from P
    ATTR_DIVINE_ENERGY,        // Divine energy from Sif to cast with no MP.
    NUM_ATTRIBUTES
};

enum transformation_type
{
    TRAN_NONE,
    TRAN_SPIDER,
    TRAN_BLADE_HANDS,
    TRAN_STATUE,
    TRAN_ICE_BEAST,
    TRAN_DRAGON,
    TRAN_LICH,
    TRAN_BAT,
    TRAN_PIG,
    TRAN_APPENDAGE,
    TRAN_TREE,
#if TAG_MAJOR_VERSION == 34
    TRAN_PORCUPINE,
#endif
    TRAN_WISP,
#if TAG_MAJOR_VERSION == 34
    TRAN_JELLY,
#endif
    TRAN_FUNGUS,
    TRAN_SHADOW,
    TRAN_HYDRA,
    NUM_TRANSFORMS,
};

enum beam_type                  // bolt::flavour
{
    BEAM_NONE,

    BEAM_MISSILE,
    BEAM_MMISSILE,                //    and similarly irresistible things
    BEAM_FIRE,
    BEAM_COLD,
    BEAM_MAGIC,
    BEAM_ELECTRICITY,
    BEAM_POISON,
    BEAM_NEG,
    BEAM_ACID,
    BEAM_MIASMA,
    BEAM_WATER,

    BEAM_SPORE,
    BEAM_POISON_ARROW,
    BEAM_DAMNATION,
    BEAM_STICKY_FLAME,
    BEAM_STEAM,
    BEAM_ENERGY,
    BEAM_HOLY,
    BEAM_FRAG,
    BEAM_LAVA,
    BEAM_ICE,
    BEAM_DEVASTATION,
    BEAM_RANDOM,                  // currently translates into FIRE..ACID
    BEAM_CHAOS,
    BEAM_UNRAVELLED_MAGIC,

    // Enchantments
    BEAM_SLOW,
    BEAM_FIRST_ENCHANTMENT = BEAM_SLOW,
    BEAM_HASTE,
    BEAM_MIGHT,
    BEAM_HEALING,
    BEAM_PARALYSIS,
    BEAM_CONFUSION,
    BEAM_INVISIBILITY,
    BEAM_DIGGING,
    BEAM_TELEPORT,
    BEAM_POLYMORPH,
    BEAM_MALMUTATE,
    BEAM_ENSLAVE,
    BEAM_BANISH,
    BEAM_ENSLAVE_SOUL,
    BEAM_PAIN,
    BEAM_DISPEL_UNDEAD,
    BEAM_DISINTEGRATION,
    BEAM_BLINK,
    BEAM_BLINK_CLOSE,
    BEAM_BECKONING,
    BEAM_PETRIFY,
    BEAM_CORONA,
    BEAM_PORKALATOR,
    BEAM_HIBERNATION,
    BEAM_BERSERK,
    BEAM_SLEEP,
    BEAM_INNER_FLAME,
    BEAM_SENTINEL_MARK,
    BEAM_DIMENSION_ANCHOR,
    BEAM_VULNERABILITY,
    BEAM_MALIGN_OFFERING,
    BEAM_VIRULENCE,
    BEAM_AGILITY,
    BEAM_SAP_MAGIC,
    BEAM_DRAIN_MAGIC,
    BEAM_TUKIMAS_DANCE,
    BEAM_RESISTANCE,
    BEAM_UNRAVELLING,
    BEAM_SHARED_PAIN,
    BEAM_IRRESISTIBLE_CONFUSION,
    BEAM_INFESTATION,
    BEAM_AGONY,
    BEAM_LAST_ENCHANTMENT = BEAM_AGONY,

    BEAM_MEPHITIC,
    BEAM_AIR,
    BEAM_PETRIFYING_CLOUD,
    BEAM_ENSNARE,
    BEAM_CRYSTAL,
    BEAM_DEATH_RATTLE,
    BEAM_LAST_REAL = BEAM_DEATH_RATTLE,

    // For getting the visual effect of a beam.
    BEAM_VISUAL,
    BEAM_BOUNCY_TRACER,           // Used for random bolt tracer (bounces as
                                  // crystal bolt, but irresistible).

    BEAM_TORMENT_DAMAGE,          // Pseudo-beam for damage flavour.
    BEAM_FIRST_PSEUDO = BEAM_TORMENT_DAMAGE,

    NUM_BEAMS
};

enum book_type
{
    BOOK_MINOR_MAGIC,
    BOOK_CONJURATIONS,
    BOOK_FLAMES,
    BOOK_FROST,
    BOOK_SUMMONINGS,
    BOOK_FIRE,
    BOOK_ICE,
    BOOK_SPATIAL_TRANSLOCATIONS,
    BOOK_ENCHANTMENTS,
    BOOK_YOUNG_POISONERS,
    BOOK_TEMPESTS,
    BOOK_DEATH,
    BOOK_MISFORTUNE,
    BOOK_CHANGES,
    BOOK_TRANSFIGURATIONS,
    BOOK_FEN,
#if TAG_MAJOR_VERSION == 34
    BOOK_WAR_CHANTS = BOOK_FEN,
#else
    BOOK_BATTLE,
#endif
    BOOK_CLOUDS,
    BOOK_NECROMANCY,
    BOOK_CALLINGS,
    BOOK_MALEDICT,
    BOOK_AIR,
    BOOK_SKY,
    BOOK_WARP,
#if TAG_MAJOR_VERSION == 34
    BOOK_ENVENOMATIONS,
#endif
    BOOK_UNLIFE,
#if TAG_MAJOR_VERSION == 34
    BOOK_CONTROL,
    BOOK_BATTLE, // was BOOK_MUTATIONS
#endif
    BOOK_GEOMANCY,
    BOOK_EARTH,
#if TAG_MAJOR_VERSION == 34
    BOOK_WIZARDRY,
#endif
    BOOK_POWER,
    BOOK_CANTRIPS,
    BOOK_PARTY_TRICKS,
#if TAG_MAJOR_VERSION == 34
    BOOK_AKASHIC_RECORD,
#endif
    BOOK_DEBILITATION,
    BOOK_DRAGON,
    BOOK_BURGLARY,
    BOOK_DREAMS,
    BOOK_ALCHEMY,
    BOOK_BEASTS,

    BOOK_ANNIHILATIONS,
    BOOK_GRAND_GRIMOIRE,
    BOOK_NECRONOMICON,

    MAX_FIXED_BOOK = BOOK_NECRONOMICON,

    BOOK_RANDART_LEVEL,
    BOOK_RANDART_THEME,

    BOOK_MANUAL,
#if TAG_MAJOR_VERSION == 34
    BOOK_BUGGY_DESTRUCTION,
#endif
    NUM_BOOKS
};

#define NUM_NORMAL_BOOKS     (MAX_NORMAL_BOOK + 1)
#define NUM_FIXED_BOOKS      (MAX_FIXED_BOOK + 1)

enum branch_type                // you.where_are_you
{
    BRANCH_DUNGEON,
    BRANCH_TEMPLE,
    BRANCH_FIRST_NON_DUNGEON = BRANCH_TEMPLE,
    BRANCH_ORC,
    BRANCH_ELF,
#if TAG_MAJOR_VERSION == 34
    BRANCH_DWARF,
#endif
    BRANCH_LAIR,
    BRANCH_SWAMP,
    BRANCH_SHOALS,
    BRANCH_SNAKE,
    BRANCH_SPIDER,
    BRANCH_SLIME,
    BRANCH_VAULTS,
#if TAG_MAJOR_VERSION == 34
    BRANCH_BLADE,
#endif
    BRANCH_CRYPT,
    BRANCH_TOMB,
#if TAG_MAJOR_VERSION > 34
    BRANCH_DEPTHS,
#endif
    BRANCH_VESTIBULE,
    BRANCH_DIS,
    BRANCH_GEHENNA,
    BRANCH_COCYTUS,
    BRANCH_TARTARUS,
      BRANCH_FIRST_HELL = BRANCH_DIS,
      BRANCH_LAST_HELL = BRANCH_TARTARUS,
    BRANCH_ZOT,
#if TAG_MAJOR_VERSION == 34
    BRANCH_FOREST,
#endif
    BRANCH_ABYSS,
    BRANCH_PANDEMONIUM,
    BRANCH_ZIGGURAT,
    BRANCH_LABYRINTH,
    BRANCH_BAZAAR,
    BRANCH_TROVE,
    BRANCH_SEWER,
    BRANCH_OSSUARY,
    BRANCH_BAILEY,
    BRANCH_ICE_CAVE,
    BRANCH_VOLCANO,
    BRANCH_WIZLAB,
#if TAG_MAJOR_VERSION == 34
    BRANCH_DEPTHS,
#endif
<<<<<<< HEAD
    BRANCH_OUBLIETTE,
    NUM_BRANCHES
=======
    BRANCH_DESOLATION,
    NUM_BRANCHES,

    GLOBAL_BRANCH_INFO = 127,
>>>>>>> c9b4002d
};

enum caction_type    // Primary categorization of counted actions.
{                    // A subtype and auxtype will also be given in each case:
    CACT_MELEE,      // weapon subtype or unrand index
                     //   subtype = -1 for unarmed or aux attacks
                     //   auxtype = -1 for unarmed
                     //   auxtype = unarmed_attack_type for aux attacks
    CACT_FIRE,       // weapon subtype or unrand index
    CACT_THROW,      // auxtype = item basetype, subtype = item subtype
    CACT_CAST,       // spell_type
    CACT_INVOKE,     // ability_type
    CACT_ABIL,       // ability_type
    CACT_EVOKE,      // evoc_type or unrand index
                     //   auxtype = item basetype, subtype = item subtype
    CACT_USE,        // object_class_type
    CACT_STAB,       // stab_type
    CACT_EAT,        // food_type, or subtype = -1 for corpse
    CACT_ARMOUR,     // armour subtype or subtype = -1 for unarmoured
    CACT_DODGE,      // dodge_type
    CACT_BLOCK,      // armour subtype or subtype = -1 and
                     //   auxtype used for special cases
                     //   (reflection, god ability, spell, etc)
    CACT_RIPOSTE,    // as CACT_MELEE
    NUM_CACTIONS,
};

enum canned_message_type
{
    MSG_SOMETHING_APPEARS,
    MSG_NOTHING_HAPPENS,
    MSG_YOU_UNAFFECTED,
    MSG_YOU_RESIST,
    MSG_YOU_PARTIALLY_RESIST,
    MSG_TOO_BERSERK,
    MSG_TOO_CONFUSED,
    MSG_PRESENT_FORM,
    MSG_NOTHING_CARRIED,
    MSG_CANNOT_DO_YET,
    MSG_OK,
    MSG_UNTHINKING_ACT,
    MSG_NOTHING_THERE,
    MSG_NOTHING_CLOSE_ENOUGH,
    MSG_NO_ENERGY,
    MSG_SPELL_FIZZLES,
    MSG_HUH,
    MSG_EMPTY_HANDED_ALREADY,
    MSG_EMPTY_HANDED_NOW,
    MSG_YOU_BLINK,
    MSG_STRANGE_STASIS,
    MSG_NO_SPELLS,
    MSG_MANA_INCREASE,
    MSG_MANA_DECREASE,
    MSG_DISORIENTED,
    MSG_TOO_HUNGRY,
    MSG_DETECT_NOTHING,
    MSG_CALL_DEAD,
    MSG_ANIMATE_REMAINS,
    MSG_CANNOT_MOVE,
    MSG_YOU_DIE,
    MSG_GHOSTLY_OUTLINE,
    MSG_FULL_HEALTH,
    MSG_FULL_MAGIC,
    MSG_GAIN_HEALTH,
    MSG_GAIN_MAGIC,
    MSG_MAGIC_DRAIN,
    MSG_SOMETHING_IN_WAY,
    MSG_CANNOT_SEE,
};

enum char_set_type
{
    CSET_DEFAULT,
    CSET_ASCII,         // flat 7-bit ASCII
    NUM_CSET
};

enum cleansing_flame_source_type
{
    CLEANSING_FLAME_GENERIC    = -1,
    CLEANSING_FLAME_SPELL      = -2, // SPELL_FLAME_OF_CLEANSING
    CLEANSING_FLAME_INVOCATION = -3, // ABIL_TSO_CLEANSING_FLAME
    CLEANSING_FLAME_TSO        = -4, // TSO effect
};

enum cloud_type
{
    CLOUD_NONE,
    CLOUD_FIRE,
    CLOUD_MEPHITIC,
    CLOUD_COLD,
    CLOUD_POISON,
    CLOUD_BLACK_SMOKE,
    CLOUD_GREY_SMOKE,
    CLOUD_BLUE_SMOKE,
    CLOUD_PURPLE_SMOKE,
    CLOUD_TLOC_ENERGY,
    CLOUD_FOREST_FIRE,
    CLOUD_STEAM,
#if TAG_MAJOR_VERSION == 34
    CLOUD_GLOOM,
#endif
    CLOUD_INK,
    CLOUD_PETRIFY,
    CLOUD_HOLY,
    CLOUD_MIASMA,
    CLOUD_MIST,
    CLOUD_CHAOS,
    CLOUD_RAIN,
    CLOUD_MUTAGENIC,
    CLOUD_MAGIC_TRAIL,
    CLOUD_TORNADO,
    CLOUD_DUST,
    CLOUD_SPECTRAL,
    CLOUD_ACID,
    CLOUD_STORM,
    CLOUD_NEGATIVE_ENERGY,
    CLOUD_FLUFFY,
    CLOUD_XOM_TRAIL,
    CLOUD_SALT,
    NUM_CLOUD_TYPES,

    // Random per-square.
    CLOUD_RANDOM_SMOKE = 97,
    CLOUD_RANDOM,
    CLOUD_DEBUGGING,
};

enum command_type
{
    CMD_NO_CMD = 2000,
    CMD_NO_CMD_DEFAULT, // hack to allow assignment of keys to CMD_NO_CMD
    CMD_MOVE_LEFT,
    CMD_MOVE_DOWN,
    CMD_MOVE_UP,
    CMD_MOVE_RIGHT,
    CMD_MOVE_UP_LEFT,
    CMD_MOVE_DOWN_LEFT,
    CMD_MOVE_UP_RIGHT,
    CMD_MOVE_DOWN_RIGHT,
    CMD_RUN_LEFT,
    CMD_RUN_DOWN,
    CMD_RUN_UP,
    CMD_RUN_RIGHT,
    CMD_RUN_UP_LEFT,
    CMD_RUN_DOWN_LEFT,
    CMD_RUN_UP_RIGHT,
    CMD_RUN_DOWN_RIGHT,
    CMD_SAFE_WAIT,
    CMD_SAFE_MOVE_LEFT,
    CMD_SAFE_MOVE_DOWN,
    CMD_SAFE_MOVE_UP,
    CMD_SAFE_MOVE_RIGHT,
    CMD_SAFE_MOVE_UP_LEFT,
    CMD_SAFE_MOVE_DOWN_LEFT,
    CMD_SAFE_MOVE_UP_RIGHT,
    CMD_SAFE_MOVE_DOWN_RIGHT,
    CMD_ATTACK_LEFT,
    CMD_ATTACK_DOWN,
    CMD_ATTACK_UP,
    CMD_ATTACK_RIGHT,
    CMD_ATTACK_UP_LEFT,
    CMD_ATTACK_DOWN_LEFT,
    CMD_ATTACK_UP_RIGHT,
    CMD_ATTACK_DOWN_RIGHT,
    CMD_OPEN_DOOR,
    CMD_CLOSE_DOOR_LEFT,
    CMD_CLOSE_DOOR_DOWN,
    CMD_CLOSE_DOOR_UP,
    CMD_CLOSE_DOOR_RIGHT,
    CMD_CLOSE_DOOR_UP_LEFT,
    CMD_CLOSE_DOOR_DOWN_LEFT,
    CMD_CLOSE_DOOR_UP_RIGHT,
    CMD_CLOSE_DOOR_DOWN_RIGHT,
    CMD_CLOSE_DOOR,
    CMD_REST,
    CMD_GO_UPSTAIRS,
    CMD_GO_DOWNSTAIRS,
    CMD_TOGGLE_AUTOPICKUP,
    CMD_TOGGLE_TRAVEL_SPEED,
    CMD_PICKUP,
    CMD_PICKUP_QUANTITY,
    CMD_DROP,
    CMD_DROP_LAST,
    CMD_BUTCHER,
    CMD_INSPECT_FLOOR,
    CMD_SHOW_TERRAIN,
    CMD_FULL_VIEW,
    CMD_EVOKE,
    CMD_EVOKE_WIELDED,
    CMD_FORCE_EVOKE_WIELDED,
    CMD_WIELD_WEAPON,
    CMD_WEAPON_SWAP,
    CMD_FIRE,
    CMD_QUIVER_ITEM,
    CMD_THROW_ITEM_NO_QUIVER,
    CMD_WEAR_ARMOUR,
    CMD_REMOVE_ARMOUR,
    CMD_WEAR_JEWELLERY,
    CMD_REMOVE_JEWELLERY,
    CMD_CYCLE_QUIVER_FORWARD,
    CMD_CYCLE_QUIVER_BACKWARD,
    CMD_LIST_ARMOUR,
    CMD_LIST_JEWELLERY,
    CMD_LIST_GOLD,
    CMD_ZAP_WAND,
    CMD_CAST_SPELL,
    CMD_FORCE_CAST_SPELL,
    CMD_MEMORISE_SPELL,
    CMD_USE_ABILITY,
    CMD_EAT,
    CMD_QUAFF,
    CMD_READ,
    CMD_LOOK_AROUND,
    CMD_WAIT,
    CMD_SHOUT,
    CMD_CHARACTER_DUMP,
    CMD_DISPLAY_COMMANDS,
    CMD_DISPLAY_INVENTORY,
    CMD_DISPLAY_KNOWN_OBJECTS,
    CMD_DISPLAY_MUTATIONS,
    CMD_DISPLAY_SKILLS,
    CMD_DISPLAY_MAP,
    CMD_DISPLAY_OVERMAP,
    CMD_DISPLAY_RELIGION,
    CMD_DISPLAY_RUNES,
    CMD_DISPLAY_CHARACTER_STATUS,
    CMD_DISPLAY_SPELLS,
    CMD_LOOKUP_HELP,
    CMD_EXPERIENCE_CHECK,
    CMD_ADJUST_INVENTORY,
    CMD_REPLAY_MESSAGES,
    CMD_REDRAW_SCREEN,
    CMD_MACRO_ADD,
    CMD_SAVE_GAME,
    CMD_SAVE_GAME_NOW,
    CMD_SUSPEND_GAME,
    CMD_QUIT,
    CMD_WIZARD,
    CMD_EXPLORE_MODE,

    CMD_SEARCH_STASHES,
    CMD_EXPLORE,
    CMD_INTERLEVEL_TRAVEL,
    CMD_FIX_WAYPOINT,

    CMD_CLEAR_MAP,
    CMD_INSCRIBE_ITEM,
    CMD_MAKE_NOTE,
    CMD_RESISTS_SCREEN,

    CMD_READ_MESSAGES,

    CMD_MOUSE_MOVE,
    CMD_MOUSE_CLICK,

    CMD_ANNOTATE_LEVEL,

#ifdef CLUA_BINDINGS
    CMD_AUTOFIGHT,
    CMD_AUTOFIGHT_NOMOVE,
#endif

#ifdef USE_TILE
    CMD_EDIT_PLAYER_TILE,
    CMD_MIN_TILE = CMD_EDIT_PLAYER_TILE,
    CMD_MAX_TILE = CMD_EDIT_PLAYER_TILE,
#endif

#ifdef TOUCH_UI
    // zoom on dungeon
    CMD_ZOOM_IN,
    CMD_ZOOM_OUT,

    // bring up the on-screen keyboard if needed
    CMD_SHOW_KEYBOARD,
#endif

    // Repeat previous command
    CMD_PREV_CMD_AGAIN,

    // Repeat next command a given number of times
    CMD_REPEAT_CMD,

    CMD_LUA_CONSOLE,

    CMD_MAX_NORMAL = CMD_LUA_CONSOLE,

    // overmap commands
    CMD_MAP_CLEAR_MAP,
    CMD_MIN_OVERMAP = CMD_MAP_CLEAR_MAP,
    CMD_MAP_ADD_WAYPOINT,
    CMD_MAP_EXCLUDE_AREA,
    CMD_MAP_CLEAR_EXCLUDES,
    CMD_MAP_EXCLUDE_RADIUS,

    CMD_MAP_MOVE_LEFT,
    CMD_MAP_MOVE_DOWN,
    CMD_MAP_MOVE_UP,
    CMD_MAP_MOVE_RIGHT,
    CMD_MAP_MOVE_UP_LEFT,
    CMD_MAP_MOVE_DOWN_LEFT,
    CMD_MAP_MOVE_UP_RIGHT,
    CMD_MAP_MOVE_DOWN_RIGHT,

    CMD_MAP_JUMP_LEFT,
    CMD_MAP_JUMP_DOWN,
    CMD_MAP_JUMP_UP,
    CMD_MAP_JUMP_RIGHT,
    CMD_MAP_JUMP_UP_LEFT,
    CMD_MAP_JUMP_DOWN_LEFT,
    CMD_MAP_JUMP_UP_RIGHT,
    CMD_MAP_JUMP_DOWN_RIGHT,

    CMD_MAP_NEXT_LEVEL,
    CMD_MAP_PREV_LEVEL,
    CMD_MAP_GOTO_LEVEL,

    CMD_MAP_SCROLL_DOWN,
    CMD_MAP_SCROLL_UP,

    CMD_MAP_FIND_UPSTAIR,
    CMD_MAP_FIND_DOWNSTAIR,
    CMD_MAP_FIND_YOU,
    CMD_MAP_FIND_PORTAL,
    CMD_MAP_FIND_TRAP,
    CMD_MAP_FIND_ALTAR,
    CMD_MAP_FIND_EXCLUDED,
    CMD_MAP_FIND_WAYPOINT,
    CMD_MAP_FIND_STASH,
    CMD_MAP_FIND_STASH_REVERSE,

    CMD_MAP_GOTO_TARGET,
    CMD_MAP_ANNOTATE_LEVEL,

    CMD_MAP_EXPLORE,

    CMD_MAP_WIZARD_TELEPORT,

    CMD_MAP_DESCRIBE,

    CMD_MAP_HELP,
    CMD_MAP_FORGET,
    CMD_MAP_UNFORGET,

    CMD_MAP_EXIT_MAP,

    CMD_MAX_OVERMAP = CMD_MAP_EXIT_MAP,

    // targeting commands
    CMD_TARGET_DOWN_LEFT,
    CMD_MIN_TARGET = CMD_TARGET_DOWN_LEFT,
    CMD_TARGET_DOWN,
    CMD_TARGET_DOWN_RIGHT,
    CMD_TARGET_LEFT,
    CMD_TARGET_RIGHT,
    CMD_TARGET_UP_LEFT,
    CMD_TARGET_UP,
    CMD_TARGET_UP_RIGHT,

    CMD_TARGET_DIR_DOWN_LEFT,
    CMD_TARGET_DIR_DOWN,
    CMD_TARGET_DIR_DOWN_RIGHT,
    CMD_TARGET_DIR_LEFT,
    CMD_TARGET_DIR_RIGHT,
    CMD_TARGET_DIR_UP_LEFT,
    CMD_TARGET_DIR_UP,
    CMD_TARGET_DIR_UP_RIGHT,

    CMD_TARGET_DESCRIBE,
    CMD_TARGET_PREV_TARGET,
    CMD_TARGET_MAYBE_PREV_TARGET,
    CMD_TARGET_SELECT,
    CMD_TARGET_SELECT_ENDPOINT,
    CMD_TARGET_SELECT_FORCE,
    CMD_TARGET_SELECT_FORCE_ENDPOINT,
    CMD_TARGET_GET,
    CMD_TARGET_OBJ_CYCLE_BACK,
    CMD_TARGET_OBJ_CYCLE_FORWARD,
    CMD_TARGET_CYCLE_FORWARD,
    CMD_TARGET_CYCLE_BACK,
    CMD_TARGET_CYCLE_BEAM,
    CMD_TARGET_TOGGLE_BEAM,
    CMD_TARGET_CANCEL,
    CMD_TARGET_SHOW_PROMPT,
    CMD_TARGET_OLD_SPACE,
    CMD_TARGET_EXCLUDE,
    CMD_TARGET_FIND_TRAP,
    CMD_TARGET_FIND_PORTAL,
    CMD_TARGET_FIND_ALTAR,
    CMD_TARGET_FIND_UPSTAIR,
    CMD_TARGET_FIND_DOWNSTAIR,
    CMD_TARGET_FIND_YOU,
    CMD_TARGET_WIZARD_MAKE_FRIENDLY,
    CMD_TARGET_WIZARD_BLESS_MONSTER,
    CMD_TARGET_WIZARD_MAKE_SHOUT,
    CMD_TARGET_WIZARD_GIVE_ITEM,
    CMD_TARGET_WIZARD_MOVE,
    CMD_TARGET_WIZARD_PATHFIND,
    CMD_TARGET_WIZARD_GAIN_LEVEL,
    CMD_TARGET_WIZARD_MISCAST,
    CMD_TARGET_WIZARD_MAKE_SUMMONED,
    CMD_TARGET_WIZARD_POLYMORPH,
    CMD_TARGET_WIZARD_DEBUG_MONSTER,
    CMD_TARGET_WIZARD_HEAL_MONSTER,
    CMD_TARGET_WIZARD_HURT_MONSTER,
    CMD_TARGET_WIZARD_DEBUG_PORTAL,
    CMD_TARGET_WIZARD_KILL_MONSTER,
    CMD_TARGET_WIZARD_BANISH_MONSTER,
    CMD_TARGET_WIZARD_CREATE_MIMIC,
    CMD_TARGET_MOUSE_MOVE,
    CMD_TARGET_MOUSE_SELECT,
    CMD_TARGET_HELP,
    CMD_MAX_TARGET = CMD_TARGET_HELP,

#ifdef USE_TILE
    // Tile doll editing screen
    CMD_DOLL_RANDOMIZE,
    CMD_MIN_DOLL = CMD_DOLL_RANDOMIZE,
    CMD_DOLL_SELECT_NEXT_DOLL,
    CMD_DOLL_SELECT_PREV_DOLL,
    CMD_DOLL_SELECT_NEXT_PART,
    CMD_DOLL_SELECT_PREV_PART,
    CMD_DOLL_CHANGE_PART_NEXT,
    CMD_DOLL_CHANGE_PART_PREV,
    CMD_DOLL_CONFIRM_CHOICE,
    CMD_DOLL_COPY,
    CMD_DOLL_PASTE,
    CMD_DOLL_TAKE_OFF,
    CMD_DOLL_TAKE_OFF_ALL,
    CMD_DOLL_TOGGLE_EQUIP,
    CMD_DOLL_TOGGLE_EQUIP_ALL,
    CMD_DOLL_JOB_DEFAULT,
    CMD_DOLL_CHANGE_MODE,
    CMD_DOLL_SAVE,
    CMD_DOLL_QUIT,
    CMD_MAX_DOLL = CMD_DOLL_QUIT,
#endif

    // Disable/enable -more- prompts.
    CMD_DISABLE_MORE,
    CMD_MIN_SYNTHETIC = CMD_DISABLE_MORE,
    CMD_ENABLE_MORE,
    CMD_UNWIELD_WEAPON,

    // [ds] Silently ignored, requests another round of input.
    CMD_NEXT_CMD,

    // Must always be last
    CMD_MAX_CMD
};

enum conduct_type
{
    DID_NOTHING,
    DID_EVIL,                             // hated by good gods
    DID_HOLY,                             // holy wrath, holy word scrolls
    DID_ATTACK_HOLY,
    DID_ATTACK_NEUTRAL,
    DID_ATTACK_FRIEND,
    DID_FRIEND_DIED,
    DID_KILL_LIVING,
    DID_KILL_UNDEAD,
    DID_KILL_DEMON,
    DID_KILL_NATURAL_EVIL,                // TSO
    DID_KILL_UNCLEAN,                     // Zin
    DID_KILL_CHAOTIC,                     // Zin
    DID_KILL_WIZARD,                      // Trog
    DID_KILL_PRIEST,                      // Beogh
    DID_KILL_HOLY,
    DID_KILL_FAST,                        // Cheibriados
    DID_BANISH,
    DID_SPELL_MEMORISE,
    DID_SPELL_CASTING,
    DID_SPELL_PRACTISE,
    DID_CANNIBALISM,
    DID_DESECRATE_SOULED_BEING,           // Zin
    DID_DELIBERATE_MUTATING,              // Zin
    DID_CAUSE_GLOWING,                    // Zin
    DID_UNCLEAN,                          // Zin (used unclean weapon/magic)
    DID_CHAOS,                            // Zin (used chaotic weapon/magic)
    DID_DESECRATE_ORCISH_REMAINS,         // Beogh
    DID_KILL_SLIME,                       // Jiyva
    DID_KILL_PLANT,                       // Fedhas
    DID_HASTY,                            // Cheibriados
    DID_CORPSE_VIOLATION,                 // Fedhas (Necromancy involving
                                          // corpses/chunks).
    DID_ROT_CARRION,                      // Fedhas (a corpse rotted)
    DID_SOULED_FRIEND_DIED,               // Zin
    DID_ATTACK_IN_SANCTUARY,              // Zin
    DID_KILL_NONLIVING,
    DID_EXPLORATION,                      // Ashenzari, wrath timers
    DID_DESECRATE_HOLY_REMAINS,           // Zin/Ely/TSO/Yredelemnul
    DID_SEE_MONSTER,                      // TSO
    DID_FIRE,                             // Dithmenos
    DID_KILL_FIERY,                       // Dithmenos
    DID_SACRIFICE_LOVE,                   // Ru
    DID_CHANNEL,                          // Pakellas
    DID_HURT_FOE,                         // Uskayaw
    NUM_CONDUCTS
};

enum confirm_butcher_type
{
    CONFIRM_NEVER,
    CONFIRM_ALWAYS,
    CONFIRM_AUTO,
};

enum confirm_prompt_type
{
    CONFIRM_CANCEL,             // automatically answer 'no', i.e. disallow
    CONFIRM_PROMPT,             // prompt
    CONFIRM_NONE,               // automatically answer 'yes'
};

enum confirm_level_type
{
    CONFIRM_NONE_EASY,
    CONFIRM_SAFE_EASY,
    CONFIRM_ALL_EASY,
};

enum description_level_type
{
    DESC_THE,
    DESC_A,
    DESC_YOUR,
    DESC_PLAIN,
    DESC_ITS,
    DESC_INVENTORY_EQUIP,
    DESC_INVENTORY,

    // Partial item names.
    DESC_BASENAME,                     // Base name of item subtype
    DESC_QUALNAME,                     // Name without articles, quantities,
                                       // enchantments.
    DESC_DBNAME,                       // Name with which to look up item
                                       // description in the db.

    DESC_NONE
};

enum game_chapter
{
    CHAPTER_POCKET_ABYSS = 0, // an AK who hasn't yet entered the dungeon
    CHAPTER_ORB_HUNTING, // entered the dungeon but not found the orb yet
    CHAPTER_ESCAPING, // ascending with the orb
    CHAPTER_ANGERED_PANDEMONIUM, // moved the orb without picking it up
    NUM_CHAPTERS,
};

enum game_type
{
    GAME_TYPE_UNSPECIFIED,
    GAME_TYPE_NORMAL,
    GAME_TYPE_TUTORIAL,
    GAME_TYPE_ARENA,
    GAME_TYPE_SPRINT,
    GAME_TYPE_HINTS,
    GAME_TYPE_ZOTDEF,
    GAME_TYPE_INSTRUCTIONS,
    GAME_TYPE_HIGH_SCORES,
    NUM_GAME_TYPE
};

// Volatile state and cache.
enum level_state_type
{
    LSTATE_NONE = 0,

    LSTATE_GOLUBRIA       = (1 << 0), // A Golubria trap exists.
    LSTATE_GLOW_MOLD      = (1 << 1), // Any glowing mold exists.
    LSTATE_DELETED        = (1 << 2), // The level won't be saved.
    LSTATE_BEOGH          = (1 << 3), // Possibly an orcish priest around.
    LSTATE_SLIMY_WALL     = (1 << 4), // Any slime walls exist.
    LSTATE_STILL_WINDS    = (1 << 5), // Cloud generation is disabled
};

// NOTE: The order of these is very important to their usage!
// [dshaligram] If adding/removing from this list, also update viewchar.cc!
enum dungeon_char_type
{
    DCHAR_WALL,
    DCHAR_PERMAWALL,
    DCHAR_WALL_MAGIC,
    DCHAR_FLOOR,
    DCHAR_FLOOR_MAGIC,
    DCHAR_DOOR_OPEN,
    DCHAR_DOOR_CLOSED,
    DCHAR_TRAP,
    DCHAR_STAIRS_DOWN,
    DCHAR_STAIRS_UP,
    DCHAR_GRATE,
    DCHAR_ALTAR,
    DCHAR_ARCH,
    DCHAR_FOUNTAIN,
    DCHAR_WAVY,
    DCHAR_STATUE,
    DCHAR_INVIS_EXPOSED,
    DCHAR_ITEM_DETECTED,
    DCHAR_ITEM_ORB,
    DCHAR_ITEM_RUNE,
    DCHAR_ITEM_WEAPON,
    DCHAR_ITEM_ARMOUR,
    DCHAR_ITEM_WAND,
    DCHAR_ITEM_FOOD,
    DCHAR_ITEM_SCROLL,
    DCHAR_ITEM_RING,
    DCHAR_ITEM_POTION,
    DCHAR_ITEM_MISSILE,
    DCHAR_ITEM_BOOK,
    DCHAR_ITEM_STAFF,
    DCHAR_ITEM_ROD,
    DCHAR_ITEM_MISCELLANY,
    DCHAR_ITEM_CORPSE,
    DCHAR_ITEM_SKELETON,
    DCHAR_ITEM_GOLD,
    DCHAR_ITEM_AMULET,
    DCHAR_CLOUD,
    DCHAR_TREE,
    DCHAR_TELEPORTER,

    DCHAR_SPACE,
    DCHAR_FIRED_BOLT,
    DCHAR_FIRED_ZAP,
    DCHAR_FIRED_BURST,
    DCHAR_FIRED_DEBUG,
    DCHAR_FIRED_MISSILE,
    DCHAR_EXPLOSION,

    DCHAR_FRAME_HORIZ,
    DCHAR_FRAME_VERT,
    DCHAR_FRAME_TL,
    DCHAR_FRAME_TR,
    DCHAR_FRAME_BL,
    DCHAR_FRAME_BR,

    DCHAR_DRAW_HORIZ,
    DCHAR_DRAW_VERT,
    DCHAR_DRAW_SLASH,
    DCHAR_DRAW_BACKSLASH,
    DCHAR_DRAW_TL,
    DCHAR_DRAW_TR,
    DCHAR_DRAW_BL,
    DCHAR_DRAW_BR,
    DCHAR_DRAW_DOWN,
    DCHAR_DRAW_UP,
    DCHAR_DRAW_RIGHT,
    DCHAR_DRAW_LEFT,

    NUM_DCHAR_TYPES
};

// When adding:

// * Add an entry in feature-data.h for the feature.

// * edit dat/descript/features.txt and add a
//      long description if appropriate.

// * check the feat_* functions in terrain.cc and make sure
//      they return sane values for your new feature.

// * edit mapdef.cc and add a symbol to _glyph_to_feat() for the feature,
//      if you want vault maps to be able to use it directly . If you do, also
//      update docs/develop/levels/syntax.txt with the new symbol.
enum dungeon_feature_type
{
    DNGN_UNSEEN = 0,                   // must be zero
    DNGN_CLOSED_DOOR,
    DNGN_RUNED_DOOR,
    DNGN_SEALED_DOOR,
    DNGN_TREE,

    // Walls
    DNGN_METAL_WALL,
    DNGN_CRYSTAL_WALL,
    DNGN_ROCK_WALL,
    DNGN_SLIMY_WALL,
    DNGN_STONE_WALL,
    DNGN_PERMAROCK_WALL,               // for undiggable walls
    DNGN_CLEAR_ROCK_WALL,              // transparent walls
    DNGN_CLEAR_STONE_WALL,
    DNGN_CLEAR_PERMAROCK_WALL,

    DNGN_GRATE,

    // Misc solid features
    DNGN_OPEN_SEA,                     // Shoals equivalent for permarock
    DNGN_LAVA_SEA,                     // Gehenna equivalent for permarock
#if TAG_MAJOR_VERSION > 34
    DNGN_ENDLESS_SALT,                 // Desolation equivalent for permarock
#endif
    DNGN_ORCISH_IDOL,
    DNGN_GRANITE_STATUE,
    DNGN_MALIGN_GATEWAY,

#if TAG_MAJOR_VERSION == 34
    DNGN_LAVA            = 30,
#else
    DNGN_LAVA,
#endif
    DNGN_DEEP_WATER,

    DNGN_SHALLOW_WATER,

    DNGN_FLOOR,
    DNGN_OPEN_DOOR,

    DNGN_TRAP_MECHANICAL,
    DNGN_TRAP_TELEPORT,
    DNGN_TRAP_SHAFT,
    DNGN_TRAP_WEB,
#if TAG_MAJOR_VERSION > 34
    DNGN_TRAP_ALARM,
    DNGN_TRAP_ZOT,
    DNGN_PASSAGE_OF_GOLUBRIA,
#endif
    DNGN_UNDISCOVERED_TRAP,

    DNGN_ENTER_SHOP,
    DNGN_ABANDONED_SHOP,

    DNGN_STONE_STAIRS_DOWN_I,
    DNGN_STONE_STAIRS_DOWN_II,
    DNGN_STONE_STAIRS_DOWN_III,
    DNGN_ESCAPE_HATCH_DOWN,

    // corresponding up stairs (same order as above)
    DNGN_STONE_STAIRS_UP_I,
    DNGN_STONE_STAIRS_UP_II,
    DNGN_STONE_STAIRS_UP_III,
    DNGN_ESCAPE_HATCH_UP,

    // Various gates
    DNGN_ENTER_DIS,
    DNGN_ENTER_GEHENNA,
    DNGN_ENTER_COCYTUS,
    DNGN_ENTER_TARTARUS,
    DNGN_ENTER_ABYSS,
    DNGN_EXIT_ABYSS,
    DNGN_STONE_ARCH,
    DNGN_ENTER_PANDEMONIUM,
    DNGN_EXIT_PANDEMONIUM,
    DNGN_TRANSIT_PANDEMONIUM,
    DNGN_EXIT_DUNGEON,
    DNGN_EXIT_THROUGH_ABYSS,
    DNGN_EXIT_HELL,
    DNGN_ENTER_HELL,
    DNGN_ENTER_LABYRINTH,
    DNGN_TELEPORTER,
#if TAG_MAJOR_VERSION == 34
    DNGN_ENTER_PORTAL_VAULT,
    DNGN_EXIT_PORTAL_VAULT,
#endif
    DNGN_EXPIRED_PORTAL,

    // Entrances to various branches
#if TAG_MAJOR_VERSION == 34
    DNGN_ENTER_DWARF,
#endif
    DNGN_ENTER_ORC,
    DNGN_ENTER_LAIR,
    DNGN_ENTER_SLIME,
    DNGN_ENTER_VAULTS,
    DNGN_ENTER_CRYPT,
#if TAG_MAJOR_VERSION == 34
    DNGN_ENTER_BLADE,
#endif
    DNGN_ENTER_ZOT,
    DNGN_ENTER_TEMPLE,
    DNGN_ENTER_SNAKE,
    DNGN_ENTER_ELF,
    DNGN_ENTER_TOMB,
    DNGN_ENTER_SWAMP,
    DNGN_ENTER_SHOALS,
    DNGN_ENTER_SPIDER,
#if TAG_MAJOR_VERSION == 34
    DNGN_ENTER_FOREST,
#endif
    DNGN_ENTER_DEPTHS,

    // Exits from various branches
    // Order must be the same as above
#if TAG_MAJOR_VERSION == 34
    DNGN_EXIT_DWARF,
#endif
    DNGN_EXIT_ORC,
    DNGN_EXIT_LAIR,
    DNGN_EXIT_SLIME,
    DNGN_EXIT_VAULTS,
    DNGN_EXIT_CRYPT,
#if TAG_MAJOR_VERSION == 34
    DNGN_EXIT_BLADE,
#endif
    DNGN_EXIT_ZOT,
    DNGN_EXIT_TEMPLE,
    DNGN_EXIT_SNAKE,
    DNGN_EXIT_ELF,
    DNGN_EXIT_TOMB,
    DNGN_EXIT_SWAMP,
    DNGN_EXIT_SHOALS,
    DNGN_EXIT_SPIDER,
#if TAG_MAJOR_VERSION == 34
    DNGN_EXIT_FOREST,
#endif
    DNGN_EXIT_DEPTHS,

    DNGN_ALTAR_ZIN,
    DNGN_ALTAR_SHINING_ONE,
    DNGN_ALTAR_KIKUBAAQUDGHA,
    DNGN_ALTAR_YREDELEMNUL,
    DNGN_ALTAR_XOM,
    DNGN_ALTAR_VEHUMET,
    DNGN_ALTAR_OKAWARU,
    DNGN_ALTAR_MAKHLEB,
    DNGN_ALTAR_SIF_MUNA,
    DNGN_ALTAR_TROG,
    DNGN_ALTAR_NEMELEX_XOBEH,
    DNGN_ALTAR_ELYVILON,
    DNGN_ALTAR_LUGONU,
    DNGN_ALTAR_BEOGH,
    DNGN_ALTAR_JIYVA,
    DNGN_ALTAR_FEDHAS,
    DNGN_ALTAR_CHEIBRIADOS,
    DNGN_ALTAR_ASHENZARI,
    DNGN_ALTAR_DITHMENOS,
#if TAG_MAJOR_VERSION > 34
    DNGN_ALTAR_GOZAG,
    DNGN_ALTAR_QAZLAL,
    DNGN_ALTAR_RU,
    DNGN_ALTAR_PAKELLAS,
    DNGN_ALTAR_USKAYAW,
    DNGN_ALTAR_HEPLIAKLQANA,
    DNGN_ALTAR_ECUMENICAL,
#endif

    DNGN_FOUNTAIN_BLUE,
    DNGN_FOUNTAIN_SPARKLING,           // aka 'Magic Fountain' {dlb}
    DNGN_FOUNTAIN_BLOOD,
#if TAG_MAJOR_VERSION == 34
    DNGN_DRY_FOUNTAIN_BLUE,
    DNGN_DRY_FOUNTAIN_SPARKLING,
    DNGN_DRY_FOUNTAIN_BLOOD,
#endif
    DNGN_DRY_FOUNTAIN,

    // Not meant to ever appear in grd().
    DNGN_EXPLORE_HORIZON, // dummy for redefinition

    DNGN_UNKNOWN_ALTAR,
    DNGN_UNKNOWN_PORTAL,

    DNGN_ABYSSAL_STAIR,
#if TAG_MAJOR_VERSION == 34
    DNGN_BADLY_SEALED_DOOR,
#endif

    DNGN_SEALED_STAIRS_UP,
    DNGN_SEALED_STAIRS_DOWN,
#if TAG_MAJOR_VERSION == 34
    DNGN_TRAP_ALARM,
    DNGN_TRAP_ZOT,
    DNGN_PASSAGE_OF_GOLUBRIA,
#endif

    DNGN_ENTER_ZIGGURAT,
    DNGN_ENTER_BAZAAR,
    DNGN_ENTER_TROVE,
    DNGN_ENTER_SEWER,
    DNGN_ENTER_OSSUARY,
    DNGN_ENTER_BAILEY,
    DNGN_ENTER_ICE_CAVE,
    DNGN_ENTER_VOLCANO,
    DNGN_ENTER_WIZLAB,
<<<<<<< HEAD
#if TAG_MAJOR_VERSION > 34
    DNGN_ENTER_OUBLIETTE,
#endif
#if TAG_MAJOR_VERSION == 34
    DNGN_UNUSED_ENTER_PORTAL_1,
#endif
=======
    DNGN_ENTER_DESOLATION,
>>>>>>> c9b4002d

    DNGN_EXIT_ZIGGURAT,
    DNGN_EXIT_BAZAAR,
    DNGN_EXIT_TROVE,
    DNGN_EXIT_SEWER,
    DNGN_EXIT_OSSUARY,
    DNGN_EXIT_BAILEY,
    DNGN_EXIT_ICE_CAVE,
    DNGN_EXIT_VOLCANO,
    DNGN_EXIT_WIZLAB,
    DNGN_EXIT_LABYRINTH,
<<<<<<< HEAD
#if TAG_MAJOR_VERSION > 34
    DNGN_EXIT_OUBLIETTE,
#endif
=======
    DNGN_EXIT_DESOLATION,
>>>>>>> c9b4002d
#if TAG_MAJOR_VERSION == 34

    DNGN_ALTAR_GOZAG,
    DNGN_ALTAR_QAZLAL,
    DNGN_ALTAR_RU,

    DNGN_TRAP_SHADOW,
    DNGN_TRAP_SHADOW_DORMANT,
    DNGN_ALTAR_ECUMENICAL,
    DNGN_ENTER_OUBLIETTE,
    DNGN_EXIT_OUBLIETTE,
    DNGN_ALTAR_PAKELLAS,
    DNGN_ALTAR_USKAYAW,
    DNGN_ALTAR_HEPLIAKLQANA,

    DNGN_ENDLESS_SALT,
#endif
    NUM_FEATURES
};

enum duration_type
{
    DUR_INVIS,
    DUR_CONF,
    DUR_PARALYSIS,
    DUR_SLOW,
    DUR_MESMERISED,
    DUR_HASTE,
    DUR_MIGHT,
    DUR_BRILLIANCE,
    DUR_AGILITY,
    DUR_FLIGHT,
    DUR_BERSERK,
    DUR_POISONING,

    DUR_CONFUSING_TOUCH,
#if TAG_MAJOR_VERSION == 34
    DUR_SURE_BLADE,
#endif
    DUR_CORONA,
    DUR_DEATHS_DOOR,
    DUR_FIRE_SHIELD,

#if TAG_MAJOR_VERSION == 34
    DUR_BUILDING_RAGE,
#endif
    DUR_EXHAUSTED,              // fatigue counter for berserk

    DUR_LIQUID_FLAMES,
    DUR_ICY_ARMOUR,
#if TAG_MAJOR_VERSION == 34
    DUR_REPEL_MISSILES,
    DUR_JELLY_PRAYER,
#endif
    DUR_PIETY_POOL,             // distribute piety over time
    DUR_DIVINE_VIGOUR,          // duration of Ely's Divine Vigour
    DUR_DIVINE_STAMINA,         // duration of Zin's Divine Stamina
    DUR_DIVINE_SHIELD,          // duration of TSO's Divine Shield
    DUR_REGENERATION,
    DUR_SWIFTNESS,
#if TAG_MAJOR_VERSION == 34
    DUR_CONTROLLED_FLIGHT,
#endif
    DUR_TELEPORT,
#if TAG_MAJOR_VERSION == 34
    DUR_CONTROL_TELEPORT,
#endif
    DUR_BREATH_WEAPON,
    DUR_TRANSFORMATION,
    DUR_DEATH_CHANNEL,
#if TAG_MAJOR_VERSION == 34
    DUR_DEFLECT_MISSILES,
    DUR_PHASE_SHIFT,
    DUR_SEE_INVISIBLE,
#endif
    DUR_EXCRUCIATING_WOUNDS,
    DUR_DEMONIC_GUARDIAN,       // demonic guardian timeout
    DUR_POWERED_BY_DEATH,
    DUR_SILENCE,
#if TAG_MAJOR_VERSION == 34
    DUR_CONDENSATION_SHIELD,
    DUR_MAGIC_ARMOUR,
#endif
    DUR_GOURMAND,
#if TAG_MAJOR_VERSION == 34
    DUR_BARGAIN,
    DUR_INSULATION,
#endif
    DUR_RESISTANCE,
#if TAG_MAJOR_VERSION == 34
    DUR_SLAYING,
#endif
    DUR_STEALTH,
#if TAG_MAJOR_VERSION == 34
    DUR_MAGIC_SHIELD,
#endif
    DUR_SLEEP,
#if TAG_MAJOR_VERSION == 34
    DUR_TELEPATHY,
#endif
    DUR_PETRIFIED,
    DUR_LOWERED_MR,
    DUR_REPEL_STAIRS_MOVE,
    DUR_REPEL_STAIRS_CLIMB,
    DUR_CLOUD_TRAIL,
    DUR_SLIMIFY,
    DUR_TIME_STEP,
    DUR_ICEMAIL_DEPLETED,       // Wait this many turns for Icemail to return
#if TAG_MAJOR_VERSION == 34
    DUR_MISLED,
#endif
    DUR_QUAD_DAMAGE,
    DUR_AFRAID,
    DUR_MIRROR_DAMAGE,
    DUR_SCRYING,
    DUR_TORNADO,
    DUR_LIQUEFYING,
    DUR_HEROISM,
    DUR_FINESSE,
    DUR_LIFESAVING,
    DUR_PARALYSIS_IMMUNITY,
    DUR_DARKNESS,
    DUR_PETRIFYING,
    DUR_SHROUD_OF_GOLUBRIA,
    DUR_TORNADO_COOLDOWN,
#if TAG_MAJOR_VERSION == 34
    DUR_NAUSEA,
#endif
    DUR_AMBROSIA,
#if TAG_MAJOR_VERSION == 34
    DUR_TEMP_MUTATIONS,
#endif
    DUR_DISJUNCTION,
    DUR_VEHUMET_GIFT,
#if TAG_MAJOR_VERSION == 34
    DUR_BATTLESPHERE,
#endif
    DUR_SENTINEL_MARK,
    DUR_SICKENING,
    DUR_WATER_HOLD,
    DUR_WATER_HOLD_IMMUNITY,
    DUR_FLAYED,
#if TAG_MAJOR_VERSION == 34
    DUR_RETCHING,
#endif
    DUR_WEAK,
    DUR_DIMENSION_ANCHOR,
#if TAG_MAJOR_VERSION == 34
    DUR_ANTIMAGIC,
    DUR_SPIRIT_HOWL,
#endif
    DUR_INFUSION,
    DUR_SONG_OF_SLAYING,
#if TAG_MAJOR_VERSION == 34
    DUR_SONG_OF_SHIELDING,
#endif
    DUR_TOXIC_RADIANCE,
    DUR_RECITE,
    DUR_GRASPING_ROOTS,
    DUR_SLEEP_IMMUNITY,
    DUR_FIRE_VULN,
    DUR_ELIXIR_HEALTH,
    DUR_ELIXIR_MAGIC,
#if TAG_MAJOR_VERSION == 34
    DUR_ANTENNAE_EXTEND,
#endif
    DUR_TROGS_HAND,
    DUR_BARBS,
    DUR_POISON_VULN,
    DUR_FROZEN,
    DUR_SAP_MAGIC,
#if TAG_MAJOR_VERSION == 34
    DUR_MAGIC_SAPPED,
#endif
    DUR_PORTAL_PROJECTILE,
    DUR_FORESTED,
    DUR_DRAGON_CALL,
    DUR_DRAGON_CALL_COOLDOWN,
    DUR_ABJURATION_AURA,
    DUR_MESMERISE_IMMUNE,
    DUR_NO_POTIONS,
    DUR_QAZLAL_FIRE_RES,
    DUR_QAZLAL_COLD_RES,
    DUR_QAZLAL_ELEC_RES,
    DUR_QAZLAL_AC,
    DUR_CORROSION,
#if TAG_MAJOR_VERSION == 34
    DUR_FORTITUDE,
#endif
    DUR_HORROR,
    DUR_NO_SCROLLS,
#if TAG_MAJOR_VERSION == 34
    DUR_NEGATIVE_VULN,
#endif
    DUR_CLEAVE,
    DUR_GOZAG_GOLD_AURA,
    DUR_COLLAPSE,
    DUR_BRAINLESS,
    DUR_CLUMSY,
    DUR_DEVICE_SURGE,
    DUR_DOOM_HOWL,
#if TAG_MAJOR_VERSION == 34
    DUR_DOOM_HOWL_IMMUNITY,
#endif
    DUR_VERTIGO,
    DUR_ANCESTOR_DELAY,
    DUR_SANGUINE_ARMOUR,
    DUR_NO_CAST,
    DUR_CHANNEL_ENERGY,
    DUR_SPWPN_PROTECTION,
    NUM_DURATIONS
};

// This list must match the enchant_names array in mon-ench.cc
// Enchantments that imply other enchantments should come first
// to avoid timeout message confusion. Currently:
//     berserk -> haste, might; fatigue -> slow
enum enchant_type
{
    ENCH_NONE = 0,
    ENCH_BERSERK,
    ENCH_HASTE,
    ENCH_MIGHT,
    ENCH_FATIGUE,        // Post-berserk fatigue.
    ENCH_SLOW,
    ENCH_FEAR,
    ENCH_CONFUSION,
    ENCH_INVIS,
    ENCH_POISON,
#if TAG_MAJOR_VERSION == 34
    ENCH_ROT,
#endif
    ENCH_SUMMON,
    ENCH_ABJ,
    ENCH_CORONA,
    ENCH_CHARM,
    ENCH_STICKY_FLAME,
    ENCH_GLOWING_SHAPESHIFTER,
    ENCH_SHAPESHIFTER,
    ENCH_TP,
    ENCH_SLEEP_WARY,
    ENCH_SUBMERGED,
    ENCH_SHORT_LIVED,
    ENCH_PARALYSIS,
    ENCH_SICK,
#if TAG_MAJOR_VERSION == 34
    ENCH_SLEEPY,         //   Monster can't wake until this wears off.
#endif
    ENCH_HELD,           //   Caught in a net.
#if TAG_MAJOR_VERSION == 34
    ENCH_OLD_BATTLE_FRENZY,
    ENCH_TEMP_PACIF,
#endif
    ENCH_PETRIFYING,
    ENCH_PETRIFIED,
    ENCH_LOWERED_MR,
    ENCH_SOUL_RIPE,
    ENCH_SLOWLY_DYING,
#if TAG_MAJOR_VERSION == 34
    ENCH_EAT_ITEMS,
#endif
    ENCH_AQUATIC_LAND,   // Water monsters lose hp while on land.
    ENCH_SPORE_PRODUCTION,
#if TAG_MAJOR_VERSION == 34
    ENCH_SLOUCH,
#endif
    ENCH_SWIFT,
    ENCH_TIDE,
    ENCH_INSANE,         // Berserk + changed attitude.
    ENCH_SILENCE,
    ENCH_AWAKEN_FOREST,
    ENCH_EXPLODING,
#if TAG_MAJOR_VERSION == 34
    ENCH_BLEED,
#endif
    ENCH_PORTAL_TIMER,
    ENCH_SEVERED,
    ENCH_ANTIMAGIC,
#if TAG_MAJOR_VERSION == 34
    ENCH_FADING_AWAY,
    ENCH_PREPARING_RESURRECT,
#endif
    ENCH_REGENERATION,
    ENCH_RAISED_MR,
    ENCH_MIRROR_DAMAGE,
#if TAG_MAJOR_VERSION == 34
    ENCH_MAGIC_ARMOUR,
#endif
    ENCH_FEAR_INSPIRING,
    ENCH_PORTAL_PACIFIED,
#if TAG_MAJOR_VERSION == 34
    ENCH_WITHDRAWN,
    ENCH_ATTACHED,
#endif
    ENCH_LIFE_TIMER,     // Minimum time demonic guardian must exist.
    ENCH_FLIGHT,
    ENCH_LIQUEFYING,
    ENCH_TORNADO,
    ENCH_FAKE_ABJURATION,
    ENCH_DAZED,          // Dazed - less chance of acting each turn.
    ENCH_MUTE,           // Silenced.
    ENCH_BLIND,          // Blind (everything is invisible).
    ENCH_DUMB,           // Stupefied (paralysis by a different name).
    ENCH_MAD,            // Confusion by another name.
    ENCH_SILVER_CORONA,  // Zin's silver light.
    ENCH_RECITE_TIMER,   // Was recited against.
    ENCH_INNER_FLAME,
#if TAG_MAJOR_VERSION == 34
    ENCH_OLD_ROUSED,
#endif
    ENCH_BREATH_WEAPON,  // timer for breathweapon/similar spam
#if TAG_MAJOR_VERSION == 34
    ENCH_DEATHS_DOOR,
    ENCH_ROLLING,        // Boulder Beetle in ball form
#endif
    ENCH_OZOCUBUS_ARMOUR,
    ENCH_WRETCHED,       // An abstract placeholder for monster mutations
    ENCH_SCREAMED,       // Starcursed scream timer
    ENCH_WORD_OF_RECALL, // Chanting word of recall
    ENCH_INJURY_BOND,
    ENCH_WATER_HOLD,     // Silence and asphyxiation damage
    ENCH_FLAYED,
    ENCH_HAUNTING,
#if TAG_MAJOR_VERSION == 34
    ENCH_RETCHING,
#endif
    ENCH_WEAK,
    ENCH_DIMENSION_ANCHOR,
    ENCH_AWAKEN_VINES,   // Is presently animating snaplasher vines
#if TAG_MAJOR_VERSION == 34
    ENCH_CONTROL_WINDS,
    ENCH_WIND_AIDED,
#endif
    ENCH_SUMMON_CAPPED,  // Abjuring quickly because a summon cap was hit
    ENCH_TOXIC_RADIANCE,
    ENCH_GRASPING_ROOTS_SOURCE, // Not actually entangled, but entangling others
    ENCH_GRASPING_ROOTS,
    ENCH_SPELL_CHARGED,
    ENCH_FIRE_VULN,
    ENCH_TORNADO_COOLDOWN,
    ENCH_MERFOLK_AVATAR_SONG,
    ENCH_BARBS,
#if TAG_MAJOR_VERSION == 34
    ENCH_BUILDING_CHARGE,
#endif
    ENCH_POISON_VULN,
    ENCH_ICEMAIL,
    ENCH_AGILE,
    ENCH_FROZEN,
#if TAG_MAJOR_VERSION == 34
    ENCH_EPHEMERAL_INFUSION,
#endif
    ENCH_BLACK_MARK,
#if TAG_MAJOR_VERSION == 34
    ENCH_GRAND_AVATAR,
#endif
    ENCH_SAP_MAGIC,
    ENCH_SHROUD,
    ENCH_PHANTOM_MIRROR,
    ENCH_NEUTRAL_BRIBED,
    ENCH_FRIENDLY_BRIBED,
    ENCH_CORROSION,
    ENCH_GOLD_LUST,
    ENCH_DRAINED,
    ENCH_REPEL_MISSILES,
    ENCH_DEFLECT_MISSILES,
#if TAG_MAJOR_VERSION == 34
    ENCH_NEGATIVE_VULN,
    ENCH_CONDENSATION_SHIELD,
#endif
    ENCH_RESISTANCE,
    ENCH_HEXED,
    ENCH_BONE_ARMOUR,
#if TAG_MAJOR_VERSION == 34
    ENCH_CHANT_FIRE_STORM, // chanting the fire storm spell
    ENCH_CHANT_WORD_OF_ENTROPY, // chanting word of entropy
#endif
    ENCH_BRILLIANCE_AURA, // emanating a brilliance aura
    ENCH_EMPOWERED_SPELLS, // affected by above
    ENCH_GOZAG_INCITE,
    ENCH_PAIN_BOND, // affected by above
    ENCH_IDEALISED,
    ENCH_BOUND_SOUL,
    ENCH_INFESTATION,
    ENCH_STILL_WINDS,
    // Update enchant_names[] in mon-ench.cc when adding or removing
    // enchantments.
    NUM_ENCHANTMENTS
};

enum energy_use_type
{
    EUT_MOVE,
    EUT_SWIM,
    EUT_ATTACK,
    EUT_MISSILE,
    EUT_SPELL,
    EUT_SPECIAL,
    EUT_ITEM,
    EUT_PICKUP,
};

enum equipment_type
{
    EQ_NONE = -1,

    EQ_WEAPON,
    EQ_FIRST_EQUIP = EQ_WEAPON,
    EQ_CLOAK,
    EQ_HELMET,
    EQ_GLOVES,
    EQ_BOOTS,
    EQ_SHIELD,
    EQ_BODY_ARMOUR,
    EQ_FIRST_JEWELLERY,
    EQ_LEFT_RING = EQ_FIRST_JEWELLERY,
    EQ_RIGHT_RING,
    EQ_AMULET,
    //Octopodes don't have left and right rings. They have eight rings, instead.
    EQ_RING_ONE,
    EQ_RING_TWO,
    EQ_RING_THREE,
    EQ_RING_FOUR,
    EQ_RING_FIVE,
    EQ_RING_SIX,
    EQ_RING_SEVEN,
    EQ_RING_EIGHT,
    // Finger amulet provides an extra ring slot
    EQ_RING_AMULET,
    EQ_LAST_JEWELLERY = EQ_RING_AMULET,
    NUM_EQUIP,

    EQ_MIN_ARMOUR = EQ_CLOAK,
    EQ_MAX_ARMOUR = EQ_BODY_ARMOUR,
    EQ_MAX_WORN   = EQ_RING_AMULET,
    // these aren't actual equipment slots, they're categories for functions
    EQ_STAFF            = 100,         // weapon with base_type OBJ_STAVES
    EQ_RINGS,                          // check both rings
    EQ_RINGS_PLUS,                     // check both rings and sum plus
#if TAG_MAJOR_VERSION == 34
    EQ_RINGS_PLUS2,                    // check both rings and sum plus2
#endif
    EQ_ALL_ARMOUR,                     // check all armour types
    EQ_AMULET_PLUS,                    // check amulet for pluses.
};

enum eq_type
{
    ET_WEAPON,
    ET_SHIELD,
    ET_ARMOUR,
    ET_JEWELS,
    NUM_ET
};

enum eq_type_flags
{
    ETF_WEAPON = 0x1,
    ETF_SHIELD = 0x2,
    ETF_ARMOUR = 0x4,
    ETF_JEWELS = 0x8,
    ETF_ALL    = 0xF
};

enum flush_reason_type
{
    FLUSH_ON_FAILURE,                  // spell/ability failed to cast
    FLUSH_BEFORE_COMMAND,              // flush before getting a command
    FLUSH_ON_MESSAGE,                  // flush when printing a message
    FLUSH_ON_WARNING_MESSAGE,          // flush on MSGCH_WARN messages
    FLUSH_ON_DANGER_MESSAGE,           // flush on MSGCH_DANGER messages
    FLUSH_ON_PROMPT,                   // flush on MSGCH_PROMPT messages
    FLUSH_ON_UNSAFE_YES_OR_NO_PROMPT,  // flush when !safe set to yesno()
    FLUSH_LUA,                         // flush when Lua wants to flush
    FLUSH_KEY_REPLAY_CANCEL,           // flush when key replay is cancelled
    FLUSH_ABORT_MACRO,                 // something wrong with macro being
                                       // processed, so stop it
    FLUSH_REPLAY_SETUP_FAILURE,        // setup for key replay failed
    FLUSH_REPEAT_SETUP_DONE,           // command repeat done manipulating
                                       // the macro buffer
    NUM_FLUSH_REASONS
};

enum god_type
{
    GOD_NO_GOD = 0,
    GOD_ZIN,
    GOD_SHINING_ONE,
    GOD_KIKUBAAQUDGHA,
    GOD_YREDELEMNUL,
    GOD_XOM,
    GOD_VEHUMET,
    GOD_OKAWARU,
    GOD_MAKHLEB,
    GOD_SIF_MUNA,
    GOD_TROG,
    GOD_NEMELEX_XOBEH,
    GOD_ELYVILON,
    GOD_LUGONU,
    GOD_BEOGH,
    GOD_JIYVA,
    GOD_FEDHAS,
    GOD_CHEIBRIADOS,
    GOD_ASHENZARI,
    GOD_DITHMENOS,
    GOD_GOZAG,
    GOD_QAZLAL,
    GOD_RU,
    GOD_PAKELLAS,
    GOD_USKAYAW,
    GOD_HEPLIAKLQANA,
    NUM_GODS,                          // always after last god

    GOD_RANDOM = 100,
    GOD_NAMELESS,                      // for monsters with non-player gods
    GOD_ECUMENICAL,                    // Temporary
};

enum held_type
{
    HELD_NONE = 0,
    HELD_NET,         // currently unused
    HELD_WEB,         // currently unused
    HELD_MONSTER,     // but no damage
    HELD_CONSTRICTED, // damaging
};

enum holy_word_source_type
{
    HOLY_WORD_SCROLL,
    HOLY_WORD_ZIN,     // sanctuary
    HOLY_WORD_TSO,     // weapon blessing
    HOLY_WORD_CARD,    // Nemelex wrath
};

enum hunger_state_t                    // you.hunger_state
{
    HS_FAINTING,
    HS_STARVING,
    HS_NEAR_STARVING,
    HS_VERY_HUNGRY,
    HS_HUNGRY,
    HS_SATIATED,                       // "not hungry" state
    HS_FULL,
    HS_VERY_FULL,
    HS_ENGORGED,
};

enum item_status_flag_type  // per item flags: ie. ident status, cursed status
{
    ISFLAG_KNOW_CURSE        = 0x00000001,  // curse status
    ISFLAG_KNOW_TYPE         = 0x00000002,  // artefact name, sub/special types
    ISFLAG_KNOW_PLUSES       = 0x00000004,  // to hit/to dam/to AC/charges
    ISFLAG_KNOW_PROPERTIES   = 0x00000008,  // know special artefact properties
    ISFLAG_IDENT_MASK        = 0x0000000F,  // mask of all id related flags

    ISFLAG_CURSED            = 0x00000100,  // cursed
    ISFLAG_HANDLED           = 0x00000200,  // player has handled this item
                             //0x00000400,  // was: ISFLAG_SEEN_CURSED
                             //0x00000800,  // was: ISFLAG_TRIED

    ISFLAG_RANDART           = 0x00001000,  // special value is seed
    ISFLAG_UNRANDART         = 0x00002000,  // is an unrandart
    ISFLAG_ARTEFACT_MASK     = 0x00003000,  // randart or unrandart
    ISFLAG_DROPPED           = 0x00004000,  // dropped item (no autopickup)
    ISFLAG_THROWN            = 0x00008000,  // thrown missile weapon

    // these don't have to remain as flags
    ISFLAG_NO_DESC           = 0x00000000,  // used for clearing these flags
    ISFLAG_GLOWING           = 0x00010000,  // weapons or armour
    ISFLAG_RUNED             = 0x00020000,  // weapons or armour
    ISFLAG_EMBROIDERED_SHINY = 0x00040000,  // armour: depends on sub-type
    ISFLAG_COSMETIC_MASK     = 0x00070000,  // mask of cosmetic descriptions

    ISFLAG_UNOBTAINABLE      = 0x00080000,  // vault on display

    ISFLAG_MIMIC             = 0x00100000,  // mimic
                             //0x00200000,  // was ISFLAG_NO_MIMIC

    ISFLAG_NO_PICKUP         = 0x00400000,  // Monsters won't pick this up

#if TAG_MAJOR_VERSION == 34
    ISFLAG_UNUSED1           = 0x01000000,  // was ISFLAG_ORCISH
    ISFLAG_UNUSED2           = 0x02000000,  // was ISFLAG_DWARVEN
    ISFLAG_UNUSED3           = 0x04000000,  // was ISFLAG_ELVEN
    ISFLAG_RACIAL_MASK       = 0x07000000,  // mask of racial equipment types
#endif
    ISFLAG_NOTED_ID          = 0x08000000,
    ISFLAG_NOTED_GET         = 0x10000000,

    ISFLAG_SEEN              = 0x20000000,  // has it been seen
    ISFLAG_SUMMONED          = 0x40000000,  // Item generated on a summon
#if TAG_MAJOR_VERSION == 34
    ISFLAG_UNUSED4           = 0x80000000,  // was ISFLAG_DROPPED_BY_ALLY
#endif
};

#if TAG_MAJOR_VERSION == 34
enum item_type_id_state_type
{
    ID_UNKNOWN_TYPE = 0,
    ID_MON_TRIED_TYPE,
    ID_TRIED_TYPE,
    ID_TRIED_ITEM_TYPE,
    ID_KNOWN_TYPE,
    NUM_ID_STATE_TYPES
};
#endif

enum job_type
{
    JOB_FIGHTER,
    JOB_WIZARD,
#if TAG_MAJOR_VERSION == 34
    JOB_PRIEST,
#endif
    JOB_GLADIATOR,
    JOB_NECROMANCER,
    JOB_ASSASSIN,
    JOB_BERSERKER,
    JOB_HUNTER,
    JOB_CONJURER,
    JOB_ENCHANTER,
    JOB_FIRE_ELEMENTALIST,
    JOB_ICE_ELEMENTALIST,
    JOB_SUMMONER,
    JOB_AIR_ELEMENTALIST,
    JOB_EARTH_ELEMENTALIST,
    JOB_SKALD,
    JOB_VENOM_MAGE,
    JOB_CHAOS_KNIGHT,
    JOB_TRANSMUTER,
#if TAG_MAJOR_VERSION == 34
    JOB_HEALER,
    JOB_STALKER,
#endif
    JOB_MONK,
    JOB_WARPER,
    JOB_WANDERER,
    JOB_ARTIFICER,                     //   Greenberg/Bane
    JOB_ARCANE_MARKSMAN,
#if TAG_MAJOR_VERSION == 34
    JOB_DEATH_KNIGHT,
#endif
    JOB_ABYSSAL_KNIGHT,
#if TAG_MAJOR_VERSION == 34
    JOB_JESTER,
#endif
    NUM_JOBS,                          // always after the last job

    JOB_UNKNOWN = 100,
    JOB_RANDOM,
    JOB_VIABLE,
};

enum KeymapContext
{
    KMC_DEFAULT,         // For no-arg getchm(), must be zero.
    KMC_LEVELMAP,        // When in the 'X' level map
    KMC_TARGETING,       // Only during 'x' and other targeting modes
    KMC_CONFIRM,         // When being asked y/n/q questions
    KMC_MENU,            // For menus
#ifdef USE_TILE
    KMC_DOLL,            // For the tiles doll menu editing screen
#endif

    KMC_CONTEXT_COUNT,   // Must always be the last real context

    KMC_NONE
};

// This order is *critical*. Don't mess with it (see mon_enchant)
enum kill_category
{
    KC_YOU,
    KC_FRIENDLY,
    KC_OTHER,
    KC_NCATEGORIES
};

enum killer_type                       // monster_die(), thing_thrown
{
    KILL_NONE,                         // no killer
    KILL_YOU,                          // you are the killer
    KILL_MON,                          // no, it was a monster!
    KILL_YOU_MISSILE,                  // in the library, with a dart
    KILL_MON_MISSILE,                  // in the dungeon, with a club
    KILL_YOU_CONF,                     // died while confused as caused by you
    KILL_MISCAST,                      // as a result of a spell miscast
    KILL_MISC,                         // any miscellaneous killing
    KILL_RESET,                        // excised from existence
    KILL_DISMISSED,                    // like KILL_RESET, but drops inventory
    KILL_BANISHED,                     // monsters what got banished
#if TAG_MAJOR_VERSION == 34
    KILL_UNSUMMONED,                   // summoned monsters whose timers ran out
#endif
    KILL_TIMEOUT,                      // non-summoned monsters whose times ran out
    KILL_PACIFIED,                     // only used by milestones and notes
    KILL_ENSLAVED,                     // only used by milestones and notes
    KILL_SLIMIFIED,                    // only used by milestones and notes
};

// Can't change this order without breaking saves.
enum map_marker_type
{
    MAT_FEATURE,              // Stock marker.
    MAT_LUA_MARKER,
    MAT_CORRUPTION_NEXUS,
    MAT_WIZ_PROPS,
    MAT_TOMB,
    MAT_MALIGN,
#if TAG_MAJOR_VERSION == 34
    MAT_PHOENIX,
#endif
    MAT_POSITION,
#if TAG_MAJOR_VERSION == 34
    MAT_DOOR_SEAL,
#endif
    MAT_TERRAIN_CHANGE,
    MAT_CLOUD_SPREADER,
    NUM_MAP_MARKER_TYPES,
    MAT_ANY,
};

enum terrain_change_type
{
    TERRAIN_CHANGE_GENERIC,
    TERRAIN_CHANGE_FLOOD,
    TERRAIN_CHANGE_TOMB,
    TERRAIN_CHANGE_IMPRISON,
    TERRAIN_CHANGE_DOOR_SEAL,
    TERRAIN_CHANGE_FORESTED,
    NUM_TERRAIN_CHANGE_TYPES
};

enum map_feature
{
    MF_UNSEEN,
    MF_FLOOR,
    MF_WALL,
    MF_MAP_FLOOR,
    MF_MAP_WALL,
    MF_DOOR,
    MF_ITEM,
    MF_MONS_FRIENDLY,
    MF_MONS_PEACEFUL,
    MF_MONS_NEUTRAL,
    MF_MONS_HOSTILE,
    MF_MONS_NO_EXP,
    MF_STAIR_UP,
    MF_STAIR_DOWN,
    MF_STAIR_BRANCH,
    MF_FEATURE,
    MF_WATER,
    MF_LAVA,
    MF_TRAP,
    MF_EXCL_ROOT,
    MF_EXCL,
    MF_PLAYER,
    MF_DEEP_WATER,
    MF_PORTAL,
    MF_MAX,

    MF_SKIP,
};

enum menu_type
{
    MT_ANY = -1,

    MT_INVLIST,                        // List inventory
    MT_DROP,
    MT_PICKUP,
    MT_KNOW,
    MT_SELONE,                         // Select one
};

enum mon_holy_type_flags
{
    MH_NONE              = 0,
    MH_HOLY              = 1<<0,
    MH_NATURAL           = 1<<1,
    MH_UNDEAD            = 1<<2,
    MH_DEMONIC           = 1<<3,
    MH_NONLIVING         = 1<<4, // golems and other constructs
    MH_PLANT             = 1<<5,
    MH_EVIL              = 1<<6, // priests/wizards with evil spells
};
DEF_BITFIELD(mon_holy_type, mon_holy_type_flags, 7);

enum targ_mode_type
{
    TARG_ANY,
    TARG_FRIEND,
    TARG_INJURED_FRIEND, // for healing
    TARG_HOSTILE,
    TARG_HOSTILE_SUBMERGED, // Target hostiles including submerged ones
    TARG_EVOLVABLE_PLANTS,  // Targeting mode for Fedhas' evolution
    TARG_BEOGH_GIFTABLE,    // For Beogh followers who can be given gifts
    TARG_MOVABLE_OBJECT,    // Movable objects only
    TARG_MOBILE_MONSTER,    // Non-stationary monsters
    TARG_NUM_MODES
};

// NOTE: Changing this order will break saves! Appending does not.
enum monster_type                      // menv[].type
{
    MONS_PROGRAM_BUG,
        MONS_0 = MONS_PROGRAM_BUG,

#if TAG_MAJOR_VERSION > 34
    MONS_GIANT_LIZARD,          // genus
#endif
    MONS_FRILLED_LIZARD,
    MONS_LEOPARD_GECKO,
    MONS_IGUANA,
    MONS_KOMODO_DRAGON,
    MONS_BASILISK,
    MONS_BAT,
    MONS_FIRE_BAT,
#if TAG_MAJOR_VERSION > 34
    MONS_SNAKE,                // genus
#endif
    MONS_BALL_PYTHON,
    MONS_ADDER,
    MONS_WATER_MOCCASIN,
    MONS_BLACK_MAMBA,
    MONS_ANACONDA,
    MONS_SEA_SNAKE,
#if TAG_MAJOR_VERSION > 34
    MONS_SHOCK_SERPENT,
    MONS_MANA_VIPER,
#endif
    MONS_RAT,
#if TAG_MAJOR_VERSION == 34
    MONS_GREY_RAT,
#endif
    MONS_RIVER_RAT,
    MONS_HELL_RAT,
#if TAG_MAJOR_VERSION == 34
    MONS_LABORATORY_RAT,
#endif
    MONS_QUOKKA,         // Quokka are a type of wallaby, returned -- bwr 382
    MONS_PORCUPINE,
    MONS_JACKAL,
    MONS_HOUND,
#if TAG_MAJOR_VERSION == 34
    MONS_WAR_DOG,
#else
    MONS_HOWLER_MONKEY,
#endif
    MONS_WOLF,
    MONS_WARG,
    MONS_HELL_HOUND,
#if TAG_MAJOR_VERSION > 34
    MONS_RAIJU,
    MONS_DOOM_HOUND,
#endif
    MONS_HOG,
    MONS_HELL_HOG,
    MONS_HOLY_SWINE,            // porkalator
#if TAG_MAJOR_VERSION == 34
    MONS_GIANT_SLUG,
    MONS_AGATE_SNAIL,
#else
    MONS_DART_SLUG,
    MONS_TORPOR_SNAIL,
#endif
    MONS_ELEPHANT_SLUG,
    MONS_TYRANT_LEECH,
#if TAG_MAJOR_VERSION == 34
    MONS_BABY_ALLIGATOR,
#endif
    MONS_ALLIGATOR,
    MONS_CROCODILE,
    MONS_HYDRA,
#if TAG_MAJOR_VERSION == 34
    MONS_SHEEP,
#endif
#if TAG_MAJOR_VERSION > 34
    MONS_DREAM_SHEEP,
#endif
    MONS_YAK,
    MONS_DEATH_YAK,
    MONS_CATOBLEPAS,
    MONS_ELEPHANT,
    MONS_DIRE_ELEPHANT,
    MONS_HELLEPHANT,
    MONS_MANTICORE,
    MONS_HIPPOGRIFF,
#if TAG_MAJOR_VERSION == 34
    MONS_GRIFFON,
#endif
#if TAG_MAJOR_VERSION > 34
    MONS_MUTANT_BEAST,
    MONS_FROG,                  // genus
#endif
    MONS_BULLFROG,
    MONS_SPINY_FROG,
    MONS_BLINK_FROG,
#if TAG_MAJOR_VERSION > 34
    MONS_BEAR,                  // genus
#endif
    MONS_GRIZZLY_BEAR,
    MONS_POLAR_BEAR,
    MONS_BLACK_BEAR,
    MONS_WORM,
#if TAG_MAJOR_VERSION == 34
    MONS_BRAIN_WORM,
    MONS_ROCK_WORM,
    MONS_SPINY_WORM,
#endif
    MONS_WYVERN,
#if TAG_MAJOR_VERSION > 34
    MONS_DRAKE,                 // genus
#endif
    MONS_LINDWURM,
    MONS_RIME_DRAKE,
    MONS_SWAMP_DRAKE,
    MONS_DEATH_DRAKE,
#if TAG_MAJOR_VERSION > 34
    MONS_WIND_DRAKE,
    MONS_DRAGON,                // genus
#endif
    MONS_STEAM_DRAGON,
    MONS_ACID_DRAGON,
    MONS_SWAMP_DRAGON,
    MONS_FIRE_DRAGON,
    MONS_ICE_DRAGON,
    MONS_SHADOW_DRAGON,
    MONS_STORM_DRAGON,
    MONS_BONE_DRAGON,
    MONS_QUICKSILVER_DRAGON,
    MONS_IRON_DRAGON,
    MONS_GOLDEN_DRAGON,
    MONS_PEARL_DRAGON,

    MONS_OOZE,
    MONS_JELLY,
#if TAG_MAJOR_VERSION == 34
    MONS_BROWN_OOZE,
    MONS_GIANT_AMOEBA,
#endif
    MONS_AZURE_JELLY,
    MONS_DEATH_OOZE,
    MONS_ACID_BLOB,
    MONS_SLIME_CREATURE,
#if TAG_MAJOR_VERSION == 34
    MONS_PULSATING_LUMP,
#endif
    MONS_FLOATING_EYE,
    MONS_EYE_OF_DRAINING,
    MONS_SHINING_EYE,
    MONS_EYE_OF_DEVASTATION,
    MONS_GREAT_ORB_OF_EYES,
    MONS_GLOWING_ORANGE_BRAIN,

    MONS_DANCING_WEAPON,
#if TAG_MAJOR_VERSION > 34
    MONS_SPECTRAL_WEAPON,
#endif
    MONS_HARPY,
#if TAG_MAJOR_VERSION == 34
    MONS_RAVEN,
#endif
#if TAG_MAJOR_VERSION > 34
    MONS_BENNU,
    MONS_CAUSTIC_SHRIKE,
    MONS_SHARD_SHRIKE,

#endif
    MONS_FIRE_CRAB,
#if TAG_MAJOR_VERSION == 34
    MONS_HOMUNCULUS,
    MONS_SOUPLING,
#else
    MONS_GHOST_CRAB,
    MONS_CRAB,
#endif

    MONS_BUTTERFLY,
#if TAG_MAJOR_VERSION == 34
    MONS_ANT_LARVA,
#endif
    MONS_WORKER_ANT,
    MONS_SOLDIER_ANT,
    MONS_QUEEN_ANT,
#if TAG_MAJOR_VERSION > 34
    MONS_FORMICID,
#endif
    MONS_KILLER_BEE,
    MONS_QUEEN_BEE,
#if TAG_MAJOR_VERSION > 34
    MONS_MELIAI,
#endif
    MONS_VAMPIRE_MOSQUITO,
#if TAG_MAJOR_VERSION == 34
    MONS_BUMBLEBEE,
    MONS_WASP,
#endif
    MONS_HORNET,
#if TAG_MAJOR_VERSION > 34
    MONS_SPARK_WASP,
#endif
#if TAG_MAJOR_VERSION == 34
    MONS_BEETLE,
    MONS_BORING_BEETLE,
    MONS_BOULDER_BEETLE,
#endif
#if TAG_MAJOR_VERSION > 34
    MONS_DEATH_SCARAB,
#endif
    MONS_GIANT_COCKROACH,
#if TAG_MAJOR_VERSION == 34
    MONS_GIANT_CENTIPEDE,
    MONS_GIANT_MITE,
#endif
    MONS_SPIDER,
    MONS_WOLF_SPIDER,
#if TAG_MAJOR_VERSION == 34
    MONS_TRAPDOOR_SPIDER,
#endif
    MONS_JUMPING_SPIDER,
    MONS_ORB_SPIDER,
    MONS_TARANTELLA,
    MONS_REDBACK,
    MONS_SCORPION,
    MONS_EMPEROR_SCORPION,
    MONS_MOTH,                  // genus
#if TAG_MAJOR_VERSION == 34
    MONS_MOTH_OF_SUPPRESSION,
#endif
    MONS_GHOST_MOTH,
    MONS_MOTH_OF_WRATH,
    MONS_DEMONIC_CRAWLER,
    MONS_SNAPPING_TURTLE,
    MONS_ALLIGATOR_SNAPPING_TURTLE,
#if TAG_MAJOR_VERSION == 34
    MONS_GNOME,
#endif
    MONS_HALFLING,              // recolouring + single vault.
    MONS_FELID,                 // recolouring + single vault. Miaow!
    MONS_VAMPIRE_BAT,           // recolouring + vaults
    MONS_DEMIGOD,               // recolouring + single vault
    MONS_DEMONSPAWN,
#if TAG_MAJOR_VERSION > 34
    MONS_FIRST_DEMONSPAWN = MONS_DEMONSPAWN,
    MONS_MONSTROUS_DEMONSPAWN,
    MONS_FIRST_BASE_DEMONSPAWN = MONS_MONSTROUS_DEMONSPAWN,
    MONS_GELID_DEMONSPAWN,
    MONS_INFERNAL_DEMONSPAWN,
    MONS_TORTUROUS_DEMONSPAWN,
    MONS_LAST_BASE_DEMONSPAWN = MONS_TORTUROUS_DEMONSPAWN,
    MONS_BLOOD_SAINT,
    MONS_FIRST_NONBASE_DEMONSPAWN = MONS_BLOOD_SAINT,
    MONS_WARMONGER,
    MONS_CORRUPTER,
    MONS_BLACK_SUN,
    MONS_LAST_NONBASE_DEMONSPAWN = MONS_BLACK_SUN,
    MONS_LAST_DEMONSPAWN = MONS_BLACK_SUN,
#endif
    MONS_GARGOYLE,
    MONS_WAR_GARGOYLE,
    MONS_MOLTEN_GARGOYLE,
    MONS_UGLY_THING,
    MONS_VERY_UGLY_THING,
    MONS_ICE_BEAST,
    MONS_SKY_BEAST,
    MONS_SPHINX,
    MONS_ORB_GUARDIAN,

    MONS_GOLEM,                 // genus
#if TAG_MAJOR_VERSION == 34
    MONS_CLAY_GOLEM,
    MONS_WOOD_GOLEM,
    MONS_STONE_GOLEM,
#else
    MONS_SALTLING,
    MONS_PEACEKEEPER,
#endif
    MONS_IRON_GOLEM,
    MONS_CRYSTAL_GUARDIAN,
    MONS_TOENAIL_GOLEM,
    MONS_ELECTRIC_GOLEM, // replacing the guardian robot -- bwr
#if TAG_MAJOR_VERSION > 34
    MONS_GUARDIAN_GOLEM,
    MONS_SPELLFORGED_SERVITOR,
    MONS_USHABTI,
#endif
    MONS_ORB_OF_FIRE,    // Swords renamed to fit -- bwr
#if TAG_MAJOR_VERSION > 34
    MONS_ELEMENTAL,             // genus
#endif
    MONS_EARTH_ELEMENTAL,
    MONS_FIRE_ELEMENTAL,
    MONS_AIR_ELEMENTAL,
#if TAG_MAJOR_VERSION > 34
    MONS_IRON_ELEMENTAL,
    MONS_ELEMENTAL_WELLSPRING,
#endif
    MONS_TWISTER,        // air miscasts
    MONS_GOLDEN_EYE,
    MONS_FIRE_VORTEX,
    MONS_SPATIAL_VORTEX,
    MONS_INSUBSTANTIAL_WISP,
#if TAG_MAJOR_VERSION == 34
    MONS_VAPOUR,

    // Mimics:
    MONS_INEPT_ITEM_MIMIC,
    MONS_ITEM_MIMIC,
    MONS_RAVENOUS_ITEM_MIMIC,
    MONS_MONSTROUS_ITEM_MIMIC,
    MONS_INEPT_FEATURE_MIMIC,
    MONS_FEATURE_MIMIC,
    MONS_RAVENOUS_FEATURE_MIMIC,
    MONS_MONSTROUS_FEATURE_MIMIC, // unused
#endif

    // Plants:
    MONS_TOADSTOOL,
    MONS_FUNGUS,
    MONS_WANDERING_MUSHROOM,
#if TAG_MAJOR_VERSION > 34
    MONS_DEATHCAP,
#endif
    MONS_PLANT,
    MONS_OKLOB_SAPLING,
    MONS_OKLOB_PLANT,
    MONS_BUSH,
    MONS_BURNING_BUSH,
#if TAG_MAJOR_VERSION > 34
    MONS_THORN_HUNTER,
    MONS_BRIAR_PATCH,
    MONS_SHAMBLING_MANGROVE,
    MONS_VINE_STALKER,
    MONS_ANIMATED_TREE,
    MONS_DEMONIC_PLANT,
    MONS_WITHERED_PLANT,
#endif
    MONS_BALLISTOMYCETE_SPORE,
    MONS_BALLISTOMYCETE,
    MONS_HYPERACTIVE_BALLISTOMYCETE,

    MONS_GOBLIN,
    MONS_HOBGOBLIN,
    MONS_GNOLL,
    MONS_GNOLL_SHAMAN,
    MONS_GNOLL_SERGEANT,
    MONS_BOGGART,
    MONS_KOBOLD,
    MONS_BIG_KOBOLD,
    MONS_KOBOLD_DEMONOLOGIST,
    MONS_ORC,
    MONS_ORC_WARRIOR,
    MONS_ORC_PRIEST,
    MONS_ORC_HIGH_PRIEST,
    MONS_ORC_WIZARD,
    MONS_ORC_KNIGHT,
    MONS_ORC_SORCERER,
    MONS_ORC_WARLORD,
    MONS_DWARF,
    MONS_DEEP_DWARF,
#if TAG_MAJOR_VERSION == 34
    MONS_DEEP_DWARF_SCION,
    MONS_DEEP_DWARF_ARTIFICER,
    MONS_DEEP_DWARF_NECROMANCER,
    MONS_DEEP_DWARF_BERSERKER,
    MONS_DEATH_KNIGHT,
    MONS_UNBORN,
#endif
    MONS_ELF,
#if TAG_MAJOR_VERSION == 34
    MONS_DEEP_ELF_SOLDIER,
    MONS_DEEP_ELF_FIGHTER,
#endif
    MONS_DEEP_ELF_KNIGHT,
#if TAG_MAJOR_VERSION > 34
    MONS_DEEP_ELF_ARCHER,
#endif
    MONS_DEEP_ELF_MAGE,
#if TAG_MAJOR_VERSION == 34
    MONS_DEEP_ELF_SUMMONER,
    MONS_DEEP_ELF_CONJURER,
    MONS_DEEP_ELF_PRIEST,
#endif
    MONS_DEEP_ELF_HIGH_PRIEST,
    MONS_DEEP_ELF_DEMONOLOGIST,
    MONS_DEEP_ELF_ANNIHILATOR,
    MONS_DEEP_ELF_SORCERER,
    MONS_DEEP_ELF_DEATH_MAGE,
#if TAG_MAJOR_VERSION > 34
    MONS_DEEP_ELF_ELEMENTALIST,
#endif
    MONS_DEEP_ELF_BLADEMASTER,
    MONS_DEEP_ELF_MASTER_ARCHER,
    MONS_SPRIGGAN,
    MONS_SPRIGGAN_DRUID,
#if TAG_MAJOR_VERSION == 34
    MONS_SPRIGGAN_ASSASSIN,
#endif
    MONS_SPRIGGAN_RIDER,
    MONS_SPRIGGAN_BERSERKER,
    MONS_SPRIGGAN_DEFENDER,
    MONS_SPRIGGAN_AIR_MAGE,
#if TAG_MAJOR_VERSION == 34
    MONS_FIREFLY,
#endif
    MONS_TENGU,
#if TAG_MAJOR_VERSION > 34
    MONS_TENGU_WARRIOR,
    MONS_TENGU_CONJURER,
    MONS_TENGU_REAVER,
#endif
    MONS_MINOTAUR,
    MONS_NAGA,
    MONS_NAGA_WARRIOR,
    MONS_NAGA_MAGE,
#if TAG_MAJOR_VERSION > 34
    MONS_NAGA_RITUALIST,
    MONS_NAGA_SHARPSHOOTER,
#endif
    MONS_NAGARAJA,
    MONS_GUARDIAN_SERPENT,
    MONS_OCTOPODE,
    MONS_MERFOLK,
    MONS_MERFOLK_SIREN,
    MONS_MERFOLK_AVATAR,
#if TAG_MAJOR_VERSION > 34
    MONS_DROWNED_SOUL,
#endif
    MONS_MERFOLK_IMPALER,
    MONS_MERFOLK_AQUAMANCER,
    MONS_MERFOLK_JAVELINEER,
#if TAG_MAJOR_VERSION > 34
    MONS_WATER_NYMPH,
#endif
    MONS_CENTAUR,
    MONS_CENTAUR_WARRIOR,
    MONS_YAKTAUR,
    MONS_YAKTAUR_CAPTAIN,
#if TAG_MAJOR_VERSION > 34
    MONS_FAUN,
    MONS_SATYR,
#endif
    MONS_OGRE,
    MONS_TWO_HEADED_OGRE,
    MONS_OGRE_MAGE,
    MONS_TROLL,
#if TAG_MAJOR_VERSION == 34
    MONS_ROCK_TROLL,
#endif
    MONS_IRON_TROLL,
    MONS_DEEP_TROLL,
#if TAG_MAJOR_VERSION > 34
    MONS_DEEP_TROLL_EARTH_MAGE,
    MONS_DEEP_TROLL_SHAMAN,
#endif
    MONS_GIANT,                 // genus
#if TAG_MAJOR_VERSION == 34
    MONS_HILL_GIANT,
#endif
    MONS_CYCLOPS,
    MONS_ETTIN,
    MONS_STONE_GIANT,
    MONS_FIRE_GIANT,
    MONS_FROST_GIANT,
    MONS_TITAN,
#if TAG_MAJOR_VERSION > 34
    MONS_JUGGERNAUT,
    MONS_IRON_GIANT,
#endif
    MONS_HUMAN,
    MONS_SLAVE,
    MONS_HELL_KNIGHT,
#if TAG_MAJOR_VERSION > 34
    MONS_DEATH_KNIGHT,
#endif
    MONS_NECROMANCER,
    MONS_WIZARD,
    MONS_VAULT_GUARD,
#if TAG_MAJOR_VERSION > 34
    MONS_VAULT_SENTINEL,
    MONS_VAULT_WARDEN,
    MONS_IRONBRAND_CONVOKER,
    MONS_IRONHEART_PRESERVER,
    MONS_IMPERIAL_MYRMIDON,
    MONS_SERVANT_OF_WHISPERS,
    MONS_RAGGED_HIEROPHANT,
    MONS_HALAZID_WARLOCK,
#endif
    MONS_KILLER_KLOWN,
    MONS_SHAPESHIFTER,
    MONS_GLOWING_SHAPESHIFTER,

    // Draconians:
    MONS_DRACONIAN,
    MONS_FIRST_DRACONIAN = MONS_DRACONIAN,

    // If adding more drac colours, sync up colour names in
    // mon-util.cc.
    MONS_BLACK_DRACONIAN,
    MONS_FIRST_BASE_DRACONIAN = MONS_BLACK_DRACONIAN,
#if TAG_MAJOR_VERSION == 34
    MONS_MOTTLED_DRACONIAN,
#endif
    MONS_YELLOW_DRACONIAN,
    MONS_GREEN_DRACONIAN,
    MONS_PURPLE_DRACONIAN,
    MONS_RED_DRACONIAN,
    MONS_WHITE_DRACONIAN,
    MONS_LAST_SPAWNED_DRACONIAN = MONS_WHITE_DRACONIAN,
    MONS_GREY_DRACONIAN,
    MONS_PALE_DRACONIAN,
    MONS_LAST_BASE_DRACONIAN = MONS_PALE_DRACONIAN,

    // Sync up with mon-place.cc's draconian selection if adding more.
    MONS_DRACONIAN_STORMCALLER,
    MONS_FIRST_NONBASE_DRACONIAN = MONS_DRACONIAN_STORMCALLER,
    MONS_DRACONIAN_MONK,
#if TAG_MAJOR_VERSION == 34
    MONS_DRACONIAN_ZEALOT,
#endif
    MONS_DRACONIAN_SHIFTER,
    MONS_DRACONIAN_ANNIHILATOR,
    MONS_DRACONIAN_KNIGHT,
    MONS_DRACONIAN_SCORCHER,

    MONS_LAST_NONBASE_DRACONIAN = MONS_DRACONIAN_SCORCHER,
    MONS_LAST_DRACONIAN = MONS_LAST_NONBASE_DRACONIAN,

    // Lava monsters:
#if TAG_MAJOR_VERSION == 34
    MONS_LAVA_WORM,
    MONS_LAVA_FISH,
#endif
    MONS_LAVA_SNAKE,
    MONS_SALAMANDER,
#if TAG_MAJOR_VERSION > 34
    MONS_SALAMANDER_MYSTIC,
#endif

    // Water monsters:
#if TAG_MAJOR_VERSION == 34
    MONS_BIG_FISH,
    MONS_GIANT_GOLDFISH,
#endif
    MONS_ELECTRIC_EEL,
#if TAG_MAJOR_VERSION == 34
    MONS_JELLYFISH,
#endif
    MONS_WATER_ELEMENTAL,
    MONS_SWAMP_WORM,
#if TAG_MAJOR_VERSION == 34
    MONS_SHARK,
#endif
    MONS_KRAKEN,
    MONS_KRAKEN_TENTACLE,
    MONS_KRAKEN_TENTACLE_SEGMENT,

    // Statuary
    MONS_ORANGE_STATUE,
    MONS_OBSIDIAN_STATUE,
    MONS_ICE_STATUE,
    MONS_STATUE,
    MONS_TRAINING_DUMMY,
    MONS_LIGHTNING_SPIRE,
#if TAG_MAJOR_VERSION > 34
    MONS_DIAMOND_OBELISK,
#endif

    // Demons:
    MONS_CRIMSON_IMP,
    MONS_QUASIT,
    MONS_WHITE_IMP,
#if TAG_MAJOR_VERSION == 34
    MONS_LEMURE,
#endif
    MONS_UFETUBUS,
    MONS_IRON_IMP,
    MONS_SHADOW_IMP,
    MONS_RED_DEVIL,
#if TAG_MAJOR_VERSION == 34
    MONS_ROTTING_DEVIL,
#endif
    MONS_HELLWING,
    MONS_SIXFIRHY,
    MONS_NEQOXEC,
    MONS_ORANGE_DEMON,
    MONS_SMOKE_DEMON,
    MONS_YNOXINUL,
    MONS_CHAOS_SPAWN,
    MONS_HELLION,
    MONS_LOROCYPROCA,
    MONS_TORMENTOR,
    MONS_REAPER,
    MONS_SOUL_EATER,
    MONS_ICE_DEVIL,
#if TAG_MAJOR_VERSION == 34
    MONS_BLUE_DEVIL,
#endif
    MONS_HELL_BEAST,
    MONS_RUST_DEVIL,
    MONS_EXECUTIONER,
    MONS_GREEN_DEATH,
    MONS_BLIZZARD_DEMON,
    MONS_BALRUG,
    MONS_CACODEMON,
    MONS_SUN_DEMON,
    MONS_SHADOW_DEMON,
    MONS_HELL_SENTINEL,
    MONS_BRIMSTONE_FIEND,
    MONS_ICE_FIEND,
    MONS_TZITZIMITL,
    MONS_PANDEMONIUM_LORD,

    // Spiritual beings ('R')
    MONS_EFREET,
    MONS_RAKSHASA,
#if TAG_MAJOR_VERSION == 34
    MONS_RAKSHASA_FAKE,
#endif
#if TAG_MAJOR_VERSION > 34
    MONS_DRYAD,
    MONS_SNAPLASHER_VINE,
    MONS_SNAPLASHER_VINE_SEGMENT,
#endif

    // Abyssals
    MONS_UNSEEN_HORROR,
    MONS_TENTACLED_STARSPAWN,
    MONS_LURKING_HORROR,
    MONS_THRASHING_HORROR,
    MONS_STARCURSED_MASS,
    MONS_ANCIENT_ZYME,
    MONS_WRETCHED_STAR,
#if TAG_MAJOR_VERSION > 34
    MONS_APOCALYPSE_CRAB,
    MONS_STARSPAWN_TENTACLE,
    MONS_STARSPAWN_TENTACLE_SEGMENT,
    MONS_SPATIAL_MAELSTROM,
    MONS_WORLDBINDER,
    MONS_ENTROPY_WEAVER, // not sure where else to put it
#endif
    MONS_ELDRITCH_TENTACLE,
    MONS_ELDRITCH_TENTACLE_SEGMENT,
    MONS_TENTACLED_MONSTROSITY,
    MONS_ABOMINATION_SMALL,
    MONS_ABOMINATION_LARGE,
    MONS_CRAWLING_CORPSE,
    MONS_MACABRE_MASS,

    // Undead:
#if TAG_MAJOR_VERSION > 34
    MONS_ZOMBIE,
    MONS_SKELETON,
    MONS_SIMULACRUM,
#endif
#if TAG_MAJOR_VERSION == 34
    MONS_PLAGUE_SHAMBLER,
#endif
    MONS_NECROPHAGE,
    MONS_GHOUL,
#if TAG_MAJOR_VERSION == 34
    MONS_FLAMING_CORPSE,
#endif
    MONS_MUMMY,
    MONS_BOG_BODY,
    MONS_GUARDIAN_MUMMY,
    MONS_GREATER_MUMMY,
    MONS_MUMMY_PRIEST,
    MONS_VAMPIRE,
    MONS_VAMPIRE_KNIGHT,
    MONS_VAMPIRE_MAGE,
    MONS_GHOST,                 // common genus for monster and player ghosts
    MONS_PHANTOM,
    MONS_SHADOW,
    MONS_HUNGRY_GHOST,
    MONS_FLAYED_GHOST,
    MONS_WIGHT,
    MONS_WRAITH,
    MONS_FREEZING_WRAITH,
    MONS_SHADOW_WRAITH,
    MONS_SILENT_SPECTRE,
    MONS_EIDOLON,
    MONS_FLYING_SKULL,
    MONS_SKELETAL_WARRIOR,
    MONS_PHANTASMAL_WARRIOR,
    MONS_LICH,
    MONS_ANCIENT_LICH,
    MONS_DEATH_COB,
    MONS_CURSE_TOE,
    MONS_CURSE_SKULL,
    MONS_PROFANE_SERVITOR,
#if TAG_MAJOR_VERSION > 34
    MONS_ANCIENT_CHAMPION,
    MONS_REVENANT,
    MONS_LOST_SOUL,
    MONS_JIANGSHI,
#endif
    MONS_SKELETON_SMALL,   // recolouring only
    MONS_SKELETON_LARGE,   // recolouring only
    MONS_ZOMBIE_SMALL,     // recolouring only
    MONS_ZOMBIE_LARGE,     // recolouring only
    MONS_SPECTRAL_THING,
    MONS_SIMULACRUM_SMALL, // recolouring only
    MONS_SIMULACRUM_LARGE, // recolouring only

    // Holies:
    MONS_ANGEL,
    MONS_DAEVA,
    MONS_CHERUB,
    MONS_SERAPH,
#if TAG_MAJOR_VERSION == 34
    MONS_PHOENIX,
    MONS_SILVER_STAR,
    MONS_BLESSED_TOE,
    MONS_SHEDU,
#endif
    MONS_OPHAN,
#if TAG_MAJOR_VERSION == 34
    MONS_SPIRIT,
    MONS_PALADIN,
#endif
    MONS_APIS,

    // Fixed uniques:
    MONS_GERYON,
    MONS_DISPATER,
    MONS_ASMODEUS,
    MONS_ANTAEUS,
    MONS_ERESHKIGAL,
    MONS_ROYAL_JELLY,
    MONS_THE_ENCHANTRESS,
    // the four Pan lords, order must match runes
    MONS_MNOLEG,
    MONS_LOM_LOBON,
    MONS_CEREBOV,
    MONS_GLOORX_VLOQ,
    MONS_SERPENT_OF_HELL,
#if TAG_MAJOR_VERSION > 34
    MONS_SERPENT_OF_HELL_COCYTUS,
    MONS_SERPENT_OF_HELL_DIS,
    MONS_SERPENT_OF_HELL_TARTARUS,
#endif
    // Random uniques:
    MONS_IJYB,
    MONS_JESSICA,
    MONS_SIGMUND,
    MONS_TERENCE,
    MONS_BLORK_THE_ORC,
    MONS_EDMUND,
    MONS_PSYCHE,
    MONS_EROLCHA,
    MONS_DONALD,
    MONS_URUG,
    MONS_JOSEPH,
    MONS_SNORG, // was Anita - 16jan2000 {dlb}
    MONS_ERICA,
    MONS_JOSEPHINE,
    MONS_HAROLD,
    MONS_AGNES,
#if TAG_MAJOR_VERSION == 34
    MONS_MAUD,
#endif
    MONS_LOUISE,
    MONS_FRANCES,
    MONS_RUPERT,
#if TAG_MAJOR_VERSION == 34
    MONS_WIGLAF,
#endif
    MONS_XTAHUA,
#if TAG_MAJOR_VERSION == 34
    MONS_NORRIS,
#endif
    MONS_FREDERICK,
    MONS_MARGERY,
    MONS_BORIS,
    MONS_POLYPHEMUS,
    MONS_MURRAY,
    MONS_TIAMAT,
    MONS_ROXANNE,
    MONS_SONJA,
    MONS_EUSTACHIO,
    MONS_AZRAEL,
    MONS_ILSUIW,
    MONS_PRINCE_RIBBIT,
    MONS_NERGALLE,
    MONS_SAINT_ROKA,
    MONS_NESSOS,
    MONS_LERNAEAN_HYDRA,
    MONS_DISSOLUTION,
    MONS_KIRKE,
    MONS_GRUM,
    MONS_PURGY,
    MONS_MENKAURE,
    MONS_DUVESSA,
    MONS_DOWAN,
    MONS_GASTRONOK,
    MONS_MAURICE,
    MONS_KHUFU,
    MONS_NIKOLA,
    MONS_AIZUL,
    MONS_PIKEL,
    MONS_CRAZY_YIUF,
    MONS_MENNAS,
    MONS_MARA,
#if TAG_MAJOR_VERSION == 34
    MONS_MARA_FAKE,
#endif
    MONS_GRINDER,
    MONS_JORY,
    MONS_IGNACIO,
    MONS_ARACHNE,
#if TAG_MAJOR_VERSION > 34
    MONS_HELLBINDER,
    MONS_CLOUD_MAGE,
    MONS_FANNAR,
    MONS_JORGRUN,
    MONS_SOJOBO,
    MONS_ASTERION,
    MONS_NATASHA,
    MONS_VASHNIA,
    MONS_ROBIN,
    MONS_MOON_TROLL,
    MONS_BAI_SUZHEN,
    MONS_BAI_SUZHEN_DRAGON,
#endif
    // Sprint uniques:
    MONS_CHUCK,
#if TAG_MAJOR_VERSION == 34
    MONS_IRON_GIANT,
#endif
    MONS_NELLIE,
#if TAG_MAJOR_VERSION == 34
    MONS_IRON_ELEMENTAL,
#endif

    // Specials:
    MONS_PLAYER_ILLUSION,
    MONS_PLAYER_GHOST,
    MONS_BALL_LIGHTNING,
    MONS_ORB_OF_DESTRUCTION,    // a projectile, not a real mon
#if TAG_MAJOR_VERSION > 34
    MONS_FULMINANT_PRISM,
    MONS_BATTLESPHERE,
#endif
    MONS_PILLAR_OF_SALT,
#if TAG_MAJOR_VERSION > 34
    MONS_BLOCK_OF_ICE,
#endif
    MONS_HELL_LORD,             // genus
    MONS_MERGED_SLIME_CREATURE, // used only for recolouring
    MONS_SENSED,                // dummy monster for unspecified sensed mons
    MONS_SENSED_TRIVIAL,
    MONS_SENSED_EASY,
    MONS_SENSED_TOUGH,
    MONS_SENSED_NASTY,
    MONS_SENSED_FRIENDLY,
    MONS_PLAYER,                // a certain ugly creature
#if TAG_MAJOR_VERSION > 34
    MONS_PLAYER_SHADOW,         // Dithmenos
    MONS_ANCESTOR,              // Hepliaklqana
    MONS_ANCESTOR_KNIGHT,
    MONS_ANCESTOR_BATTLEMAGE,
    MONS_ANCESTOR_HEXER,
#endif
    MONS_TEST_SPAWNER,

    // Add new monsters here:
#if TAG_MAJOR_VERSION == 34
    MONS_SERPENT_OF_HELL_COCYTUS,
    MONS_SERPENT_OF_HELL_DIS,
    MONS_SERPENT_OF_HELL_TARTARUS,

    MONS_HELLBINDER,
    MONS_CLOUD_MAGE,
    MONS_ANIMATED_TREE,

    MONS_BEAR,                  // genus
    MONS_ELEMENTAL,             // genus

    MONS_FANNAR,
    MONS_APOCALYPSE_CRAB,
    MONS_STARSPAWN_TENTACLE,
    MONS_STARSPAWN_TENTACLE_SEGMENT,

    MONS_SPATIAL_MAELSTROM,
    MONS_CHAOS_BUTTERFLY,

    MONS_JORGRUN,
    MONS_LAMIA,

    MONS_FULMINANT_PRISM,
    MONS_BATTLESPHERE,

    MONS_GIANT_LIZARD,          // genus
    MONS_DRAKE,                 // genus
    MONS_PLAYER_SHADOW,         // Dithmenos

    MONS_DEEP_TROLL_EARTH_MAGE,
    MONS_DEEP_TROLL_SHAMAN,
    MONS_DIAMOND_OBELISK,

    MONS_VAULT_SENTINEL,
    MONS_VAULT_WARDEN,
    MONS_IRONBRAND_CONVOKER,
    MONS_IRONHEART_PRESERVER,

    MONS_ZOMBIE,
    MONS_SKELETON,
    MONS_SIMULACRUM,

    MONS_ANCIENT_CHAMPION,
    MONS_REVENANT,
    MONS_LOST_SOUL,
    MONS_JIANGSHI,

    MONS_DJINNI,
    MONS_LAVA_ORC,

    MONS_DRYAD,
    MONS_WIND_DRAKE,
    MONS_FAUN,
    MONS_SATYR,

    MONS_PAN,

    MONS_TENGU_WARRIOR,
    MONS_TENGU_CONJURER,
    MONS_TENGU_REAVER,

    MONS_SPRIGGAN_ENCHANTER,

    MONS_SOJOBO,

    MONS_CHIMERA,

    MONS_SNAPLASHER_VINE,
    MONS_SNAPLASHER_VINE_SEGMENT,
    MONS_THORN_HUNTER,
    MONS_BRIAR_PATCH,
    MONS_SPIRIT_WOLF,
    MONS_ANCIENT_BEAR,
    MONS_WATER_NYMPH,
    MONS_SHAMBLING_MANGROVE,
    MONS_THORN_LOTUS,
    MONS_SPECTRAL_WEAPON,
    MONS_ELEMENTAL_WELLSPRING,
    MONS_POLYMOTH,

    MONS_DEATHCAP,
    MONS_IGNIS,

    MONS_FORMICID,
    MONS_FORMICID_DRONE,
    MONS_FORMICID_VENOM_MAGE,

    MONS_RAIJU,

    MONS_DRAGON,                // genus
    MONS_SNAKE,                 // genus

    MONS_MONSTROUS_DEMONSPAWN,
    MONS_FIRST_DEMONSPAWN = MONS_MONSTROUS_DEMONSPAWN,
    MONS_FIRST_BASE_DEMONSPAWN = MONS_MONSTROUS_DEMONSPAWN,
    MONS_GELID_DEMONSPAWN,
    MONS_INFERNAL_DEMONSPAWN,
    MONS_PUTRID_DEMONSPAWN,     // removed
    MONS_TORTUROUS_DEMONSPAWN,
    MONS_LAST_BASE_DEMONSPAWN = MONS_TORTUROUS_DEMONSPAWN,
    MONS_BLOOD_SAINT,
    MONS_FIRST_NONBASE_DEMONSPAWN = MONS_BLOOD_SAINT,
    MONS_CHAOS_CHAMPION,        // removed
    MONS_WARMONGER,
    MONS_CORRUPTER,
    MONS_BLACK_SUN,
    MONS_LAST_NONBASE_DEMONSPAWN = MONS_BLACK_SUN,
    MONS_LAST_DEMONSPAWN = MONS_LAST_NONBASE_DEMONSPAWN,

    MONS_WORLDBINDER,
    MONS_GRAND_AVATAR,
    MONS_VINE_STALKER,

    MONS_DROWNED_SOUL,

    MONS_SHOCK_SERPENT,
    MONS_MANA_VIPER,
    MONS_NAGA_RITUALIST,
    MONS_NAGA_SHARPSHOOTER,

    MONS_SALAMANDER_FIREBRAND,
    MONS_SALAMANDER_MYSTIC,

    MONS_ASTERION,
    MONS_NATASHA,
    MONS_VASHNIA,

    MONS_BLOCK_OF_ICE,
    MONS_GUARDIAN_GOLEM,
    MONS_SPELLFORGED_SERVITOR,
    MONS_OCTOPODE_CRUSHER,
    MONS_CRAB,
    MONS_GHOST_CRAB,
    MONS_TORPOR_SNAIL,
    MONS_MNOLEG_TENTACLE,
    MONS_MNOLEG_TENTACLE_SEGMENT,
    MONS_BENNU,
    MONS_USHABTI,
    MONS_DEATH_SCARAB,
    MONS_ANUBIS_GUARD,
    MONS_CAUSTIC_SHRIKE,

    MONS_ROBIN,

    MONS_SHARD_SHRIKE,
    MONS_SINGULARITY,
    MONS_SALAMANDER_STORMCALLER,
    MONS_ENTROPY_WEAVER,
    MONS_MOON_TROLL,
    MONS_MUTANT_BEAST,
    MONS_JUGGERNAUT,
    MONS_SPARK_WASP,
    MONS_DOOM_HOUND,
    MONS_DEEP_ELF_ELEMENTALIST,
    MONS_DEEP_ELF_ARCHER,
    MONS_DEMONIC_PLANT,
    MONS_WITHERED_PLANT,
    MONS_DART_SLUG,
    MONS_HOWLER_MONKEY,
    MONS_ANCESTOR,
    MONS_ANCESTOR_KNIGHT,
    MONS_ANCESTOR_BATTLEMAGE,
    MONS_ANCESTOR_HEXER,
    MONS_MELIAI,
    MONS_BAI_SUZHEN,
    MONS_BAI_SUZHEN_DRAGON,
    MONS_SALTLING,
    MONS_IMPERIAL_MYRMIDON,
    MONS_SERVANT_OF_WHISPERS,
    MONS_PEACEKEEPER,
    MONS_RAGGED_HIEROPHANT,
    MONS_HALAZID_WARLOCK,
    MONS_DREAM_SHEEP,
    MONS_FROG,
#endif

    NUM_MONSTERS,               // used for polymorph

    // MONS_NO_MONSTER can get put in savefiles, so it shouldn't change
    // when NUM_MONSTERS increases.
    MONS_NO_MONSTER = 1000,

    RANDOM_MONSTER = 2000, // used to distinguish between a random monster and using program bugs for error trapping {dlb}
    RANDOM_TOUGHER_MONSTER, // used for poly upgrading monsters.
    RANDOM_MOBILE_MONSTER, // used for monster generation (shadow creatures)
    RANDOM_COMPATIBLE_MONSTER, // used for player shadow creatures (prevents repulsing summons)
    RANDOM_BANDLESS_MONSTER,

    // A random draconian, either base coloured drac or specialised.
    RANDOM_DRACONIAN,
    // Any random base draconian colour.
    RANDOM_BASE_DRACONIAN,
    // Any random specialised draconian, such as a draconian knight.
    RANDOM_NONBASE_DRACONIAN,

    RANDOM_DEMON_LESSER,               //    0: Class V
    RANDOM_DEMON_COMMON,               //    1: Class III-IV
    RANDOM_DEMON_GREATER,              //    2: Class I-II
    RANDOM_DEMON,                      //    any of the above

    RANDOM_MODERATE_OOD, // +5 depth, AKA '9' glyph on maps
    RANDOM_SUPER_OOD, // *2 + 4 depth, AKA '8'

    RANDOM_DEMONSPAWN,
    RANDOM_BASE_DEMONSPAWN,
    RANDOM_NONBASE_DEMONSPAWN,

    WANDERING_MONSTER = 3500, // only used in monster placement routines - forced limit checks {dlb}
};

enum beh_type
{
    BEH_SLEEP,
    BEH_WANDER,
    BEH_SEEK,
    BEH_FLEE,
    BEH_CORNERED,                      //  wanting to flee, but blocked by an
                                       //  obstacle or monster
#if TAG_MAJOR_VERSION == 34
    BEH_PANIC,                         //  like flee but without running away
    BEH_LURK,                          //  stay still until discovered or
                                       //  enemy close by
#endif
    BEH_RETREAT,                       //  like flee but when cannot attack
    BEH_WITHDRAW,                      //  an ally given a command to withdraw
                                       //  (will not respond to attacks)
    NUM_BEHAVIOURS,                    //  max # of legal states
    BEH_CHARMED,                       //  hostile-but-charmed; creation only
    BEH_FRIENDLY,                      //  used during creation only
    BEH_GOOD_NEUTRAL,                  //  creation only
    BEH_STRICT_NEUTRAL,
    BEH_NEUTRAL,                       //  creation only
    BEH_HOSTILE,                       //  creation only
    BEH_GUARD,                         //  creation only - monster is guard
    BEH_COPY,                          //  creation only - copy from summoner
};

enum mon_attitude_type
{
    ATT_HOSTILE,                       // 0, default in most cases
    ATT_NEUTRAL,                       // neutral
    ATT_STRICT_NEUTRAL,                // neutral, won't attack player. Used by Jiyva.
    ATT_GOOD_NEUTRAL,                  // neutral, but won't attack friendlies
    ATT_FRIENDLY,                      // created friendly (or tamed?)
};

// Adding slots breaks saves. YHBW.
enum mon_inv_type           // menv[].inv[]
{
    MSLOT_WEAPON,           // Primary weapon (melee)
    MSLOT_ALT_WEAPON,       // Alternate weapon, ranged or second melee weapon
                            // for monsters that can use two weapons.
    MSLOT_MISSILE,
    MSLOT_ALT_MISSILE,
    MSLOT_ARMOUR,
    MSLOT_SHIELD,
    MSLOT_WAND,
    MSLOT_JEWELLERY,
    MSLOT_MISCELLANY,

    // [ds] Last monster gear slot that the player can observe by examining
    // the monster; i.e. the last slot that goes into monster_info.
    MSLOT_LAST_VISIBLE_SLOT = MSLOT_MISCELLANY,

    MSLOT_POTION,
    MSLOT_SCROLL,
    MSLOT_GOLD,
    NUM_MONSTER_SLOTS
};

enum mutation_type
{
    // body slot facets
    MUT_ANTENNAE,       // head
    MUT_BIG_WINGS,
    MUT_BEAK,           // head
    MUT_CLAWS,          // hands
    MUT_FANGS,
    MUT_HOOVES,         // feet
    MUT_HORNS,          // head
    MUT_STINGER,
    MUT_TALONS,         // feet
    MUT_TENTACLE_SPIKE, // Octopode only.

    // scales
    MUT_DISTORTION_FIELD,
    MUT_ICY_BLUE_SCALES,
    MUT_IRIDESCENT_SCALES,
    MUT_LARGE_BONE_PLATES,
    MUT_MOLTEN_SCALES,
#if TAG_MAJOR_VERSION == 34
    MUT_ROUGH_BLACK_SCALES,
#endif
    MUT_RUGGED_BROWN_SCALES,
    MUT_SLIMY_GREEN_SCALES,
    MUT_THIN_METALLIC_SCALES,
    MUT_THIN_SKELETAL_STRUCTURE,
    MUT_YELLOW_SCALES,
#if TAG_MAJOR_VERSION > 34
    MUT_STURDY_FRAME,
    MUT_SANGUINE_ARMOUR,
#endif
    MUT_CAMOUFLAGE,

    MUT_ACUTE_VISION,
    MUT_AGILE,
    MUT_BERSERK,
    MUT_BLINK,
    MUT_BLURRY_VISION,
#if TAG_MAJOR_VERSION == 34
    MUT_BREATHE_FLAMES,
    MUT_BREATHE_POISON,
#endif
    MUT_CARNIVOROUS,
    MUT_CLARITY,
    MUT_CLEVER,
    MUT_CLUMSY,
#if TAG_MAJOR_VERSION > 34
    MUT_COLD_BLOODED,
#endif
    MUT_COLD_RESISTANCE,
#if TAG_MAJOR_VERSION > 34
    MUT_COLD_VULNERABILITY,
#endif
#if TAG_MAJOR_VERSION == 34
    MUT_CONSERVE_POTIONS,
    MUT_CONSERVE_SCROLLS,
#endif
    MUT_DEFORMED,
    MUT_DEMONIC_GUARDIAN,
    MUT_DETERIORATION,
    MUT_DOPEY,
    MUT_HEAT_RESISTANCE,
#if TAG_MAJOR_VERSION > 34
    MUT_HEAT_VULNERABILITY,
    MUT_FLAME_CLOUD_IMMUNITY,
#endif
    MUT_HERBIVOROUS,
    MUT_HURL_DAMNATION,

    MUT_FAST,
    MUT_FAST_METABOLISM,
#if TAG_MAJOR_VERSION == 34
    MUT_FLEXIBLE_WEAK,
#endif
    MUT_FRAIL,
    MUT_FOUL_STENCH,
    MUT_GOURMAND,
    MUT_HIGH_MAGIC,
#if TAG_MAJOR_VERSION > 34
    MUT_FREEZING_CLOUD_IMMUNITY,
#endif
    MUT_ICEMAIL,
    MUT_IGNITE_BLOOD,
    MUT_LOW_MAGIC,
    MUT_MAGIC_RESISTANCE,
    MUT_MUTATION_RESISTANCE,
    MUT_NEGATIVE_ENERGY_RESISTANCE,
    MUT_NIGHTSTALKER,
    MUT_PASSIVE_FREEZE,
    MUT_PASSIVE_MAPPING,
    MUT_POISON_RESISTANCE,
    MUT_POWERED_BY_DEATH,
    MUT_POWERED_BY_PAIN,
    MUT_REGENERATION,
    MUT_ROBUST,
#if TAG_MAJOR_VERSION == 34
    MUT_SAPROVOROUS,
#endif
    MUT_SCREAM,
    MUT_SHAGGY_FUR,
    MUT_SHOCK_RESISTANCE,
#if TAG_MAJOR_VERSION > 34
    MUT_SHOCK_VULNERABILITY,
#endif
    MUT_SLOW,
    MUT_SLOW_REGENERATION,
    MUT_SLOW_METABOLISM,
    MUT_SPINY,
    MUT_SPIT_POISON,
    MUT_STOCHASTIC_TORMENT_RESISTANCE,
    MUT_STRONG,
#if TAG_MAJOR_VERSION == 34
    MUT_STRONG_STIFF,
#endif
    MUT_TELEPORT,
    MUT_TELEPORT_CONTROL,
    MUT_TORMENT_RESISTANCE,
    MUT_TOUGH_SKIN,
    MUT_WEAK,
    MUT_WILD_MAGIC,
    MUT_UNBREATHING,
    MUT_ACIDIC_BITE,
    MUT_EYEBALLS,
#if TAG_MAJOR_VERSION == 34
    MUT_FOOD_JELLY,
#endif
    MUT_GELATINOUS_BODY,
    MUT_PSEUDOPODS,
    MUT_TRANSLUCENT_SKIN,
    MUT_EVOLUTION,
    MUT_AUGMENTATION,
    MUT_TENDRILS,
    MUT_JELLY_GROWTH,
    MUT_JELLY_MISSILE,
    MUT_MANA_SHIELD,
    MUT_MANA_REGENERATION,
    MUT_MANA_LINK,
    MUT_PETRIFICATION_RESISTANCE,
    MUT_TRAMPLE_RESISTANCE,
#if TAG_MAJOR_VERSION == 34
    MUT_CLING,
    MUT_FUMES,
    MUT_JUMP,
    MUT_EXOSKELETON,
#endif
    MUT_ANTIMAGIC_BITE,
    MUT_NO_DEVICE_HEAL,
#if TAG_MAJOR_VERSION == 34
    MUT_COLD_VULNERABILITY,
    MUT_HEAT_VULNERABILITY,
#endif
    MUT_BLACK_MARK,
#if TAG_MAJOR_VERSION == 34
    MUT_SHOCK_VULNERABILITY,
    MUT_COLD_BLOODED,
#endif
    MUT_ROT_IMMUNITY,
#if TAG_MAJOR_VERSION == 34
    MUT_FREEZING_CLOUD_IMMUNITY,
    MUT_FLAME_CLOUD_IMMUNITY,
    MUT_FORLORN,
#endif
    MUT_SUBDUED_MAGIC,
    MUT_NO_DRINK,
    MUT_NO_READ,
    MUT_MISSING_HAND,
    MUT_NO_STEALTH,
    MUT_NO_ARTIFICE,
    MUT_NO_LOVE,
    MUT_COWARDICE,
    MUT_NO_DODGING,
    MUT_NO_ARMOUR,
    MUT_NO_AIR_MAGIC,
    MUT_NO_CHARM_MAGIC,
    MUT_NO_CONJURATION_MAGIC,
    MUT_NO_EARTH_MAGIC,
    MUT_NO_FIRE_MAGIC,
    MUT_NO_HEXES_MAGIC,
    MUT_NO_ICE_MAGIC,
    MUT_NO_NECROMANCY_MAGIC,
    MUT_NO_POISON_MAGIC,
    MUT_NO_SUMMONING_MAGIC,
    MUT_NO_TRANSLOCATION_MAGIC,
    MUT_NO_TRANSMUTATION_MAGIC,
    MUT_PHYSICAL_VULNERABILITY,
    MUT_SLOW_REFLEXES,
    MUT_MAGICAL_VULNERABILITY,
    MUT_ANTI_WIZARDRY,

#if TAG_MAJOR_VERSION == 34
    MUT_SUSTAIN_ATTRIBUTES,
#endif
    MUT_MP_WANDS,
    MUT_UNSKILLED,
    MUT_INEXPERIENCED,
    MUT_PAWS,
    MUT_NECRO_ENHANCER,
#if TAG_MAJOR_VERSION == 34
    MUT_MUMMY_RESTORATION,
#endif
    MUT_CONSTRICTING_TAIL,
    MUT_TENGU_FLIGHT,
    MUT_MISSING_EYE,
    MUT_TEMPERATURE_SENSITIVITY,
#if TAG_MAJOR_VERSION == 34
    MUT_STURDY_FRAME,
    MUT_SANGUINE_ARMOUR,
#endif
    NUM_MUTATIONS,

    RANDOM_MUTATION,
    RANDOM_XOM_MUTATION,
    RANDOM_GOOD_MUTATION,
    RANDOM_BAD_MUTATION,
    RANDOM_SLIME_MUTATION,
    RANDOM_NON_SLIME_MUTATION,
    RANDOM_CORRUPT_MUTATION,
    RANDOM_QAZLAL_MUTATION,
    MUT_NON_MUTATION,
};

enum object_class_type : uint8_t           // mitm[].base_type
{
    OBJ_WEAPONS,
    OBJ_MISSILES,
    OBJ_ARMOUR,
    OBJ_WANDS,
    OBJ_FOOD,
    OBJ_SCROLLS,
    OBJ_JEWELLERY,
    OBJ_POTIONS,
    OBJ_BOOKS,
    OBJ_STAVES,
    OBJ_ORBS,
    OBJ_MISCELLANY,
    OBJ_CORPSES,
    OBJ_GOLD,
    OBJ_RODS,
    OBJ_RUNES,
    NUM_OBJECT_CLASSES,
    OBJ_UNASSIGNED = 100,
    OBJ_RANDOM,      // used for blanket random sub_type .. see dungeon::items()
    OBJ_DETECTED,    // unknown item; item_info only
};

enum operation_types
{
    OPER_WIELD    = 'w',
    OPER_QUAFF    = 'q',
    OPER_DROP     = 'd',
    OPER_EAT      = 'e',
    OPER_TAKEOFF  = 'T',
    OPER_WEAR     = 'W',
    OPER_PUTON    = 'P',
    OPER_REMOVE   = 'R',
    OPER_READ     = 'r',
    OPER_MEMORISE = 'M',
    OPER_ZAP      = 'Z',
    OPER_FIRE     = 'f',
    OPER_EVOKE    = 'v',
    OPER_DESTROY  = 'D',
    OPER_QUIVER   = 'Q',
    OPER_ATTACK   = 'a',
    OPER_BUTCHER  = 'c',
    OPER_ANY      = 0,
};

enum orb_type
{
    ORB_ZOT,
};

enum recite_type
{
    RECITE_HERETIC,
    RECITE_CHAOTIC,
    RECITE_IMPURE,
    RECITE_UNHOLY,
    NUM_RECITE_TYPES
};

// How eligible is a given single monster to recite?
enum recite_eligibility
{
    RE_INELIGIBLE,      // Can never be recited to.
    RE_TOO_STRONG,      // Could be recited to at higher power.
    RE_RECITE_TIMER,    // Already affected by ongoing recitation.
    RE_ELIGIBLE,        // Can be recited to.
};

enum size_part_type
{
    PSIZE_BODY,         // entire body size -- used for EV/size of target
    PSIZE_TORSO,        // torso only (hybrids -- size of parts that use equip)
};

enum potion_type
{
    POT_CURING,
    POT_HEAL_WOUNDS,
    POT_HASTE,
    POT_MIGHT,
    POT_BRILLIANCE,
    POT_AGILITY,
#if TAG_MAJOR_VERSION == 34
    POT_GAIN_STRENGTH,
    POT_GAIN_DEXTERITY,
    POT_GAIN_INTELLIGENCE,
#endif
    POT_FLIGHT,
#if TAG_MAJOR_VERSION == 34
    POT_POISON,
    POT_SLOWING,
#endif
    POT_CANCELLATION,
    POT_AMBROSIA,
    POT_INVISIBILITY,
#if TAG_MAJOR_VERSION == 34
    POT_PORRIDGE,
#endif
    POT_DEGENERATION,
#if TAG_MAJOR_VERSION == 34
    POT_DECAY,
    POT_WATER,
#endif
    POT_EXPERIENCE,
    POT_MAGIC,
#if TAG_MAJOR_VERSION == 34
    POT_RESTORE_ABILITIES,
    POT_STRONG_POISON,
#endif
    POT_BERSERK_RAGE,
    POT_CURE_MUTATION,
    POT_MUTATION,
    POT_RESISTANCE,
    POT_BLOOD,
#if TAG_MAJOR_VERSION == 34
    POT_BLOOD_COAGULATED,
#endif
    POT_LIGNIFY,
    POT_BENEFICIAL_MUTATION,
    NUM_POTIONS
};

enum pronoun_type
{
    PRONOUN_SUBJECTIVE,
    PRONOUN_POSSESSIVE,
    PRONOUN_REFLEXIVE,
    PRONOUN_OBJECTIVE,
    NUM_PRONOUN_CASES
};

enum gender_type
{
    GENDER_NEUTER,
    GENDER_MALE,
    GENDER_FEMALE,
    GENDER_YOU, // A person, not a gender, but close enough.
    NUM_GENDERS
};

// Be sure to update artefact_prop_data[] in artefact.cc. Also,
// _randart_propnames() in describe.cc, but order doesn't matter there.
enum artefact_prop_type
{
    ARTP_BRAND,
    ARTP_AC,
    ARTP_EVASION,
    ARTP_STRENGTH,
    ARTP_INTELLIGENCE,
    ARTP_DEXTERITY,
    ARTP_FIRE,
    ARTP_COLD,
    ARTP_ELECTRICITY,
    ARTP_POISON,
    ARTP_NEGATIVE_ENERGY,
    ARTP_MAGIC_RESISTANCE,
    ARTP_SEE_INVISIBLE,
    ARTP_INVISIBLE,
    ARTP_FLY,
#if TAG_MAJOR_VERSION > 34
    ARTP_FOG,
#endif
    ARTP_BLINK,
    ARTP_BERSERK,
    ARTP_NOISE,
    ARTP_PREVENT_SPELLCASTING,
    ARTP_CAUSE_TELEPORTATION,
    ARTP_PREVENT_TELEPORTATION,
    ARTP_ANGRY,
#if TAG_MAJOR_VERSION == 34
    ARTP_METABOLISM,
#endif
    ARTP_CONTAM,
#if TAG_MAJOR_VERSION == 34
    ARTP_ACCURACY,
#endif
    ARTP_SLAYING,
    ARTP_CURSE,
    ARTP_STEALTH,
    ARTP_MAGICAL_POWER,
    ARTP_BASE_DELAY,
    ARTP_HP,
    ARTP_CLARITY,
    ARTP_BASE_ACC,
    ARTP_BASE_DAM,
    ARTP_RMSL,
#if TAG_MAJOR_VERSION == 34
    ARTP_FOG,
#endif
    ARTP_REGENERATION,
#if TAG_MAJOR_VERSION == 34
    ARTP_SUSTAT,
#endif
    ARTP_NO_UPGRADE,
    ARTP_RCORR,
    ARTP_RMUT,
#if TAG_MAJOR_VERSION == 34
    ARTP_TWISTER,
#endif
    ARTP_CORRODE,
    ARTP_DRAIN,
    ARTP_SLOW,
    ARTP_FRAGILE,
    ARTP_SHIELDING,
    ARTP_NUM_PROPERTIES
};

enum score_format_type
{
    SCORE_TERSE,                // one line
    SCORE_REGULAR,              // two lines (name, cause, blank)
    SCORE_VERBOSE,              // everything (dates, times, god, etc.)
};

enum sense_type
{
    SENSE_SMELL_BLOOD,
    SENSE_WEB_VIBRATION,
};

enum shop_type
{
    SHOP_WEAPON,
    SHOP_ARMOUR,
    SHOP_WEAPON_ANTIQUE,
    SHOP_ARMOUR_ANTIQUE,
    SHOP_GENERAL_ANTIQUE,
    SHOP_JEWELLERY,
    SHOP_EVOKABLES, // wands, rods, and misc items
    SHOP_BOOK,
    SHOP_FOOD,
    SHOP_DISTILLERY,
    SHOP_SCROLL,
    SHOP_GENERAL,
    NUM_SHOPS, // must remain last 'regular' member {dlb}
    SHOP_UNASSIGNED = 100,
    SHOP_RANDOM,
};

// These are often addressed relative to each other (esp. delta SIZE_MEDIUM).
enum size_type
{
    SIZE_TINY,              // rats/bats
    SIZE_LITTLE,            // spriggans
    SIZE_SMALL,             // halflings/kobolds
    SIZE_MEDIUM,            // humans/elves/dwarves
    SIZE_LARGE,             // trolls/ogres/centaurs/nagas
    SIZE_BIG,               // large quadrupeds
    SIZE_GIANT,             // giants
    NUM_SIZE_LEVELS,
    SIZE_CHARACTER,         // transformations that don't change size
};

// [dshaligram] If you add a new skill, update skills.cc, specifically
// the skills[] array and skill_display_order[]. New skills must go at the
// end of the list or in the unused skill numbers. NEVER rearrange this enum or
// move existing skills to new numbers; save file compatibility depends on this
// order.
enum skill_type
{
    SK_FIGHTING,
    SK_FIRST_SKILL = SK_FIGHTING,
    SK_SHORT_BLADES,
    SK_FIRST_WEAPON = SK_SHORT_BLADES,
    SK_LONG_BLADES,
    SK_AXES,
    SK_MACES_FLAILS,
    SK_POLEARMS,
    SK_STAVES,
    SK_SLINGS,
    SK_BOWS,
    SK_CROSSBOWS,
    SK_LAST_WEAPON = SK_CROSSBOWS,
    SK_THROWING,
    SK_ARMOUR,
    SK_DODGING,
    SK_STEALTH,
#if TAG_MAJOR_VERSION == 34
    SK_STABBING,
#endif
    SK_SHIELDS,
#if TAG_MAJOR_VERSION == 34
    SK_TRAPS,
#endif
    SK_UNARMED_COMBAT,
    SK_LAST_MUNDANE = SK_UNARMED_COMBAT,
    SK_SPELLCASTING,
    SK_CONJURATIONS,
    SK_FIRST_MAGIC_SCHOOL = SK_CONJURATIONS, // not SK_FIRST_MAGIC as no Spc
    SK_HEXES,
    SK_CHARMS,
    SK_SUMMONINGS,
    SK_NECROMANCY,
    SK_TRANSLOCATIONS,
    SK_TRANSMUTATIONS,
    SK_FIRE_MAGIC,
    SK_ICE_MAGIC,
    SK_AIR_MAGIC,
    SK_EARTH_MAGIC,
    SK_POISON_MAGIC,
    SK_LAST_MAGIC = SK_POISON_MAGIC,
    SK_INVOCATIONS,
    SK_EVOCATIONS,
    SK_LAST_SKILL = SK_EVOCATIONS,
    NUM_SKILLS,                        // must remain last regular member

    SK_BLANK_LINE,                     // used for skill output
    SK_COLUMN_BREAK,                   // used for skill output
    SK_TITLE,                          // used for skill output
    SK_NONE,
    SK_WEAPON,                         // used in character generation
};

enum skill_menu_state
{
    SKM_NONE,
    SKM_DO_FOCUS,
    SKM_DO_PRACTISE,
    SKM_LEVEL_ENHANCED,
    SKM_LEVEL_NORMAL,
    SKM_MODE_AUTO,
    SKM_MODE_MANUAL,
    SKM_SHOW_DEFAULT,
    SKM_SHOW_ALL,
    SKM_VIEW_NEW_LEVEL,
    SKM_VIEW_POINTS,
    SKM_VIEW_PROGRESS,
    SKM_VIEW_TRAINING,
    SKM_VIEW_TRANSFER,
    SKM_VIEW_COST,
};

enum skill_focus_mode
{
    SKM_FOCUS_OFF,
    SKM_FOCUS_ON,
    SKM_FOCUS_TOGGLE,
};

enum species_type
{
    SP_HUMAN,
#if TAG_MAJOR_VERSION == 34
    SP_HIGH_ELF,
#endif
    SP_DEEP_ELF,
#if TAG_MAJOR_VERSION == 34
    SP_SLUDGE_ELF,
#endif
    SP_HALFLING,
    SP_HILL_ORC,
    SP_KOBOLD,
    SP_MUMMY,
    SP_NAGA,
    SP_OGRE,
    SP_TROLL,

    SP_RED_DRACONIAN,
      SP_FIRST_NONBASE_DRACONIAN = SP_RED_DRACONIAN,
    SP_WHITE_DRACONIAN,
    SP_GREEN_DRACONIAN,
    SP_YELLOW_DRACONIAN,
    SP_GREY_DRACONIAN,
    SP_BLACK_DRACONIAN,
    SP_PURPLE_DRACONIAN,
#if TAG_MAJOR_VERSION == 34
    SP_MOTTLED_DRACONIAN,
#endif
    SP_PALE_DRACONIAN,
      SP_LAST_NONBASE_DRACONIAN = SP_PALE_DRACONIAN,
    SP_BASE_DRACONIAN,
    SP_CENTAUR,
    SP_DEMIGOD,
    SP_SPRIGGAN,
    SP_MINOTAUR,
    SP_DEMONSPAWN,
    SP_GHOUL,
    SP_TENGU,
    SP_MERFOLK,
    SP_VAMPIRE,
    SP_DEEP_DWARF,
    SP_FELID,
    SP_OCTOPODE,
#if TAG_MAJOR_VERSION == 34
    SP_DJINNI,
    SP_LAVA_ORC,
#endif
    SP_GARGOYLE,
    SP_FORMICID,
    SP_VINE_STALKER,
    NUM_SPECIES,

    SP_UNKNOWN  = 100,
    SP_RANDOM   = 101,
    SP_VIABLE   = 102,
};

enum spell_type : int
{
    SPELL_NO_SPELL,
    SPELL_TELEPORT_SELF,
    SPELL_CAUSE_FEAR,
    SPELL_MAGIC_DART,
    SPELL_FIREBALL,
    SPELL_APPORTATION,
    SPELL_DELAYED_FIREBALL,
#if TAG_MAJOR_VERSION == 34
    SPELL_STRIKING,
#endif
    SPELL_CONJURE_FLAME,
    SPELL_DIG,
    SPELL_BOLT_OF_FIRE,
    SPELL_BOLT_OF_COLD,
    SPELL_LIGHTNING_BOLT,
    SPELL_BOLT_OF_MAGMA,
    SPELL_POLYMORPH,
    SPELL_SLOW,
    SPELL_HASTE,
    SPELL_PARALYSE,
    SPELL_CONFUSE,
    SPELL_INVISIBILITY,
    SPELL_THROW_FLAME,
    SPELL_THROW_FROST,
    SPELL_CONTROLLED_BLINK,
    SPELL_FREEZING_CLOUD,
    SPELL_MEPHITIC_CLOUD,
    SPELL_RING_OF_FLAMES,
    SPELL_VENOM_BOLT,
    SPELL_OLGREBS_TOXIC_RADIANCE,
    SPELL_TELEPORT_OTHER,
    SPELL_MINOR_HEALING,
    SPELL_MAJOR_HEALING,
    SPELL_DEATHS_DOOR,
    SPELL_MASS_CONFUSION,
    SPELL_SMITING,
    SPELL_SUMMON_SMALL_MAMMAL,
    SPELL_ABJURATION,
#if TAG_MAJOR_VERSION == 34
    SPELL_SUMMON_SCORPIONS,
#endif
    SPELL_BOLT_OF_DRAINING,
    SPELL_LEHUDIBS_CRYSTAL_SPEAR,
    SPELL_BOLT_OF_INACCURACY,
    SPELL_POISONOUS_CLOUD,
    SPELL_FIRE_STORM,
    SPELL_BLINK,
    SPELL_ISKENDERUNS_MYSTIC_BLAST,
#if TAG_MAJOR_VERSION == 34
    SPELL_SUMMON_SWARM,
#endif
    SPELL_SUMMON_HORRIBLE_THINGS,
    SPELL_ENSLAVEMENT,
    SPELL_ANIMATE_DEAD,
    SPELL_PAIN,
    SPELL_CONTROL_UNDEAD,
    SPELL_ANIMATE_SKELETON,
    SPELL_VAMPIRIC_DRAINING,
    SPELL_HAUNT,
    SPELL_BORGNJORS_REVIVIFICATION,
    SPELL_FREEZE,
#if TAG_MAJOR_VERSION == 34
    SPELL_SUMMON_ELEMENTAL,
#endif
    SPELL_OZOCUBUS_REFRIGERATION,
    SPELL_STICKY_FLAME,
    SPELL_SUMMON_ICE_BEAST,
    SPELL_OZOCUBUS_ARMOUR,
    SPELL_CALL_IMP,
    SPELL_REPEL_MISSILES,
    SPELL_BERSERKER_RAGE,
    SPELL_DISPEL_UNDEAD,
#if TAG_MAJOR_VERSION == 34
    SPELL_FULSOME_DISTILLATION,
#endif
    SPELL_POISON_ARROW,
    SPELL_TWISTED_RESURRECTION,
    SPELL_REGENERATION,
    SPELL_BANISHMENT,
#if TAG_MAJOR_VERSION == 34
    SPELL_CIGOTUVIS_DEGENERATION,
#endif
    SPELL_STING,
    SPELL_SUBLIMATION_OF_BLOOD,
    SPELL_TUKIMAS_DANCE,
    SPELL_HURL_DAMNATION,
    SPELL_SUMMON_DEMON,
#if TAG_MAJOR_VERSION == 34
    SPELL_DEMONIC_HORDE,
#endif
    SPELL_SUMMON_GREATER_DEMON,
    SPELL_CORPSE_ROT,
#if TAG_MAJOR_VERSION == 34
    SPELL_FIRE_BRAND,
    SPELL_FREEZING_AURA,
    SPELL_LETHAL_INFUSION,
#endif
    SPELL_IRON_SHOT,
    SPELL_STONE_ARROW,
    SPELL_SHOCK,
    SPELL_SWIFTNESS,
#if TAG_MAJOR_VERSION == 34
    SPELL_FLY,
    SPELL_INSULATION,
    SPELL_CURE_POISON,
    SPELL_CONTROL_TELEPORT,
    SPELL_POISON_WEAPON,
#endif
    SPELL_DEBUGGING_RAY,
    SPELL_RECALL,
    SPELL_AGONY,
    SPELL_SPIDER_FORM,
    SPELL_DISINTEGRATE,
    SPELL_BLADE_HANDS,
    SPELL_STATUE_FORM,
    SPELL_ICE_FORM,
    SPELL_DRAGON_FORM,
#if TAG_MAJOR_VERSION > 34
    SPELL_HYDRA_FORM,
    SPELL_IRRADIATE,
#endif
    SPELL_NECROMUTATION,
    SPELL_DEATH_CHANNEL,
    SPELL_SYMBOL_OF_TORMENT,
    SPELL_DEFLECT_MISSILES,
    SPELL_THROW_ICICLE,
    SPELL_GLACIATE,
    SPELL_AIRSTRIKE,
    SPELL_SHADOW_CREATURES,
    SPELL_CONFUSING_TOUCH,
#if TAG_MAJOR_VERSION == 34
    SPELL_SURE_BLADE,
#endif
    SPELL_FLAME_TONGUE,
    SPELL_PASSWALL,
    SPELL_IGNITE_POISON,
    SPELL_STICKS_TO_SNAKES,
    SPELL_CALL_CANINE_FAMILIAR,
    SPELL_SUMMON_DRAGON,
    SPELL_HIBERNATION,
    SPELL_ENGLACIATION,
#if TAG_MAJOR_VERSION == 34
    SPELL_SEE_INVISIBLE,
    SPELL_PHASE_SHIFT,
#endif
    SPELL_SUMMON_BUTTERFLIES,
#if TAG_MAJOR_VERSION == 34
    SPELL_WARP_BRAND,
#endif
    SPELL_SILENCE,
    SPELL_SHATTER,
    SPELL_DISPERSAL,
    SPELL_DISCHARGE,
    SPELL_CORONA,
    SPELL_INTOXICATE,
#if TAG_MAJOR_VERSION == 34
    SPELL_EVAPORATE,
#endif
    SPELL_LRD,
    SPELL_SANDBLAST,
#if TAG_MAJOR_VERSION == 34
    SPELL_CONDENSATION_SHIELD,
    SPELL_STONESKIN,
#endif
    SPELL_SIMULACRUM,
    SPELL_CONJURE_BALL_LIGHTNING,
    SPELL_CHAIN_LIGHTNING,
    SPELL_EXCRUCIATING_WOUNDS,
    SPELL_PORTAL_PROJECTILE,
    SPELL_MONSTROUS_MENAGERIE,
    SPELL_PETRIFY,
    SPELL_GOLUBRIAS_PASSAGE,

    // Mostly monster-only spells after this point:
    SPELL_CALL_DOWN_DAMNATION,
#if TAG_MAJOR_VERSION == 34
    SPELL_VAMPIRE_SUMMON,
#endif
    SPELL_BRAIN_FEED,
#if TAG_MAJOR_VERSION == 34
    SPELL_FAKE_RAKSHASA_SUMMON,
#endif
    SPELL_STEAM_BALL,
    SPELL_SUMMON_UFETUBUS,
    SPELL_SUMMON_HELL_BEAST,
    SPELL_ENERGY_BOLT,
    SPELL_SPIT_POISON,
    SPELL_SUMMON_UNDEAD,
    SPELL_CANTRIP,
    SPELL_QUICKSILVER_BOLT,
    SPELL_METAL_SPLINTERS,
    SPELL_MIASMA_BREATH,
    SPELL_SUMMON_DRAKES,
    SPELL_BLINK_OTHER,
    SPELL_SUMMON_MUSHROOMS,
    SPELL_SPIT_ACID,
    SPELL_ACID_SPLASH,
    SPELL_FIRE_BREATH,
    SPELL_COLD_BREATH,
#if TAG_MAJOR_VERSION == 34
    SPELL_DRACONIAN_BREATH,
#endif
    SPELL_WATER_ELEMENTALS,
    SPELL_PORKALATOR,
    SPELL_CREATE_TENTACLES,
    SPELL_TOMB_OF_DOROKLOHE,
    SPELL_SUMMON_EYEBALLS,
    SPELL_HASTE_OTHER,
    SPELL_FIRE_ELEMENTALS,
    SPELL_EARTH_ELEMENTALS,
    SPELL_AIR_ELEMENTALS,
    SPELL_SLEEP,
    SPELL_BLINK_OTHER_CLOSE,
    SPELL_BLINK_CLOSE,
    SPELL_BLINK_RANGE,
    SPELL_BLINK_AWAY,
#if TAG_MAJOR_VERSION == 34
    SPELL_MISLEAD,
#endif
    SPELL_FAKE_MARA_SUMMON,
#if TAG_MAJOR_VERSION == 34
    SPELL_SUMMON_RAKSHASA,
#endif
    SPELL_SUMMON_ILLUSION,
    SPELL_PRIMAL_WAVE,
    SPELL_CALL_TIDE,
    SPELL_IOOD,
    SPELL_INK_CLOUD,
    SPELL_MIGHT,
#if TAG_MAJOR_VERSION == 34
    SPELL_SUNRAY,
#endif
    SPELL_AWAKEN_FOREST,
    SPELL_DRUIDS_CALL,
#if TAG_MAJOR_VERSION == 34
    SPELL_IRON_ELEMENTALS,
#endif
    SPELL_SUMMON_SPECTRAL_ORCS,
#if TAG_MAJOR_VERSION == 34
    SPELL_RESURRECT,
    SPELL_HOLY_LIGHT,
    SPELL_HOLY_WORD,
#endif
    SPELL_SUMMON_HOLIES,
    SPELL_HEAL_OTHER,
#if TAG_MAJOR_VERSION == 34
    SPELL_SACRIFICE,
#endif
    SPELL_HOLY_FLAMES,
    SPELL_HOLY_BREATH,
    SPELL_TROGS_HAND,
    SPELL_BROTHERS_IN_ARMS,
    SPELL_INJURY_MIRROR,
    SPELL_DRAIN_LIFE,
#if TAG_MAJOR_VERSION == 34
    SPELL_MIASMA_CLOUD,
    SPELL_POISON_CLOUD,
    SPELL_FIRE_CLOUD,
    SPELL_STEAM_CLOUD,
#endif
    SPELL_MALIGN_GATEWAY,
    SPELL_NOXIOUS_CLOUD,
    SPELL_TORNADO,
    SPELL_STICKY_FLAME_RANGE,
    SPELL_LEDAS_LIQUEFACTION,
#if TAG_MAJOR_VERSION == 34
    SPELL_HOMUNCULUS,
#endif
    SPELL_SUMMON_HYDRA,
    SPELL_DARKNESS,
    SPELL_MESMERISE,
#if TAG_MAJOR_VERSION == 34
    SPELL_MELEE, // like SPELL_NO_SPELL, but doesn't cause a re-roll
#endif
    SPELL_FIRE_SUMMON,
    SPELL_SHROUD_OF_GOLUBRIA,
    SPELL_INNER_FLAME,
    SPELL_PETRIFYING_CLOUD,
    SPELL_AURA_OF_ABJURATION,
    SPELL_BEASTLY_APPENDAGE,
#if TAG_MAJOR_VERSION == 34
    SPELL_SILVER_BLAST,
#endif
    SPELL_ENSNARE,
    SPELL_THUNDERBOLT,
    SPELL_SUMMON_MINOR_DEMON,
    SPELL_DISJUNCTION,
    SPELL_CHAOS_BREATH,
#if TAG_MAJOR_VERSION == 34
    SPELL_FRENZY,
    SPELL_SUMMON_TWISTER,
#endif
    SPELL_BATTLESPHERE,
    SPELL_FULMINANT_PRISM,
    SPELL_DAZZLING_SPRAY,
    SPELL_FORCE_LANCE,
    SPELL_MALMUTATE,
    SPELL_MIGHT_OTHER,
    SPELL_SENTINEL_MARK,
    SPELL_WORD_OF_RECALL,
    SPELL_INJURY_BOND,
    SPELL_SPECTRAL_CLOUD,
    SPELL_GHOSTLY_FIREBALL,
    SPELL_CALL_LOST_SOUL,
    SPELL_DIMENSION_ANCHOR,
    SPELL_BLINK_ALLIES_ENCIRCLE,
    SPELL_AWAKEN_VINES,
#if TAG_MAJOR_VERSION == 34
    SPELL_CONTROL_WINDS,
#endif
    SPELL_THORN_VOLLEY,
    SPELL_WALL_OF_BRAMBLES,
    SPELL_WATERSTRIKE,
#if TAG_MAJOR_VERSION == 34
    SPELL_HASTE_PLANTS,
#endif
    SPELL_WIND_BLAST,
    SPELL_STRIP_RESISTANCE,
    SPELL_INFUSION,
    SPELL_SONG_OF_SLAYING,
    SPELL_SPECTRAL_WEAPON,
#if TAG_MAJOR_VERSION == 34
    SPELL_SONG_OF_SHIELDING,
#endif
    SPELL_SUMMON_VERMIN,
    SPELL_MALIGN_OFFERING,
    SPELL_SEARING_RAY,
    SPELL_DISCORD,
#if TAG_MAJOR_VERSION == 34
    SPELL_SHAFT_SELF,
#endif
    SPELL_BLINKBOLT,
    SPELL_INVISIBILITY_OTHER,
    SPELL_VIRULENCE,
#if TAG_MAJOR_VERSION == 34
    SPELL_IGNITE_POISON_SINGLE,
#endif
    SPELL_ORB_OF_ELECTRICITY,
    SPELL_EXPLOSIVE_BOLT,
    SPELL_FLASH_FREEZE,
    SPELL_LEGENDARY_DESTRUCTION,
#if TAG_MAJOR_VERSION == 34
    SPELL_EPHEMERAL_INFUSION,
#endif
    SPELL_FORCEFUL_INVITATION,
    SPELL_PLANEREND,
    SPELL_CHAIN_OF_CHAOS,
    SPELL_CALL_OF_CHAOS,
    SPELL_BLACK_MARK,
#if TAG_MAJOR_VERSION == 34
    SPELL_GRAND_AVATAR,
#endif
    SPELL_SAP_MAGIC,
#if TAG_MAJOR_VERSION == 34
    SPELL_CORRUPT_BODY,
    SPELL_REARRANGE_PIECES,
#endif
    SPELL_MAJOR_DESTRUCTION,
    SPELL_BLINK_ALLIES_AWAY,
    SPELL_SHADOW_SHARD,
    SPELL_SHADOW_BOLT,
    SPELL_CRYSTAL_BOLT,
    SPELL_SUMMON_FOREST,
    SPELL_SUMMON_LIGHTNING_SPIRE,
    SPELL_SUMMON_GUARDIAN_GOLEM,
    SPELL_RANDOM_BOLT,
    SPELL_CLOUD_CONE,
    SPELL_WEAVE_SHADOWS,
    SPELL_DRAGON_CALL,
    SPELL_SPELLFORGED_SERVITOR,
#if TAG_MAJOR_VERSION == 34
    SPELL_FORCEFUL_DISMISSAL,
#endif
    SPELL_SUMMON_MANA_VIPER,
    SPELL_PHANTOM_MIRROR,
    SPELL_DRAIN_MAGIC,
    SPELL_CORROSIVE_BOLT,
#if TAG_MAJOR_VERSION == 34
    SPELL_SERPENT_OF_HELL_BREATH_REMOVED,
#endif
    SPELL_SUMMON_EMPEROR_SCORPIONS,
#if TAG_MAJOR_VERSION == 34
    SPELL_HYDRA_FORM,
    SPELL_IRRADIATE,
#endif
    SPELL_SPIT_LAVA,
    SPELL_ELECTRICAL_BOLT,
    SPELL_FLAMING_CLOUD,
    SPELL_THROW_BARBS,
    SPELL_BATTLECRY,
    SPELL_WARNING_CRY,
    SPELL_SEAL_DOORS,
    SPELL_FLAY,
    SPELL_BERSERK_OTHER,
#if TAG_MAJOR_VERSION == 34
    SPELL_THROW,
#endif
    SPELL_CORRUPTING_PULSE,
    SPELL_SIREN_SONG,
    SPELL_AVATAR_SONG,
    SPELL_PARALYSIS_GAZE,
    SPELL_CONFUSION_GAZE,
    SPELL_DRAINING_GAZE,
    SPELL_DEATH_RATTLE,
    SPELL_SUMMON_SCARABS,
#if TAG_MAJOR_VERSION == 34
    SPELL_HUNTING_CRY,
#endif
    SPELL_SEARING_BREATH,
    SPELL_CHILLING_BREATH,
    SPELL_SCATTERSHOT,
    SPELL_CLEANSING_FLAME,
    SPELL_THROW_ALLY,
    SPELL_CIGOTUVIS_EMBRACE,
#if TAG_MAJOR_VERSION == 34
    SPELL_SINGULARITY,
#endif
    SPELL_GRAVITAS,
#if TAG_MAJOR_VERSION == 34
    SPELL_CHANT_FIRE_STORM,
#endif
    SPELL_ENTROPIC_WEAVE,
    SPELL_SUMMON_EXECUTIONERS,
    SPELL_VIOLENT_UNRAVELLING,
    SPELL_DOOM_HOWL,
    SPELL_AWAKEN_EARTH,
    SPELL_AURA_OF_BRILLIANCE,
    SPELL_ICEBLAST,
    SPELL_SLUG_DART,
    SPELL_SPRINT,
    SPELL_GREATER_SERVANT_MAKHLEB,
    SPELL_SERPENT_OF_HELL_GEH_BREATH,
    SPELL_SERPENT_OF_HELL_COC_BREATH,
    SPELL_SERPENT_OF_HELL_TAR_BREATH,
    SPELL_SERPENT_OF_HELL_DIS_BREATH,
    SPELL_BIND_SOULS,
    SPELL_INFESTATION,
    SPELL_STILL_WINDS,
    SPELL_RESONANCE_STRIKE,
    SPELL_GHOSTLY_SACRIFICE,
    SPELL_DREAM_DUST,
    SPELL_BECKONING,
    SPELL_UPHEAVAL,
    NUM_SPELLS
};

enum slot_select_mode
{
    SS_FORWARD      = 0,
    SS_BACKWARD     = 1,
};

enum stat_type
{
    STAT_STR,
    STAT_INT,
    STAT_DEX,
    NUM_STATS,
    STAT_ALL, // must remain after NUM_STATS
    STAT_RANDOM,
};

enum targeting_type
{
    DIR_NONE,           // smite or in a cardinal direction
    DIR_TARGET,         // smite targeting
    DIR_DIR,            // target in a cardinal direction only
    DIR_SHADOW_STEP,    // a shadow step target
    DIR_LEAP,           // like DIR_TARGET, but the range is a hard limit
};

enum torment_source_type
{
    TORMENT_LURKING_HORROR= -1,
    TORMENT_CARDS         = -2,   // Symbol of torment
    TORMENT_SCEPTRE       = -3,   // The Sceptre of Torment
    TORMENT_SCROLL        = -4,
    TORMENT_SPELL         = -5,   // SPELL_SYMBOL_OF_TORMENT
    TORMENT_XOM           = -6,   // Xom effect
    TORMENT_KIKUBAAQUDGHA = -7,   // Kikubaaqudgha effect
    TORMENT_MISCAST       = -8,
    TORMENT_AGONY         = -9,   // SPELL_AGONY
};

enum trap_type
{
#if TAG_MAJOR_VERSION == 34
    TRAP_DART,
#endif
    TRAP_ARROW,
    TRAP_SPEAR,
#if TAG_MAJOR_VERSION > 34
    TRAP_TELEPORT,
#endif
    TRAP_TELEPORT_PERMANENT,
    TRAP_ALARM,
    TRAP_BLADE,
    TRAP_BOLT,
    TRAP_NET,
    TRAP_ZOT,
    TRAP_NEEDLE,
    TRAP_SHAFT,
    TRAP_GOLUBRIA,
    TRAP_PLATE,
    TRAP_WEB,
#if TAG_MAJOR_VERSION == 34
    TRAP_GAS,
    TRAP_TELEPORT,
    TRAP_SHADOW,
    TRAP_SHADOW_DORMANT,
#endif
    NUM_TRAPS,
    TRAP_MAX_REGULAR = TRAP_SHAFT,
    TRAP_UNASSIGNED = 100,
#if TAG_MAJOR_VERSION == 34
    TRAP_UNUSED1,                      // was TRAP_INDEPTH
    TRAP_UNUSED2,                      // was TRAP_NOTELEPORT
#endif
    TRAP_RANDOM,
};

enum undead_state_type                // you.is_undead
{
    US_ALIVE = 0,
    US_HUNGRY_DEAD,     // Ghouls
    US_UNDEAD,          // Mummies
    US_SEMI_UNDEAD,     // Vampires
};

enum unique_item_status_type
{
    UNIQ_NOT_EXISTS = 0,
    UNIQ_EXISTS = 1,
    UNIQ_LOST_IN_ABYSS = 2,
};

enum zap_type
{
    ZAP_THROW_FLAME,
    ZAP_THROW_FROST,
    ZAP_SLOW,
    ZAP_HASTE,
    ZAP_MAGIC_DART,
    ZAP_PARALYSE,
    ZAP_BOLT_OF_FIRE,
    ZAP_BOLT_OF_COLD,
    ZAP_CONFUSE,
    ZAP_INVISIBILITY,
    ZAP_DIG,
    ZAP_FIREBALL,
    ZAP_TELEPORT_OTHER,
    ZAP_LIGHTNING_BOLT,
    ZAP_POLYMORPH,
    ZAP_VENOM_BOLT,
    ZAP_BOLT_OF_DRAINING,
    ZAP_LEHUDIBS_CRYSTAL_SPEAR,
    ZAP_BOLT_OF_INACCURACY,
    ZAP_ISKENDERUNS_MYSTIC_BLAST,
    ZAP_ENSLAVEMENT,
    ZAP_PAIN,
    ZAP_STICKY_FLAME,
    ZAP_STICKY_FLAME_RANGE,
    ZAP_DISPEL_UNDEAD,
    ZAP_BANISHMENT,
    ZAP_STING,
    ZAP_DAMNATION,
    ZAP_IRON_SHOT,
    ZAP_STONE_ARROW,
    ZAP_SHOCK,
    ZAP_ORB_OF_ELECTRICITY,
    ZAP_SPIT_POISON,
    ZAP_DEBUGGING_RAY,
    ZAP_BREATHE_FIRE,
    ZAP_BREATHE_FROST,
    ZAP_BREATHE_ACID,
    ZAP_BREATHE_POISON,
    ZAP_BREATHE_POWER,
    ZAP_AGONY,
    ZAP_DISINTEGRATE,
    ZAP_BREATHE_STEAM,
    ZAP_THROW_ICICLE,
    ZAP_CORONA,
    ZAP_HIBERNATION,
    ZAP_FLAME_TONGUE,
    ZAP_SANDBLAST,
    ZAP_BOLT_OF_MAGMA,
    ZAP_POISON_ARROW,
    ZAP_BREATHE_STICKY_FLAME,
    ZAP_PETRIFY,
    ZAP_ENSLAVE_SOUL,
    ZAP_PORKALATOR,
    ZAP_SLEEP,
    ZAP_PRIMAL_WAVE,
    ZAP_IOOD,
    ZAP_BREATHE_MEPHITIC,
    ZAP_INNER_FLAME,
    ZAP_DAZZLING_SPRAY,
    ZAP_FORCE_LANCE,
    ZAP_SEARING_RAY_I,
    ZAP_SEARING_RAY_II,
    ZAP_SEARING_RAY_III,
    ZAP_EXPLOSIVE_BOLT,
    ZAP_CRYSTAL_BOLT,
    ZAP_TUKIMAS_DANCE,
    ZAP_QUICKSILVER_BOLT,
    ZAP_CORROSIVE_BOLT,
    ZAP_RANDOM_BOLT_TRACER,
    ZAP_SCATTERSHOT,
    ZAP_MEPHITIC,
    ZAP_UNRAVELLING,
    ZAP_ICEBLAST,
    ZAP_SLUG_DART,
    ZAP_BLINKBOLT,
    ZAP_FREEZING_BLAST, // monster freezing cloud (!?)
    ZAP_DIMENSION_ANCHOR,
    ZAP_VULNERABILITY,
    ZAP_SENTINEL_MARK,
    ZAP_SAP_MAGIC,
    ZAP_VIRULENCE,
    ZAP_DRAIN_MAGIC,
    ZAP_BECKONING,
    ZAP_FIRE_STORM,
    NUM_ZAPS
};

enum montravel_target_type
{
    MTRAV_NONE = 0,
    MTRAV_FOE,         // Travelling to reach its foe.
    MTRAV_PATROL,      // Travelling to reach the patrol point.
    MTRAV_MERFOLK_AVATAR, // Merfolk avatars travelling towards deep water.
    MTRAV_UNREACHABLE, // Not travelling because target is unreachable.
    MTRAV_KNOWN_UNREACHABLE, // As above, and the player knows this.
};

enum maybe_bool
{
    MB_FALSE,
    MB_MAYBE,
    MB_TRUE,
};

enum reach_type
{
    REACH_NONE   = 1,
    REACH_TWO    = 2,
};

enum daction_type
{
#if TAG_MAJOR_VERSION == 34
    DACT_ALLY_HOLY,
#endif
    DACT_ALLY_UNHOLY_EVIL,
    DACT_ALLY_UNCLEAN_CHAOTIC,
    DACT_ALLY_SPELLCASTER,
    DACT_ALLY_YRED_SLAVE,
    DACT_ALLY_BEOGH, // both orcs and demons summoned by high priests
    DACT_ALLY_SLIME,
    DACT_ALLY_PLANT,

    NUM_DACTION_COUNTERS,

    // Leave space for new counters, as they need to be at the start.
    DACT_OLD_ENSLAVED_SOULS_POOF = 16,
#if TAG_MAJOR_VERSION == 34
    DACT_HOLY_NEW_ATTEMPT,
#else
    DACT_SLIME_NEW_ATTEMPT,
#endif
#if TAG_MAJOR_VERSION == 34
    DACT_HOLY_PETS_GO_NEUTRAL,
    DACT_ALLY_TROG,
#endif

    DACT_RECLAIM_DECKS,
    DACT_REAUTOMAP,
    DACT_REMOVE_JIYVA_ALTARS,
    DACT_PIKEL_SLAVES,
    DACT_ROT_CORPSES,
#if TAG_MAJOR_VERSION == 34
    DACT_TOMB_CTELE,
    DACT_SLIME_NEW_ATTEMPT,
#endif
    DACT_KIRKE_HOGS,
#if TAG_MAJOR_VERSION == 34
    DACT_END_SPIRIT_HOWL,
#endif
    DACT_GOLD_ON_TOP,
    DACT_BRIBE_TIMEOUT,
    DACT_REMOVE_GOZAG_SHOPS,
    DACT_SET_BRIBES,
#if TAG_MAJOR_VERSION == 34
    DACT_ALLY_MAKHLEB,
    DACT_ALLY_SACRIFICE_LOVE,
#endif
    DACT_ALLY_HEPLIAKLQANA,
    DACT_UPGRADE_ANCESTOR,
    NUM_DACTIONS,
    // If you want to add a new daction, you need to
    // add a corresponding entry to *daction_names[]
    // of dactions.cc to avoid breaking the debug build
};

enum disable_type
{
    DIS_SPAWNS,
    DIS_MON_ACT,
    DIS_MON_REGEN,
    DIS_PLAYER_REGEN,
    DIS_HUNGER,
    DIS_DEATH,
    DIS_DELAY,
    DIS_CONFIRMATIONS,
    DIS_AFFLICTIONS,
    DIS_MON_SIGHT,
    DIS_SAVE_CHECKPOINTS,
    NUM_DISABLEMENTS
};

enum seen_context_type
{
    SC_NONE,
    SC_JUST_SEEN,       // has already been announced this turn
    SC_NEWLY_SEEN,      // regular walking into view
    SC_ALREADY_SEEN,    // wasn't a threat before, is now
    SC_TELEPORT_IN,
    SC_FISH_SURFACES,                 // water/lava-only
    SC_NONSWIMMER_SURFACES_FROM_DEEP, // impossible?!?
    SC_UNCHARM,
    SC_DOOR,            // they opened a door
    SC_GATE,            // ... or a big door
    SC_LEAP_IN,         // leaps into view
    SC_UPSTAIRS,        // comes up the stairs
    SC_DOWNSTAIRS,      // comes down the stairs
    SC_ARCH,            // through the gate
    SC_ABYSS,           // abyss creation
    SC_THROWN_IN,       // thrown into view from the monster throw ability
};

enum los_type
{
    LOS_NONE         = 0,        // w g s c
    LOS_ARENA        = LOS_NONE, // -------  See key below
    LOS_DEFAULT      = (1 << 0), // o T T h
    LOS_NO_TRANS     = (1 << 1), // o o T h
    LOS_SOLID        = (1 << 2), // o o o T
    LOS_SOLID_SEE    = (1 << 3), // o o o h
    // KEY:
    //   o: opaque, T: transparent, h: half-opaque (two cells block LOS)
    // Columns:
    //   w: FFT_OPAQUE features: rock walls, closed doors, trees, etc.
    //   g: glass (transparent walls)
    //   s: other FFT_SOLID features: grate, statue/idol, open/lava sea
    //   c: semi-opaque clouds (fog, etc.); bushes
};

enum ac_type
{
    AC_NONE,
    // These types block small amounts of damage, hardly affecting big hits.
    AC_NORMAL,
    AC_HALF,
    AC_TRIPLE,
    // This one stays fair over arbitrary splits.
    AC_PROPORTIONAL,
};

enum uncancellable_type
{
    UNC_ACQUIREMENT,           // arg is AQ_SCROLL
    UNC_DRAW_THREE,            // arg is inv slot of the deck
    UNC_STACK_FIVE,            // arg is inv slot of the deck
#if TAG_MAJOR_VERSION == 34
    UNC_MERCENARY,             // arg is mid of the monster
#endif
    UNC_POTION_PETITION,       // arg is ignored
    UNC_CALL_MERCHANT,         // arg is ignored
};

// game-wide random seeds
enum seed_type
{
    SEED_PASSIVE_MAP,          // determinist magic mapping
    NUM_SEEDS
};

// Tiles stuff.

enum screen_mode
{
    SCREENMODE_WINDOW = 0,
    SCREENMODE_FULL   = 1,
    SCREENMODE_AUTO   = 2,
};

enum cursor_type
{
    CURSOR_MOUSE,
    CURSOR_TUTORIAL,
    CURSOR_MAP,
    CURSOR_MAX,
};

// Ordering of tags is important: higher values cover up lower ones.
enum text_tag_type
{
    TAG_NAMED_MONSTER = 0,
    TAG_TUTORIAL      = 1,
    TAG_CELL_DESC     = 2,
    TAG_MAX,
};

enum tag_pref
{
    TAGPREF_NONE,     // never display text tags
    TAGPREF_TUTORIAL, // display text tags on "new" monsters
    TAGPREF_NAMED,    // display text tags on named monsters (incl. friendlies)
    TAGPREF_ENEMY,    // display text tags on enemy named monsters
    TAGPREF_MAX,
};
enum tile_flags ENUM_INT64
{
    //// Foreground flags

    // 3 mutually exclusive flags for attitude.
    TILE_FLAG_ATT_MASK   = 0x00030000ULL,
    TILE_FLAG_PET        = 0x00010000ULL,
    TILE_FLAG_GD_NEUTRAL = 0x00020000ULL,
    TILE_FLAG_NEUTRAL    = 0x00030000ULL,

    TILE_FLAG_S_UNDER    = 0x00040000ULL,
    TILE_FLAG_FLYING     = 0x00080000ULL,

    // 3 mutually exclusive flags for behaviour.
    TILE_FLAG_BEH_MASK   = 0x00300000ULL,
    TILE_FLAG_STAB       = 0x00100000ULL,
    TILE_FLAG_MAY_STAB   = 0x00200000ULL,
    TILE_FLAG_FLEEING    = 0x00300000ULL,

    TILE_FLAG_NET        = 0x00400000ULL,
    TILE_FLAG_POISON     = 0x00800000ULL,
    TILE_FLAG_WEB        = 0x01000000ULL,
    TILE_FLAG_GLOWING    = 0x02000000ULL,
    TILE_FLAG_STICKY_FLAME = 0x04000000ULL,
    TILE_FLAG_BERSERK    = 0x08000000ULL,
    TILE_FLAG_INNER_FLAME= 0x10000000ULL,
    TILE_FLAG_CONSTRICTED= 0x20000000ULL,
    TILE_FLAG_SLOWED     = 0x8000000000ULL,
    TILE_FLAG_PAIN_MIRROR = 0x10000000000ULL,
    TILE_FLAG_HASTED     = 0x20000000000ULL,
    TILE_FLAG_MIGHT      = 0x40000000000ULL,
    TILE_FLAG_PETRIFYING = 0x80000000000ULL,
    TILE_FLAG_PETRIFIED  = 0x100000000000ULL,
    TILE_FLAG_BLIND      = 0x200000000000ULL,
    TILE_FLAG_ANIM_WEP   = 0x400000000000ULL,
    TILE_FLAG_SUMMONED   = 0x800000000000ULL,
    TILE_FLAG_PERM_SUMMON= 0x1000000000000ULL,
    TILE_FLAG_DEATHS_DOOR = 0x2000000000000ULL,
    TILE_FLAG_RECALL =     0x4000000000000ULL,
    TILE_FLAG_DRAIN =      0x8000000000000ULL,
    TILE_FLAG_IDEALISED =  0x10000000000000ULL,
    TILE_FLAG_BOUND_SOUL=  0x20000000000000ULL,
    TILE_FLAG_INFESTED  =  0x40000000000000ULL,

    // MDAM has 5 possibilities, so uses 3 bits.
    TILE_FLAG_MDAM_MASK  = 0x1C0000000ULL,
    TILE_FLAG_MDAM_LIGHT = 0x040000000ULL,
    TILE_FLAG_MDAM_MOD   = 0x080000000ULL,
    TILE_FLAG_MDAM_HEAVY = 0x0C0000000ULL,
    TILE_FLAG_MDAM_SEV   = 0x100000000ULL,
    TILE_FLAG_MDAM_ADEAD = 0x1C0000000ULL,

    // Demon difficulty has 5 possibilities, so uses 3 bits.
    TILE_FLAG_DEMON      = 0xE00000000ULL,
    TILE_FLAG_DEMON_5    = 0x200000000ULL,
    TILE_FLAG_DEMON_4    = 0x400000000ULL,
    TILE_FLAG_DEMON_3    = 0x600000000ULL,
    TILE_FLAG_DEMON_2    = 0x800000000ULL,
    TILE_FLAG_DEMON_1    = 0xE00000000ULL,

    // 3 mutually exclusive flags for mimics.
    TILE_FLAG_MIMIC_INEPT = 0x2000000000ULL,
    TILE_FLAG_MIMIC       = 0x4000000000ULL,
    TILE_FLAG_MIMIC_RAVEN = 0x6000000000ULL,
    TILE_FLAG_MIMIC_MASK  = 0x6000000000ULL,

    //// Background flags

    TILE_FLAG_RAY        = 0x00010000ULL,
    TILE_FLAG_MM_UNSEEN  = 0x00020000ULL,
    TILE_FLAG_UNSEEN     = 0x00040000ULL,

    // 3 mutually exclusive flags for cursors.
    TILE_FLAG_CURSOR1    = 0x00180000ULL,
    TILE_FLAG_CURSOR2    = 0x00080000ULL,
    TILE_FLAG_CURSOR3    = 0x00100000ULL,
    TILE_FLAG_CURSOR     = 0x00180000ULL,

    TILE_FLAG_TUT_CURSOR = 0x00200000ULL,
    TILE_FLAG_TRAV_EXCL  = 0x00400000ULL,
    TILE_FLAG_EXCL_CTR   = 0x00800000ULL,
    TILE_FLAG_RAY_OOR    = 0x01000000ULL,
    TILE_FLAG_OOR        = 0x02000000ULL,
    TILE_FLAG_WATER      = 0x04000000ULL,
    TILE_FLAG_NEW_STAIR  = 0x08000000ULL,

    // Tentacle overlay flags: direction and type.
    TILE_FLAG_TENTACLE_NW  = 0x020000000ULL,
    TILE_FLAG_TENTACLE_NE  = 0x040000000ULL,
    TILE_FLAG_TENTACLE_SE  = 0x080000000ULL,
    TILE_FLAG_TENTACLE_SW  = 0x100000000ULL,
    TILE_FLAG_TENTACLE_KRAKEN = 0x0200000000ULL,
    TILE_FLAG_TENTACLE_ELDRITCH = 0x0400000000ULL,
    TILE_FLAG_TENTACLE_STARSPAWN = 0x0800000000ULL,
    TILE_FLAG_TENTACLE_VINE = 0x1000000000ULL,

#if TAG_MAJOR_VERSION == 34
    // Starspawn tentacle overlays. Obviated by the above.
    TILE_FLAG_STARSPAWN_NW = 0x02000000000ULL,
    TILE_FLAG_STARSPAWN_NE = 0x04000000000ULL,
    TILE_FLAG_STARSPAWN_SE = 0x08000000000ULL,
    TILE_FLAG_STARSPAWN_SW = 0x10000000000ULL,
#endif

    //// General

    // Should go up with RAY/RAY_OOR, but they need to be exclusive for those
    // flags and there's no room.
    TILE_FLAG_LANDING     = 0x20000000000ULL,
    TILE_FLAG_RAY_MULTI   = 0x40000000000ULL,

    // Mask for the tile index itself.
    TILE_FLAG_MASK       = 0x0000FFFFULL,
};

enum tile_inventory_flags
{
    TILEI_FLAG_SELECT  = 0x0100,
                       //0x0200, // was: TILEI_FLAG_TRIED
    TILEI_FLAG_EQUIP   = 0x0400,
    TILEI_FLAG_FLOOR   = 0x0800,
    TILEI_FLAG_CURSE   = 0x1000,
    TILEI_FLAG_CURSOR  = 0x2000,
    TILEI_FLAG_MELDED  = 0x4000,
    TILEI_FLAG_INVALID = 0x8000,
};

enum tile_player_flags
{
    TILEP_SHOW_EQUIP    = 0x1000,
};

enum tile_player_flag_cut
{
    TILEP_FLAG_HIDE,
    TILEP_FLAG_NORMAL,
    TILEP_FLAG_CUT_CENTAUR,
    TILEP_FLAG_CUT_NAGA,
};

// normal tile size in px
enum
{
    TILE_X = 32,
    TILE_Y = 32,
};

// Don't change this without also modifying the data save/load routines.
enum
{
    NUM_MAX_DOLLS = 10,
};

#ifdef WIZARD

enum wizard_option_type
{
    WIZ_NEVER,                         // protect player from accidental wiz
    WIZ_NO,                            // don't start character in wiz mode
    WIZ_YES,                           // start character in wiz mode
};

#endif

enum deck_rarity_type
{
    DECK_RARITY_RANDOM,
    DECK_RARITY_COMMON,
    DECK_RARITY_RARE,
    DECK_RARITY_LEGENDARY,
};

enum timed_effect_type
{
    TIMER_CORPSES,
    TIMER_HELL_EFFECTS,
#if TAG_MAJOR_VERSION == 34
    TIMER_SICKNESS,
#endif
    TIMER_CONTAM,
#if TAG_MAJOR_VERSION == 34
    TIMER_DETERIORATION,
#endif
    TIMER_GOD_EFFECTS,
#if TAG_MAJOR_VERSION == 34
    TIMER_SCREAM,
#endif
    TIMER_FOOD_ROT,
    TIMER_PRACTICE,
    TIMER_LABYRINTH,
    TIMER_ABYSS_SPEED,
    TIMER_JIYVA,
    TIMER_EVOLUTION,
#if TAG_MAJOR_VERSION == 34
    TIMER_BRIBE_TIMEOUT,
#endif
    NUM_TIMERS,
};

enum rng_type {
    RNG_GAMEPLAY,
    RNG_UI,
    NUM_RNGS,
};

#endif // ENUM_H<|MERGE_RESOLUTION|>--- conflicted
+++ resolved
@@ -802,6 +802,9 @@
     BRANCH_TROVE,
     BRANCH_SEWER,
     BRANCH_OSSUARY,
+#if TAG_MAJOR_VERSION > 34
+    BRANCH_OUBLIETTE,
+#endif
     BRANCH_BAILEY,
     BRANCH_ICE_CAVE,
     BRANCH_VOLCANO,
@@ -809,15 +812,13 @@
 #if TAG_MAJOR_VERSION == 34
     BRANCH_DEPTHS,
 #endif
-<<<<<<< HEAD
+    BRANCH_DESOLATION,
+#if TAG_MAJOR_VERSION == 34
     BRANCH_OUBLIETTE,
-    NUM_BRANCHES
-=======
-    BRANCH_DESOLATION,
+#endif
     NUM_BRANCHES,
 
     GLOBAL_BRANCH_INFO = 127,
->>>>>>> c9b4002d
 };
 
 enum caction_type    // Primary categorization of counted actions.
@@ -1690,38 +1691,29 @@
     DNGN_ENTER_TROVE,
     DNGN_ENTER_SEWER,
     DNGN_ENTER_OSSUARY,
+#if TAG_MAJOR_VERSION > 34
+    DNGN_ENTER_OUBLIETTE,
+#endif
     DNGN_ENTER_BAILEY,
     DNGN_ENTER_ICE_CAVE,
     DNGN_ENTER_VOLCANO,
     DNGN_ENTER_WIZLAB,
-<<<<<<< HEAD
-#if TAG_MAJOR_VERSION > 34
-    DNGN_ENTER_OUBLIETTE,
-#endif
-#if TAG_MAJOR_VERSION == 34
-    DNGN_UNUSED_ENTER_PORTAL_1,
-#endif
-=======
     DNGN_ENTER_DESOLATION,
->>>>>>> c9b4002d
 
     DNGN_EXIT_ZIGGURAT,
     DNGN_EXIT_BAZAAR,
     DNGN_EXIT_TROVE,
     DNGN_EXIT_SEWER,
     DNGN_EXIT_OSSUARY,
+#if TAG_MAJOR_VERSION > 34
+    DNGN_EXIT_OUBLIETTE,
+#endif
     DNGN_EXIT_BAILEY,
     DNGN_EXIT_ICE_CAVE,
     DNGN_EXIT_VOLCANO,
     DNGN_EXIT_WIZLAB,
     DNGN_EXIT_LABYRINTH,
-<<<<<<< HEAD
-#if TAG_MAJOR_VERSION > 34
-    DNGN_EXIT_OUBLIETTE,
-#endif
-=======
     DNGN_EXIT_DESOLATION,
->>>>>>> c9b4002d
 #if TAG_MAJOR_VERSION == 34
 
     DNGN_ALTAR_GOZAG,
@@ -1731,13 +1723,13 @@
     DNGN_TRAP_SHADOW,
     DNGN_TRAP_SHADOW_DORMANT,
     DNGN_ALTAR_ECUMENICAL,
-    DNGN_ENTER_OUBLIETTE,
-    DNGN_EXIT_OUBLIETTE,
     DNGN_ALTAR_PAKELLAS,
     DNGN_ALTAR_USKAYAW,
     DNGN_ALTAR_HEPLIAKLQANA,
 
     DNGN_ENDLESS_SALT,
+    DNGN_ENTER_OUBLIETTE,
+    DNGN_EXIT_OUBLIETTE,
 #endif
     NUM_FEATURES
 };
