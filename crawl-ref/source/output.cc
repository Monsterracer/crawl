--- conflicted
+++ resolved
@@ -2654,14 +2654,14 @@
         mutations.push_back(_dragon_abil("breathe steam"));
         break;
 
-<<<<<<< HEAD
     case SP_FORMICID:
         mutations.push_back("permanent stasis");
         mutations.push_back("dig shafts and tunnels");
         mutations.push_back("four strong arms");
         mutations.push_back("poison weakness");
         mutations.push_back("retractable antennae");
-=======
+        break;
+
     case SP_GARGOYLE:
         AC_change += 2 + you.experience_level * 2 / 5
                        + max(0, you.experience_level - 7) * 2 / 5;
@@ -2670,7 +2670,6 @@
     case SP_DJINNI:
         mutations.push_back("fire immunity");
         mutations.push_back("cold vulnerability");
->>>>>>> 70ca29ee
         break;
 
     default:
