/**
 * @file
 * @brief Acquirement and Trog/Oka/Sif gifts.
**/

#include "AppHdr.h"

#include "acquire.h"

#include <cstdlib>
#include <string.h>
#include <stdio.h>
#include <algorithm>
#include <queue>
#include <set>
#include <cmath>

#include "art-enum.h"
#include "artefact.h"
#include "decks.h"
#include "dungeon.h"
#include "externs.h"
#include "food.h"
#include "goditem.h"
#include "itemname.h"
#include "itemprop.h"
#include "items.h"
#include "item_use.h"
#include "libutil.h"
#include "makeitem.h"
#include "message.h"
#include "misc.h"
#include "player.h"
#include "random.h"
#include "random-weight.h"
#include "religion.h"
#include "skills2.h"
#include "spl-book.h"
#include "spl-util.h"
#include "state.h"
#include "stuff.h"
#include "terrain.h"

static armour_type _random_nonbody_armour_type()
{
    return random_choose(ARM_SHIELD, ARM_CLOAK, ARM_HELMET, ARM_GLOVES,
                         ARM_BOOTS, -1);
}

static const int max_has_value = 100;
typedef FixedVector<int, max_has_value> has_vector;

static armour_type _pick_wearable_armour(const armour_type arm)
{
    armour_type result = arm;

    // Some species specific fitting problems.
    // FIXME: switch to the cleaner logic in can_wear_armour()
    switch (you.species)
    {
    case SP_OGRE:
    case SP_TROLL:
    case SP_SPRIGGAN:
        if (arm == ARM_GLOVES
            || arm == ARM_BOOTS
            || arm == ARM_CENTAUR_BARDING
            || arm == ARM_NAGA_BARDING)
        {
            result = ARM_ROBE;  // no heavy armour
        }
        else if (arm == ARM_SHIELD)
        {
            if (you.species == SP_SPRIGGAN)
                result = ARM_BUCKLER;
            else if (x_chance_in_y(5 + you.skills[SK_SHIELDS], 20))
                result = ARM_LARGE_SHIELD; // prefer big shields for giant races
        }
        else if (arm == NUM_ARMOURS)
            result = ARM_ROBE;  // no heavy armour, see below
        break;

    case SP_RED_DRACONIAN:
    case SP_WHITE_DRACONIAN:
    case SP_GREEN_DRACONIAN:
    case SP_YELLOW_DRACONIAN:
    case SP_GREY_DRACONIAN:
    case SP_BLACK_DRACONIAN:
    case SP_PURPLE_DRACONIAN:
    case SP_MOTTLED_DRACONIAN:
    case SP_PALE_DRACONIAN:
    case SP_BASE_DRACONIAN:
        if (arm == ARM_ROBE
            || arm == NUM_ARMOURS // no heavy armour
            || arm == ARM_CENTAUR_BARDING
            || arm == ARM_NAGA_BARDING)
        {
            result = random_choose(ARM_HELMET, ARM_GLOVES, ARM_BOOTS, -1);
        }
        else if (arm == ARM_SHIELD)
        {
            if (x_chance_in_y(5 + you.skills[SK_SHIELDS], 20))
                result = ARM_LARGE_SHIELD;
        }
        break;

    case SP_NAGA:
        if (arm == ARM_BOOTS || arm == ARM_CENTAUR_BARDING)
            result = ARM_NAGA_BARDING;
        if (arm == ARM_SHIELD && x_chance_in_y(5 + you.skills[SK_SHIELDS], 20))
            result = ARM_LARGE_SHIELD; // nagas have bonuses to big shields
        break;

    case SP_CENTAUR:
        if (arm == ARM_BOOTS || arm == ARM_NAGA_BARDING)
            result = ARM_CENTAUR_BARDING;
        if (arm == ARM_SHIELD && x_chance_in_y(5 + you.skills[SK_SHIELDS], 20))
            result = ARM_LARGE_SHIELD; // so have centaurs
        break;

    case SP_OCTOPODE:
        if (arm != ARM_HELMET && arm != ARM_SHIELD)
            if (coinflip())
                result = ARM_HELMET;
            else
                result = ARM_SHIELD;
        // and fall through for shield size adjustments

    default:
        if (arm == ARM_CENTAUR_BARDING || arm == ARM_NAGA_BARDING)
            result = ARM_BOOTS;
        if (arm == ARM_SHIELD)
            if (x_chance_in_y(15 - you.skills[SK_SHIELDS], 20))
                result = ARM_BUCKLER;
            else if (x_chance_in_y(you.skills[SK_SHIELDS] - 10, 15)
                     && you.species != SP_KOBOLD && you.species != SP_HALFLING)
                result = ARM_LARGE_SHIELD;
        break;
    }

    // Mutation specific problems (horns and antennae allow caps, but not
    // Horns 3 or Antennae 3 (checked below)).
    if (result == ARM_BOOTS && !player_has_feet(false)
        || result == ARM_GLOVES && you.has_claws(false) >= 3)
    {
        result = NUM_ARMOURS;
    }

    // Do this here, before acquirement()'s call to can_wear_armour(),
    // so that caps will be just as common as helmets for those
    // that can't wear helmets.
    // We check for the mutation directly to avoid acquirement fiddles
    // with vampires.
    if (arm == ARM_HELMET
        && (!you_can_wear(EQ_HELMET)
            || you.mutation[MUT_HORNS]
            || you.mutation[MUT_ANTENNAE]))
    {
        // Check for Horns 3 & Antennae 3 - Don't give a cap if those mutation
        // levels have been reached.
        if (you.mutation[MUT_HORNS] <= 2 || you.mutation[MUT_ANTENNAE] <= 2)
          result = coinflip() ? ARM_CAP : ARM_WIZARD_HAT;
        else
          result = NUM_ARMOURS;
    }

    return result;
}

static armour_type _acquirement_armour_subtype(bool divine)
{
    // Increasing the representation of the non-body armour
    // slots here to make up for the fact that there's only
    // one type of item for most of them. -- bwr
    //
    // NUM_ARMOURS is body armour and handled below
    armour_type result = NUM_ARMOURS;

    if (divine)
    {
        if (coinflip())
            result = _random_nonbody_armour_type();
    }
    else
    {
        static const equipment_type armour_slots[] =
            {  EQ_SHIELD, EQ_CLOAK, EQ_HELMET, EQ_GLOVES, EQ_BOOTS   };

        equipment_type picked = EQ_BODY_ARMOUR;
        const int num_slots = ARRAYSZ(armour_slots);
        // Start count at 1, for body armour (already picked).
        for (int i = 0, count = 1; i < num_slots; ++i)
            if (you_can_wear(armour_slots[i], true) && one_chance_in(++count))
                picked = armour_slots[i];

        switch (picked)
        {
        case EQ_SHIELD:
            result = ARM_SHIELD; break;
        case EQ_CLOAK:
            result = ARM_CLOAK;  break;
        case EQ_HELMET:
            result = ARM_HELMET; break;
        case EQ_GLOVES:
            result = ARM_GLOVES; break;
        case EQ_BOOTS:
            result = ARM_BOOTS;  break;
        default:
        case EQ_BODY_ARMOUR:
            result = NUM_ARMOURS; break;
        }

        if (you.species == SP_NAGA || you.species == SP_CENTAUR)
        {
            armour_type bard = (you.species == SP_NAGA) ? ARM_NAGA_BARDING
                                                        : ARM_CENTAUR_BARDING;
            if (one_chance_in(you.seen_armour[bard] ? 4 : 2))
                result = bard;
        }
    }

    result = _pick_wearable_armour(result);

    // Now we'll randomly pick a body armour up to plate armour (light
    // only in the case of robes or animal skins).  Unlike before, now
    // we're only giving out the finished products here, never the
    // hides. - bwr
    if (result == NUM_ARMOURS || result == ARM_ROBE)
    {
        // Start with normal base armour.
        if (result == ARM_ROBE)
        {
            // Animal skins don't get egos, so make them less likely.
            result = (one_chance_in(4) ? ARM_ANIMAL_SKIN : ARM_ROBE);

            // Armour-restricted species get a bonus chance at
            // troll/dragon armour.  (In total, the chance is almost
            // 10%.)
            if (one_chance_in(20))
            {
                result = random_choose_weighted(3, ARM_TROLL_LEATHER_ARMOUR,
                                                3, ARM_STEAM_DRAGON_ARMOUR,
                                                1, ARM_SWAMP_DRAGON_ARMOUR,
                                                1, ARM_FIRE_DRAGON_ARMOUR,
                                                0);
            }

            // Non-god acquirement not only has a much better chance, but
            // can give high-end ones as well.
            if (!divine && one_chance_in(5))
            {
                result = random_choose(
                        ARM_FIRE_DRAGON_ARMOUR,
                        ARM_ICE_DRAGON_ARMOUR,
                        ARM_STEAM_DRAGON_ARMOUR,
                        ARM_MOTTLED_DRAGON_ARMOUR,
                        ARM_STORM_DRAGON_ARMOUR,
                        ARM_GOLD_DRAGON_ARMOUR,
                        ARM_SWAMP_DRAGON_ARMOUR,
                        ARM_PEARL_DRAGON_ARMOUR,
                        -1);
            }
        }
        else
        {
            if (divine)
            {
                const armour_type armours[] = { ARM_ROBE, ARM_LEATHER_ARMOUR,
                                                ARM_RING_MAIL, ARM_SCALE_MAIL,
                                                ARM_CHAIN_MAIL, ARM_SPLINT_MAIL,
                                                ARM_PLATE_ARMOUR };

                result = static_cast<armour_type>(RANDOM_ELEMENT(armours));

                if (x_chance_in_y(you.skills[SK_ARMOUR], 150))
                    result = ARM_CRYSTAL_PLATE_ARMOUR;

                if (one_chance_in(12))
                    result = ARM_ANIMAL_SKIN;
            }
            else
            {
                const armour_type armours[] =
                    { ARM_ANIMAL_SKIN, ARM_ROBE, ARM_LEATHER_ARMOUR,
                      ARM_RING_MAIL, ARM_SCALE_MAIL, ARM_CHAIN_MAIL,
                      ARM_SPLINT_MAIL, ARM_PLATE_ARMOUR,
                      ARM_CRYSTAL_PLATE_ARMOUR };

                const int num_arms = ARRAYSZ(armours);

                // Weight sub types relative to (armour skill + 3).
                // Actually, the AC improvement is not linear, and we
                // might also want to take into account Dodging/Stealth
                // and Strength, but this is definitely better than the
                // random chance above.

                // This formula makes sense only for casters.
                const int skill = min(27, you.skills[SK_ARMOUR] + 3);
                int total = 0;
                for (int i = 0; i < num_arms; ++i)
                {
                    int weight = max(1, 27 - abs(skill - i*3));
                    weight = weight * weight * weight;
                    total += weight;
                    if (x_chance_in_y(weight, total))
                        result = armours[i];
                }
                // ... so we override it for heavy meleers, who get mostly plates.
                // A scale mail is wasted acquirement, even if it's any but most
                // über randart).
                if (random2(you.skills[SK_SPELLCASTING] * 3
                            + you.skills[SK_DODGING])
                    < random2(you.skills[SK_ARMOUR] * 2))
                {
                    result = one_chance_in(4) ? ARM_CRYSTAL_PLATE_ARMOUR :
                                                ARM_PLATE_ARMOUR;
                }
            }
        }

        // Everyone can wear things made from hides.
        if (one_chance_in(20))
        {
            result = random_choose_weighted(20, ARM_TROLL_LEATHER_ARMOUR,
                                            20, ARM_STEAM_DRAGON_ARMOUR,
                                            15, ARM_MOTTLED_DRAGON_ARMOUR,
                                            10, ARM_SWAMP_DRAGON_ARMOUR,
                                            10, ARM_FIRE_DRAGON_ARMOUR,
                                            10, ARM_ICE_DRAGON_ARMOUR,
                                             5, ARM_STORM_DRAGON_ARMOUR,
                                             5, ARM_GOLD_DRAGON_ARMOUR,
                                             5, ARM_PEARL_DRAGON_ARMOUR,
                                             0);
        }
    }

    return result;
}

// If armour acquirement turned up a non-ego non-artefact armour item,
// see whether the player has any unfilled equipment slots.  If so,
// hand out a plain (possibly enchanted) item of that
// type.  Otherwise, keep the original armour.
static bool _try_give_plain_armour(item_def &arm)
{
    static const equipment_type armour_slots[] =
        {  EQ_SHIELD, EQ_CLOAK, EQ_HELMET, EQ_GLOVES, EQ_BOOTS  };

    armour_type picked = NUM_ARMOURS;
    const int num_slots = ARRAYSZ(armour_slots);
    for (int i = 0, count = 0; i < num_slots; ++i)
    {
        if (!you_can_wear(armour_slots[i], true))
            continue;

        // Consider shields uninteresting always, since unlike with other slots
        // players might well prefer an empty slot to wearing one. We don't
        // want to try to guess at this by looking at their weapon's handedness
        // because this would encourage switching weapons or putting on a
        // shield right before reading acquirement in some cases. --elliptic
        // This affects only the "unfilled slot" special-case, not regular
        // acquirement which can always produce (wearable) shields.
        if (armour_slots[i] == EQ_SHIELD)
            continue;

        armour_type result;
        switch (armour_slots[i])
        {
        case EQ_SHIELD:
            result = ARM_SHIELD; break;
        case EQ_CLOAK:
            result = ARM_CLOAK;  break;
        case EQ_HELMET:
            result = ARM_HELMET; break;
        case EQ_GLOVES:
            result = ARM_GLOVES; break;
        case EQ_BOOTS:
            result = ARM_BOOTS;  break;
        default:
            continue;
        }
        result = _pick_wearable_armour(result);
        if (result == NUM_ARMOURS || you.seen_armour[result])
            continue;

        if (one_chance_in(++count))
            picked = result;
    }

    // All available secondary slots already filled.
    if (picked == NUM_ARMOURS)
        return false;

    arm.clear();
    arm.quantity = 1;
    arm.base_type = OBJ_ARMOUR;
    arm.sub_type = picked;
    arm.plus = random2(5) - 2;

    const int max_ench = armour_max_enchant(arm);
    if (arm.plus > max_ench)
        arm.plus = max_ench;
    else if (arm.plus < -max_ench)
        arm.plus = -max_ench;
    item_colour(arm);

    ASSERT(arm.is_valid());
    return true;
}

// Write results into arguments.
static void _acquirement_determine_food(int& type_wanted, int& quantity,
                                        const has_vector& already_has)
{
    // Food is a little less predictable now. - bwr
    if (you.species == SP_GHOUL)
        type_wanted = one_chance_in(10) ? FOOD_ROYAL_JELLY : FOOD_CHUNK;
    else if (you.species == SP_VAMPIRE)
    {
        // Vampires really don't want any OBJ_FOOD but OBJ_CORPSES
        // but it's easier to just give them a potion of blood
        // class type is set elsewhere
        type_wanted = POT_BLOOD;
    }
    else if (you.religion == GOD_FEDHAS)
    {
        // Fedhas worshippers get fruit to use for growth and evolution
        type_wanted = one_chance_in(3) ? FOOD_BANANA : FOOD_ORANGE;
    }
    else
    {
        // Meat is better than bread (except for herbivores), and
        // by choosing it as the default we don't have to worry
        // about special cases for carnivorous races (e.g. kobolds)
        type_wanted = FOOD_MEAT_RATION;

        if (player_mutation_level(MUT_HERBIVOROUS))
            type_wanted = FOOD_BREAD_RATION;

        // If we have some regular rations, then we're probably more
        // interested in faster foods (especially royal jelly)...
        // otherwise the regular rations should be a good enough offer.
        if (already_has[FOOD_MEAT_RATION]
            + already_has[FOOD_BREAD_RATION] >= 2 || coinflip())
        {
            type_wanted = one_chance_in(5) ? FOOD_HONEYCOMB
                : FOOD_ROYAL_JELLY;
        }
    }

    quantity = 3 + random2(5);

    if (type_wanted == FOOD_BANANA || type_wanted == FOOD_ORANGE)
        quantity = 8 + random2avg(15, 2);
    // giving more of the lower food value items
    else if (type_wanted == FOOD_HONEYCOMB || type_wanted == FOOD_CHUNK)
        quantity += random2avg(10, 2);
    else if (type_wanted == POT_BLOOD)
    {
    // this was above in the vampire block, but gets overwritten by line 1371
    // so moving here {due}
        quantity = 8 + random2(5);
    }
}

static int _acquirement_weapon_subtype(bool divine)
{
    // Asking for a weapon is biased towards your skills.
    // First pick a skill, weighting towards those you have.
    int count = 0;
    skill_type skill = SK_FIGHTING;
    int best_sk = 0;

    for (int i = SK_SHORT_BLADES; i <= SK_CROSSBOWS; i++)
        if (you.skills[i] > best_sk)
            best_sk = you.skills[i];

    for (int i = SK_SHORT_BLADES; i <= SK_CROSSBOWS; i++)
    {
        skill_type sk = static_cast<skill_type>(i);

        // Adding a small constant allows for the occasional
        // weapon in an untrained skill.
        int weight = you.skills[sk] + 1;
        // Exaggerate the weighting if it's a scroll acquirement.
        if (!divine)
            weight = (weight + 1) * (weight + 2);
        count += weight;

        if (x_chance_in_y(weight, count))
            skill = sk;
    }
    if (you.skills[SK_UNARMED_COMBAT] > best_sk)
        best_sk = you.skills[SK_UNARMED_COMBAT];

    // Now choose a subtype which uses that skill.
    int result = OBJ_RANDOM;
    count = 0;
    item_def item_considered;
    item_considered.base_type = OBJ_WEAPONS;
    // Let's guess the percentage of shield use the player did, this is
    // based on empirical data where pure-shield MDs get skills like 17 sh 25 m&f
    // and pure-shield Spriggans 7 sh 18 m&f.
    int shield_sk = you.skills[SK_SHIELDS] * species_apt_factor(SK_SHIELDS);
    int want_shield = min(2 * shield_sk, best_sk) + 10;
    int dont_shield = max(best_sk - shield_sk, 0) + 10;
    // At XL 10, weapons of the handedness you want get weight *2, those of
    // opposite handedness 1/2, assuming your shields usage is respectively
    // 0% or 100% in the above formula.  At skill 25 that's *3.5 .
    for (int i = 0; i < NUM_WEAPONS; ++i)
    {
        int wskill = range_skill(OBJ_WEAPONS, i);
        if (wskill == SK_THROWING)
            wskill = weapon_skill(OBJ_WEAPONS, i);

        if (wskill != skill)
            continue;
        item_considered.sub_type = i;

        // Can't get blessed blades through acquirement, only from TSO
        if (is_blessed(item_considered))
            continue;

        int acqweight = property(item_considered, PWPN_ACQ_WEIGHT) * 100;

        if (!acqweight)
            continue;

        const bool two_handed = hands_reqd(item_considered, you.body_size()) == HANDS_TWO;

        // For non-Trog/Okawaru acquirements, give a boost to high-end items.
        if (!divine && !is_range_weapon(item_considered))
        {
            if (acqweight < 500)
                acqweight = 500;
            // Quick blades get unproportionately hit by damage weighting.
            if (i == WPN_QUICK_BLADE)
                acqweight = acqweight * 25 / 9;
            int damage = property(item_considered, PWPN_DAMAGE);
            if (!two_handed)
                damage = damage * 3 / 2;
            damage *= damage * damage;
            acqweight *= damage / property(item_considered, PWPN_SPEED);
        }

        if (two_handed)
            acqweight = acqweight * dont_shield / want_shield;
        else
            acqweight = acqweight * want_shield / dont_shield;

        if (!you.seen_weapon[i])
            acqweight *= 5; // strong emphasis on type variety, brands go only second

        if (x_chance_in_y(acqweight, count += acqweight))
            result = i;
    }
    return result;
}

static bool _have_item_with_types(object_class_type basetype, int subtype)
{
    for (int i = 0; i < ENDOFPACK; i++)
    {
        const item_def& item = you.inv[i];
        if (item.defined()
            && item.base_type == basetype && item.sub_type == subtype)
        {
            return true;
        }
    }
    return false;
}

static missile_type _acquirement_missile_subtype()
{
    int count = 0;
    int skill = SK_THROWING;

    for (int i = SK_SLINGS; i <= SK_THROWING; i++)
    {
        if (you.skills[i])
        {
            count += you.skills[i];
            if (x_chance_in_y(you.skills[i], count))
                skill = i;
        }
    }

    missile_type result = MI_DART;

    switch (skill)
    {
    case SK_SLINGS:    result = MI_SLING_BULLET; break;
    case SK_BOWS:      result = MI_ARROW; break;
    case SK_CROSSBOWS: result = MI_BOLT; break;

    case SK_THROWING:
        {
            // Choose from among all usable missile types.
            // Only give needles if they have a blowgun in inventory.
            vector<pair<missile_type, int> > missile_weights;

            missile_weights.push_back(make_pair(MI_DART, 100));

            if (_have_item_with_types(OBJ_WEAPONS, WPN_BLOWGUN))
                missile_weights.push_back(make_pair(MI_NEEDLE, 100));

            if (you.body_size() >= SIZE_MEDIUM)
                missile_weights.push_back(make_pair(MI_JAVELIN, 100));

            if (you.can_throw_large_rocks())
                missile_weights.push_back(make_pair(MI_LARGE_ROCK, 100));

            result = *random_choose_weighted(missile_weights);
        }
        break;

    default:
        break;
    }
    return result;
}

static int _acquirement_jewellery_subtype()
{
    int result = 0;

    // Try ten times to give something the player hasn't seen.
    for (int i = 0; i < 10; i++)
    {
        // 1/3 amulets, 2/3 rings.
        result = (one_chance_in(you.species == SP_OCTOPODE ? 9 : 3)
                                   ? get_random_amulet_type()
                                   : get_random_ring_type());

        // If we haven't seen this yet, we're done.
        if (get_ident_type(OBJ_JEWELLERY, result) == ID_UNKNOWN_TYPE)
            break;
    }

    return result;
}

static bool _want_rod()
{
    // First look at skills to determine whether the player gets a rod.
    int spell_skills = 0;
    for (int i = SK_SPELLCASTING; i <= SK_LAST_MAGIC; i++)
        spell_skills += you.skills[i];

    return random2(spell_skills) < you.skills[SK_EVOCATIONS] + 3
           && !one_chance_in(5);
}

static int _acquirement_staff_subtype(const has_vector& already_has)
{
    // Try to pick an enhancer staff matching the player's best skill.
    skill_type best_spell_skill = best_skill(SK_SPELLCASTING, SK_EVOCATIONS);
    bool found_enhancer = false;
    int result = 0;
#if TAG_MAJOR_VERSION == 34
    do
        result = random2(NUM_STAVES);
    while (result == STAFF_ENCHANTMENT);
#else
    result = random2(NUM_STAVES);
#endif

#define TRY_GIVE(x) { if (you.type_ids[OBJ_STAVES][x] != ID_KNOWN_TYPE) \
                      {result = x; found_enhancer = true;} }
    switch (best_spell_skill)
    {
    case SK_FIRE_MAGIC:   TRY_GIVE(STAFF_FIRE);        break;
    case SK_ICE_MAGIC:    TRY_GIVE(STAFF_COLD);        break;
    case SK_AIR_MAGIC:    TRY_GIVE(STAFF_AIR);         break;
    case SK_EARTH_MAGIC:  TRY_GIVE(STAFF_EARTH);       break;
    case SK_POISON_MAGIC: TRY_GIVE(STAFF_POISON);      break;
    case SK_NECROMANCY:   TRY_GIVE(STAFF_DEATH);       break;
    case SK_CONJURATIONS: TRY_GIVE(STAFF_CONJURATION); break;
    case SK_SUMMONINGS:   TRY_GIVE(STAFF_SUMMONING);   break;
    default:                                           break;
    }
    if (one_chance_in(found_enhancer ? 2 : 3))
        return result;

    // Otherwise pick a non-enhancer staff.
    switch (random2(6))
    {
    case 0: case 1: result = STAFF_WIZARDRY;   break;
    case 2: case 3: result = STAFF_ENERGY;     break;
    case 4: result = STAFF_POWER;              break;
    case 5: result = STAFF_CHANNELING;         break;
    }
    switch (random2(6))
    {
    case 0: case 1: TRY_GIVE(STAFF_WIZARDRY);   break;
    case 2: case 3: TRY_GIVE(STAFF_ENERGY);     break;
    case 4: TRY_GIVE(STAFF_POWER);              break;
    case 5: TRY_GIVE(STAFF_CHANNELING);         break;
#undef TRY_GIVE
    }
    return result;
}

static int _acquirement_misc_subtype()
{
    // Note: items listed early are less likely due to chances of being
    // overwritten.
    int result = random_range(MISC_FIRST_DECK, MISC_LAST_DECK);
    if (result == MISC_DECK_OF_PUNISHMENT)
        result = MISC_BOX_OF_BEASTS;
    if (one_chance_in(4))
        result = MISC_BOTTLED_EFREET;
    if (one_chance_in(4) && !you.seen_misc[MISC_DISC_OF_STORMS])
        result = MISC_DISC_OF_STORMS;
    if (x_chance_in_y(you.skills[SK_FIRE_MAGIC], 27)
        && !you.seen_misc[MISC_LAMP_OF_FIRE])
    {
        result = MISC_LAMP_OF_FIRE;
    }
    if (x_chance_in_y(you.skills[SK_AIR_MAGIC], 27)
        && !you.seen_misc[MISC_AIR_ELEMENTAL_FAN])
    {
        result = MISC_AIR_ELEMENTAL_FAN;
    }
    if (one_chance_in(4)
        && !you.seen_misc[MISC_STONE_OF_EARTH_ELEMENTALS])
    {
        result = MISC_STONE_OF_EARTH_ELEMENTALS;
    }
    if (one_chance_in(4) && !you.seen_misc[MISC_LANTERN_OF_SHADOWS])
        result = MISC_LANTERN_OF_SHADOWS;
    if (x_chance_in_y(you.skills[SK_EVOCATIONS], 27)
        && (x_chance_in_y(max(you.skills[SK_SPELLCASTING],
                              you.skills[SK_INVOCATIONS]), 27))
        && !you.seen_misc[MISC_CRYSTAL_BALL_OF_ENERGY])
    {
        result = MISC_CRYSTAL_BALL_OF_ENERGY;
    }

    return result;
}

static int _acquirement_wand_subtype()
{
    int picked = NUM_WANDS;

    int total = 0;
    for (int type = 0; type < NUM_WANDS; ++type)
    {
        int w = 0;

        // First, weight according to usefulness.
        switch (type)
        {
        case WAND_HASTING:          // each 17.9%, group unknown each 26.3%
        case WAND_HEAL_WOUNDS:
            w = 25; break;
        case WAND_TELEPORTATION:    // each 10.7%, group unknown each 17.6%
            w = 15; break;
        case WAND_FIRE:             // each 5.7%, group unknown each 9.3%
        case WAND_COLD:
        case WAND_LIGHTNING:
        case WAND_DRAINING:
        case WAND_INVISIBILITY:
        case WAND_FIREBALL:
            w = 8; break;
        case WAND_DIGGING:          // each 3.6%, group unknown each 6.25%
        case WAND_DISINTEGRATION:
<<<<<<< HEAD
        case WAND_POLYMORPH_OTHER:
        case WAND_ENSLAVEMENT:
=======
        case WAND_POLYMORPH:
>>>>>>> 361a7477
            w = 5; break;
        case WAND_FLAME:            // each 0.7%, group unknown each 1.4%
        case WAND_FROST:
        case WAND_CONFUSION:
        case WAND_PARALYSIS:
        case WAND_SLOWING:
        case WAND_MAGIC_DARTS:
        case WAND_RANDOM_EFFECTS:
        default:
            w = 1; break;
        }

        // Unknown wands get another huge weight bonus.
        if (get_ident_type(OBJ_WANDS, type) == ID_UNKNOWN_TYPE)
            w *= 2;

        total += w;
        if (x_chance_in_y(w, total))
            picked = type;
    }

    return picked;
}

static int _find_acquirement_subtype(object_class_type &class_wanted,
                                     int &quantity, bool divine,
                                     int agent = -1)
{
    ASSERT(class_wanted != OBJ_RANDOM);

    int type_wanted = OBJ_RANDOM;

    // Write down what the player is carrying.
    has_vector already_has;
    already_has.init(0);
    for (int i = 0; i < ENDOFPACK; ++i)
    {
        const item_def& item = you.inv[i];
        if (item.defined() && item.base_type == class_wanted)
        {
            ASSERT(item.sub_type < max_has_value);
            already_has[item.sub_type] += item.quantity;
        }
    }

    bool try_again = (class_wanted == OBJ_JEWELLERY
                      || class_wanted == OBJ_STAVES
                      || class_wanted == OBJ_MISCELLANY);
    int useless_count = 0;

    while (1)
    {
        // Staves and rods have a common acquirement class.
        if (class_wanted == OBJ_STAVES || class_wanted == OBJ_RODS)
            class_wanted = _want_rod() ? OBJ_RODS : OBJ_STAVES;

        switch (class_wanted)
        {
        case OBJ_FOOD:
            // set type_wanted and quantity
            _acquirement_determine_food(type_wanted, quantity, already_has);
            break;

        case OBJ_WEAPONS:    type_wanted = _acquirement_weapon_subtype(divine);  break;
        case OBJ_MISSILES:   type_wanted = _acquirement_missile_subtype(); break;
        case OBJ_ARMOUR:     type_wanted = _acquirement_armour_subtype(divine); break;
        case OBJ_MISCELLANY: type_wanted = _acquirement_misc_subtype(); break;
        case OBJ_WANDS:      type_wanted = _acquirement_wand_subtype(); break;
        case OBJ_STAVES:     type_wanted = _acquirement_staff_subtype(already_has);
            break;
        case OBJ_RODS:       type_wanted = random2(NUM_RODS); break;
        case OBJ_JEWELLERY:  type_wanted = _acquirement_jewellery_subtype();
            break;
        default: break;         // gold, books
        }

        item_def dummy;
        dummy.base_type = class_wanted;
        dummy.sub_type = type_wanted;
        dummy.plus = 1; // empty wands would be useless
        dummy.flags |= ISFLAG_IDENT_MASK;

        if ((is_useless_item(dummy, false) || god_hates_item(dummy))
            && useless_count++ < 200)
        {
            continue;
        }

        if (!try_again)
            break;

        ASSERT(type_wanted < max_has_value);
        if (!already_has[type_wanted])
            break;
        if (one_chance_in(200))
            break;
    }

    return type_wanted;
}

// The weight of a spell takes into account its disciplines' skill levels
// and the spell difficulty.
static int _spell_weight(spell_type spell)
{
    ASSERT(spell != SPELL_NO_SPELL);

    int weight = 0;
    unsigned int disciplines = get_spell_disciplines(spell);
    int count = 0;
    for (int i = 0; i <= SPTYP_LAST_EXPONENT; i++)
    {
        int disc = 1 << i;
        if (disciplines & disc)
        {
            int skill = you.skills[spell_type2skill(disc)];

            weight += skill;
            count++;
        }
    }
    ASSERT(count > 0);

    // Particularly difficult spells _reduce_ the overall weight.
    int leveldiff = 5 - spell_difficulty(spell);

    return max(0, 2 * weight/count + leveldiff);

}

// When randomly picking a book for acquirement, use the sum of the
// weights of all unknown spells in the book.
static int _book_weight(book_type book)
{
    ASSERT(book >= 0 && book <= MAX_FIXED_BOOK);

    int total_weight = 0;
    for (int i = 0; i < SPELLBOOK_SIZE; i++)
    {
        spell_type stype = which_spell_in_book(book, i);
        if (stype == SPELL_NO_SPELL)
            continue;

        // Skip over spells already seen.
        if (you.seen_spell[stype])
            continue;

        total_weight += _spell_weight(stype);
    }

    return total_weight;
}

static bool _is_magic_skill(int skill)
{
    return (skill >= SK_SPELLCASTING && skill < SK_INVOCATIONS);
}

static bool _skill_useless_with_god(int skill)
{
    switch (you.religion)
    {
    case GOD_TROG:
        return (_is_magic_skill(skill) || skill == SK_INVOCATIONS);
    case GOD_ZIN:
    case GOD_SHINING_ONE:
    case GOD_ELYVILON:
    case GOD_FEDHAS:
        return (skill == SK_NECROMANCY);
    case GOD_XOM:
    case GOD_NEMELEX_XOBEH:
    case GOD_KIKUBAAQUDGHA:
    case GOD_VEHUMET:
    case GOD_ASHENZARI:
    case GOD_NO_GOD:
        return (skill == SK_INVOCATIONS);
    default:
        return false;
    }
}

static bool _do_book_acquirement(item_def &book, int agent)
{
    // items() shouldn't make book a randart for acquirement items.
    ASSERT(!is_random_artefact(book));

    int          level       = (you.skills[SK_SPELLCASTING] + 2) / 3;

    level = max(1, level);

    if (agent == GOD_XOM)
        level = random_range(1, 9);

    int choice = NUM_BOOKS;

    bool knows_magic = false;
    // Manuals are too useful for Xom, and useless when gifted from Sif Muna.
    if (agent != GOD_XOM && agent != GOD_SIF_MUNA)
    {
        int magic_weights = 0;
        int other_weights = 0;

        for (int i = SK_FIRST_SKILL; i < NUM_SKILLS; i++)
        {
            skill_type sk = static_cast<skill_type>(i);
            int weight = you.skills[sk];

            // Anyone can get Spellcasting 1. Doesn't prove anything.
            if (sk == SK_SPELLCASTING && weight >= 1)
                weight--;

            if (_is_magic_skill(sk))
                magic_weights += weight;
            else
                other_weights += weight;
        }

        // If someone has 25% or more magic skills, never give manuals.
        // Otherwise, count magic skills double to bias against manuals
        // for magic users.
        if (magic_weights * 3 < other_weights
            && x_chance_in_y(other_weights, 2*magic_weights + other_weights))
        {
            choice = BOOK_MANUAL;
            if (magic_weights > 0)
                knows_magic = true;
        }
    }

    if (choice == NUM_BOOKS)
    {
        choice = random_choose_weighted(
                                        30, BOOK_RANDART_THEME,
           agent == GOD_SIF_MUNA ? 10 : 40, NUM_BOOKS, // normal books
                     level == -1 ?  0 :  1, BOOK_RANDART_LEVEL, 0);
    }

    // Acquired randart books have a chance of being named after the player.
    string owner = "";
    if (agent == AQ_SCROLL && one_chance_in(12)
        || agent == AQ_CARD_GENIE && one_chance_in(6))
    {
        owner = you.your_name;
    }

    switch (choice)
    {
    default:
    case NUM_BOOKS:
    {
        int total_weights = 0;

        // Pick a random spellbook according to unknown spells contained.
        int weights[MAX_FIXED_BOOK+1];
        for (int bk = 0; bk <= MAX_FIXED_BOOK; bk++)
        {
            if (bk > MAX_NORMAL_BOOK && agent == GOD_SIF_MUNA)
            {
                weights[bk] = 0;
                continue;
            }

#if TAG_MAJOR_VERSION == 34
            if (bk == BOOK_STALKING)
            {
                weights[bk] = 0;
                continue;
            }
#endif
            weights[bk]    = _book_weight(static_cast<book_type>(bk));
            total_weights += weights[bk];
        }

        if (total_weights > 0)
        {
            book.sub_type = choose_random_weighted(weights,
                                                   weights + ARRAYSZ(weights));
            break;
        }
        // else intentional fall-through
    }
    case BOOK_RANDART_THEME:
        book.sub_type = BOOK_RANDART_THEME;
        if (!make_book_theme_randart(book, 0, 0, 5 + coinflip(), 20,
                                     SPELL_NO_SPELL, owner))
        {
            return false;
        }
        break;

    case BOOK_RANDART_LEVEL:
    {
        book.sub_type  = BOOK_RANDART_LEVEL;
        if (!make_book_level_randart(book, level, -1, owner))
            return false;
        break;
    }

    case BOOK_MANUAL:
    {
        // The Tome of Destruction is rare enough we won't change this.
        if (book.sub_type == BOOK_DESTRUCTION)
            return true;

        int weights[NUM_SKILLS];
        int total_weights = 0;

        for (int i = SK_FIRST_SKILL; i < NUM_SKILLS; i++)
        {
            skill_type sk = static_cast<skill_type>(i);

            int skl = you.skills[sk];

            if (skl == 27 || is_useless_skill(sk))
            {
                weights[sk] = 0;
                continue;
            }

            int w = (skl < 12) ? skl + 3 : max(0, 25 - skl);

            // Give a bonus for some highly sought after skills.
            if (sk == SK_FIGHTING || sk == SK_ARMOUR || sk == SK_SPELLCASTING
                || sk == SK_INVOCATIONS || sk == SK_EVOCATIONS)
            {
                w += 5;
            }

            // Greatly reduce the chances of getting a manual for a skill
            // you couldn't use unless you switched your religion.
            if (_skill_useless_with_god(sk))
                w /= 2;

            // If we don't have any magic skills, make non-magic skills
            // more likely.
            if (!knows_magic && !_is_magic_skill(sk))
                w *= 2;

            weights[sk] = w;
            total_weights += w;
        }

        // Are we too skilled to get any manuals?
        if (total_weights == 0)
            return _do_book_acquirement(book, agent);

        book.sub_type = BOOK_MANUAL;
        book.plus     = choose_random_weighted(weights, weights + NUM_SKILLS);
        // Set number of bonus skill points.
        book.plus2    = random_range(2000, 3000);
        break;
    } // manuals
    } // switch book choice
    return true;
}

static int _failed_acquirement(bool quiet)
{
    if (!quiet)
        mpr("The demon of the infinite void smiles upon you.");
    return NON_ITEM;
}

static int _weapon_brand_quality(int brand, bool range)
{
    switch (brand)
    {
    case SPWPN_SPEED:
        return range ? 3 : 5;
    case SPWPN_PENETRATION:
        return 4;
    case SPWPN_ELECTROCUTION:
    case SPWPN_DISTORTION:
    case SPWPN_HOLY_WRATH:
    case SPWPN_REAPING:
        return 3;
    case SPWPN_CHAOS:
        return 2;
    default:
        return 1;
    case SPWPN_NORMAL:
        return 0;
    case SPWPN_PAIN:
        return you.skills[SK_NECROMANCY] / 2;
    case SPWPN_VORPAL:
        return range ? 5 : 1;
    }
}

static bool _armour_slot_seen(armour_type arm)
{
    item_def item;
    item.base_type = OBJ_ARMOUR;
    item.quantity = 1;

    for (int i = 0; i < NUM_ARMOURS; i++)
    {
        if (get_armour_slot(arm) != get_armour_slot((armour_type)i))
            continue;
        item.sub_type = i;

        // having seen a helmet means nothing about your decision to go
        // bare-headed if you have horns
        if (!can_wear_armour(item, false, true))
            continue;

        if (you.seen_armour[i])
            return true;
    }
    return false;
}

static bool _is_armour_plain(const item_def &item)
{
    ASSERT(item.base_type == OBJ_ARMOUR);
    if (is_artefact(item))
        return false;

    if (item.sub_type != ARM_ANIMAL_SKIN
        && item.sub_type >= ARM_MIN_UNBRANDED
        && item.sub_type <= ARM_MAX_UNBRANDED)
    {
        // These are always interesting, even with no brand.
        // May still be redundant, but that has another check.
        return false;
    }

    return (get_armour_ego_type(item) == SPARM_NORMAL);
}

int acquirement_create_item(object_class_type class_wanted,
                            int agent, bool quiet,
                            const coord_def &pos, bool debug)
{
    ASSERT(class_wanted != OBJ_RANDOM);

    const bool divine = (agent == GOD_OKAWARU || agent == GOD_XOM
                         || agent == GOD_TROG);
    int thing_created = NON_ITEM;
    int quant = 1;
#define ITEM_LEVEL (divine ? MAKE_GIFT_ITEM : MAKE_GOOD_ITEM)
#define MAX_ACQ_TRIES 40
    for (int item_tries = 0; item_tries < MAX_ACQ_TRIES; item_tries++)
    {
        int type_wanted = _find_acquirement_subtype(class_wanted, quant,
                                                    divine, agent);

        // Clobber class_wanted for vampires.
        if (you.species == SP_VAMPIRE && class_wanted == OBJ_FOOD)
            class_wanted = OBJ_POTIONS;

        // Don't generate randart books in items(), we do that
        // ourselves.
        bool want_arts = (class_wanted != OBJ_BOOKS);
        if (agent == GOD_TROG && !one_chance_in(3))
            want_arts = false;

        thing_created = items(want_arts, class_wanted, type_wanted, true,
                               ITEM_LEVEL, MAKE_ITEM_RANDOM_RACE,
                               0, 0, agent);

        if (thing_created == NON_ITEM)
            continue;

        item_def &doodad(mitm[thing_created]);

        // Not a god, prefer better brands.
        if (!divine && !is_artefact(doodad) && doodad.base_type == OBJ_WEAPONS)
        {
            while (_weapon_brand_quality(get_weapon_brand(doodad),
                                        is_range_weapon(doodad)) < random2(6))
            {
                reroll_brand(doodad, ITEM_LEVEL);
            }
        }

        // Try to not generate brands that were already seen, although unlike
        // jewelry and books, this is not absolute.
        while (!is_artefact(doodad)
               && (doodad.base_type == OBJ_WEAPONS
                     && you.seen_weapon[doodad.sub_type]
                        & (1<<get_weapon_brand(doodad))
                   || doodad.base_type == OBJ_ARMOUR
                     && you.seen_armour[doodad.sub_type]
                        & (1<<get_armour_ego_type(doodad)))
               && !one_chance_in(5))
        {
            reroll_brand(doodad, ITEM_LEVEL);
        }

        // For plain armour, try to change the subtype to something
        // matching a currently unfilled equipment slot.
        if (doodad.base_type == OBJ_ARMOUR && !is_artefact(doodad))
        {
            const special_armour_type sparm = get_armour_ego_type(doodad);

            if (agent != GOD_XOM
                  && you.seen_armour[doodad.sub_type] & (1 << sparm)
                  && x_chance_in_y(MAX_ACQ_TRIES - item_tries, MAX_ACQ_TRIES + 5)
                || !divine
                   && you.seen_armour[doodad.sub_type]
                   && !one_chance_in(3)
                   && item_tries < 20)
            {
                // We have seen the exact item already, it's very unlikely
                // extras will do any good.
                // For scroll acquirement, prefer base items not seen before
                // as well, even if you didn't see the exact brand yet.
                destroy_item(thing_created, true);
                thing_created = NON_ITEM;
                continue;
            }

            // Try to fill empty slots.
            if ((_is_armour_plain(doodad)
                 || get_armour_slot(doodad) == EQ_BODY_ARMOUR && coinflip())
                && _armour_slot_seen((armour_type)doodad.sub_type))
            {
                if (_try_give_plain_armour(doodad))
                {
                    // Only Xom gives negatively enchanted items (75% if not 0).
                    if (doodad.plus < 0 && agent != GOD_XOM)
                        doodad.plus = 0;
                    else if (doodad.plus > 0 && agent == GOD_XOM && coinflip())
                        doodad.plus *= -1;
                }
                else if (agent != GOD_XOM && one_chance_in(3))
                {
                    // If the item is plain and there aren't any
                    // unfilled slots, we might want to roll again.
                    destroy_item(thing_created, true);
                    thing_created = NON_ITEM;
                    continue;
                }
            }
        }

        // bias racial make towards the player
        if (!is_artefact(doodad))
            maybe_set_item_race(doodad, get_species_race(you.species), 3);

        if (doodad.base_type == OBJ_WEAPONS
               && !can_wield(&doodad, false, true)
            || doodad.base_type == OBJ_ARMOUR
               && !can_wear_armour(doodad, false, true))
        {
            destroy_item(thing_created, true);
            thing_created = NON_ITEM;
            continue;
        }

        // Trog does not gift the Wrath of Trog, nor weapons of pain
        // (which work together with Necromantic magic).
        if (agent == GOD_TROG)
        {
            // ... but he loves the antimagic brand specially.
            if (coinflip() && doodad.base_type == OBJ_WEAPONS
                && !is_range_weapon(doodad) && !is_unrandom_artefact(doodad))
            {
                set_item_ego_type(doodad, OBJ_WEAPONS, SPWPN_ANTIMAGIC);
            }

            int brand = get_weapon_brand(doodad);
            if (brand == SPWPN_PAIN
                || is_unrandom_artefact(doodad)
                   && (doodad.special == UNRAND_TROG
                       || doodad.special == UNRAND_WUCAD_MU))
            {
                destroy_item(thing_created, true);
                thing_created = NON_ITEM;
                continue;
            }
        }

        // MT - Check: god-gifted weapons and armour shouldn't kill you.
        // Except Xom.
        if ((agent == GOD_TROG || agent == GOD_OKAWARU)
            && is_artefact(doodad))
        {
            artefact_properties_t  proprt;
            artefact_wpn_properties(doodad, proprt);

            // Check vs. stats. positive stats will automatically fall
            // through.  As will negative stats that won't kill you.
            if (-proprt[ARTP_STRENGTH] >= you.strength()
                || -proprt[ARTP_INTELLIGENCE] >= you.intel()
                || -proprt[ARTP_DEXTERITY] >= you.dex())
            {
                // Try again.
                destroy_item(thing_created);
                thing_created = NON_ITEM;
                continue;
            }
        }

        // Sif Muna shouldn't gift special books.
        // (The spells therein are still fair game for randart books.)
        if (agent == GOD_SIF_MUNA
            && doodad.sub_type >= MIN_RARE_BOOK
            && doodad.sub_type <= MAX_RARE_BOOK)
        {
            ASSERT(doodad.base_type == OBJ_BOOKS);

            // Try again.
            destroy_item(thing_created);
            thing_created = NON_ITEM;
            continue;
        }
        break;
    }

    if (thing_created == NON_ITEM)
        return _failed_acquirement(quiet);

    // Easier to read this way.
    item_def& thing(mitm[thing_created]);
    ASSERT(thing.is_valid());

    if (class_wanted == OBJ_WANDS)
        thing.plus = max(static_cast<int>(thing.plus), 3 + random2(3));
    else if (class_wanted == OBJ_GOLD)
    {
        // New gold acquirement formula from dpeg.
        // Min=220, Max=5520, Mean=1218, Std=911
        thing.quantity = 10 * (20
                                + roll_dice(1, 20)
                                + (roll_dice(1, 8)
                                   * roll_dice(1, 8)
                                   * roll_dice(1, 8)));
    }
    else if (class_wanted == OBJ_MISSILES && !divine)
        thing.quantity *= 5;
    else if (quant > 1)
        thing.quantity = quant;

    if (is_blood_potion(thing))
        init_stack_blood_potions(thing);

    // Remove curse flag from item, unless worshipping Ashenzari.
    if (you.religion == GOD_ASHENZARI)
        do_curse_item(thing, true);
    else
        do_uncurse_item(thing, false);

    if (thing.base_type == OBJ_BOOKS)
    {
        if (!_do_book_acquirement(thing, agent))
        {
            destroy_item(thing, true);
            return _failed_acquirement(quiet);
        }
        // Don't mark books as seen if only generated for the
        // acquirement statistics.
        if (!debug)
            mark_had_book(thing);
    }
    else if (thing.base_type == OBJ_JEWELLERY)
    {
        switch (thing.sub_type)
        {
        case RING_PROTECTION:
        case RING_STRENGTH:
        case RING_INTELLIGENCE:
        case RING_DEXTERITY:
        case RING_EVASION:
            // Make sure plus is >= 1.
            thing.plus = max(abs((int) thing.plus), 1);
            break;

        case RING_SLAYING:
            // Two plusses to handle here, and accuracy can be +0.
            thing.plus = abs(thing.plus);
            thing.plus2 = max(abs((int) thing.plus2), 2);
            break;

        case RING_HUNGER:
        case AMU_INACCURACY:
            // These are the only truly bad pieces of jewellery.
            if (!one_chance_in(9))
                make_item_randart(thing);
            break;

        default:
            break;
        }
    }
    else if (thing.base_type == OBJ_WEAPONS
             && !is_unrandom_artefact(thing))
    {
        // HACK: Make unwieldable weapons wieldable.
        // Note: messing with fixed artefacts is probably very bad.
        switch (you.species)
        {
        case SP_DEMONSPAWN:
        case SP_MUMMY:
        case SP_GHOUL:
        case SP_VAMPIRE:
        {
            int brand = get_weapon_brand(thing);
            if (brand == SPWPN_HOLY_WRATH)
            {
                if (is_random_artefact(thing))
                {
                    // Keep resetting seed until it's good.
                    for (; brand == SPWPN_HOLY_WRATH;
                         brand = get_weapon_brand(thing))
                    {
                        make_item_randart(thing);
                    }
                }
                else
                    set_item_ego_type(thing, OBJ_WEAPONS, SPWPN_VORPAL);
            }
            break;
        }

        case SP_HALFLING:
        case SP_KOBOLD:
        case SP_SPRIGGAN:
            switch (thing.sub_type)
            {
            case WPN_LONGBOW:
                thing.sub_type = WPN_BOW;
                break;

            case WPN_GREAT_SWORD:
            case WPN_TRIPLE_SWORD:
                thing.sub_type = (coinflip() ? WPN_FALCHION : WPN_LONG_SWORD);
                break;

            case WPN_GREAT_MACE:
            case WPN_DIRE_FLAIL:
                thing.sub_type = (coinflip() ? WPN_MACE : WPN_FLAIL);
                break;

            case WPN_BATTLEAXE:
            case WPN_EXECUTIONERS_AXE:
                thing.sub_type = (coinflip() ? WPN_HAND_AXE : WPN_WAR_AXE);
                break;

            case WPN_HALBERD:
            case WPN_GLAIVE:
            case WPN_SCYTHE:
            case WPN_BARDICHE:
                thing.sub_type = (coinflip() ? WPN_SPEAR : WPN_TRIDENT);
                break;
            }
            break;

        default:
            break;
        }

        // These can never get egos, and mundane versions are quite common, so
        // guarantee artifact status.  Rarity is a bit low to compensate.
        if (is_giant_club_type(thing.sub_type))
        {
            if (!one_chance_in(25))
                make_item_randart(thing, true);
        }

        int plusmod = random2(4);
        if (agent == GOD_TROG)
        {
            // More damage, less accuracy.
            thing.plus  -= plusmod;
            thing.plus2 += plusmod;
            if (!is_artefact(thing))
                thing.plus = max(static_cast<int>(thing.plus), 0);
        }
        else if (agent == GOD_OKAWARU)
        {
            // More accuracy, less damage.
            thing.plus  += plusmod;
            thing.plus2 -= plusmod;
            if (!is_artefact(thing))
                thing.plus2 = max(static_cast<int>(thing.plus2), 0);
        }
    }
    else if (is_deck(thing))
    {
        thing.special = !one_chance_in(3) ? DECK_RARITY_LEGENDARY :
                        !one_chance_in(5) ? DECK_RARITY_RARE :
                                            DECK_RARITY_COMMON;
    }

    if (agent > GOD_NO_GOD && agent < NUM_GODS && agent == you.religion)
        thing.inscription = "god gift";

    // Moving this above the move since it might not exist after falling.
    if (thing_created != NON_ITEM && !quiet)
        canned_msg(MSG_SOMETHING_APPEARS);

    // If a god wants to give you something but the floor doesn't want it,
    // it counts as a failed acquirement - no piety, etc cost.
    if (feat_destroys_item(grd(pos), thing) && (agent > GOD_NO_GOD) &&
        (agent < NUM_GODS))
    {
        if (agent == GOD_XOM)
            simple_god_message(" snickers.", GOD_XOM);
        else
            return _failed_acquirement(quiet);
    }

    move_item_to_grid(&thing_created, pos);

    if (thing_created != NON_ITEM)
    {
        ASSERT(mitm[thing_created].is_valid());
        mitm[thing_created].props["acquired"].get_int() = agent;
    }
    return thing_created;
}

bool acquirement(object_class_type class_wanted, int agent,
                 bool quiet, int* item_index, bool debug)
{
    ASSERT(!crawl_state.game_is_arena());

    int thing_created = NON_ITEM;

    if (item_index == NULL)
        item_index = &thing_created;

    *item_index = NON_ITEM;

    while (class_wanted == OBJ_RANDOM)
    {
        ASSERT(!quiet);
        mesclr();
        mprf("%-29s[c] Jewellery [d] Book%s",
            you.species == SP_FELID ? "" : "[a] Weapon [b] Armour",
            you.species == SP_FELID ? "" : " [e] Staff");
        mprf("%-11s[g] Miscellaneous %-9s     [i] Gold %s",
            you.species == SP_FELID ? "" : "[f] Wand",
            you.species == SP_MUMMY ? "" : you.religion == GOD_FEDHAS ? "[h] Fruit" : "[h] Food ",
            you.species == SP_FELID ? "" : "[j] Ammunition");
        mpr("What kind of item would you like to acquire? (\\ to view known items)", MSGCH_PROMPT);

        const int keyin = toalower(get_ch());
        switch (keyin)
        {
        case 'a':    class_wanted = OBJ_WEAPONS;    break;
        case 'b':    class_wanted = OBJ_ARMOUR;     break;
        case 'c':    class_wanted = OBJ_JEWELLERY;  break;
        case 'd':    class_wanted = OBJ_BOOKS;      break;
        case 'e':    class_wanted = OBJ_STAVES;     break;
        case 'f':    class_wanted = OBJ_WANDS;      break;
        case 'g':    class_wanted = OBJ_MISCELLANY; break;
        case 'h':    class_wanted = OBJ_FOOD;       break;
        case 'i':    class_wanted = OBJ_GOLD;       break;
        case 'j':    class_wanted = OBJ_MISSILES;   break;
        case '\\':   check_item_knowledge(); redraw_screen(); break;
        default:
            // Lets wizards escape out of accidently choosing acquirement.
            if (agent == AQ_WIZMODE)
            {
                canned_msg(MSG_OK);
                return false;
            }

            // If we've gotten a HUP signal then the player will be unable
            // to make a selection.
            if (crawl_state.seen_hups)
            {
                dprf("Acquirement interrupted by HUP signal.");
                you.turn_is_over = false;
                return false;
            }
            break;
        }

        if (you.species == SP_FELID
            && (class_wanted == OBJ_WEAPONS || class_wanted == OBJ_ARMOUR
                || class_wanted == OBJ_STAVES  || class_wanted == OBJ_WANDS)
            || you.species == SP_MUMMY && class_wanted == OBJ_FOOD)
        {
            class_wanted = OBJ_RANDOM;
        }
    }

    *item_index = acquirement_create_item(class_wanted, agent, quiet,
                                          you.pos(), debug);

    return true;
}<|MERGE_RESOLUTION|>--- conflicted
+++ resolved
@@ -766,12 +766,8 @@
             w = 8; break;
         case WAND_DIGGING:          // each 3.6%, group unknown each 6.25%
         case WAND_DISINTEGRATION:
-<<<<<<< HEAD
-        case WAND_POLYMORPH_OTHER:
+        case WAND_POLYMORPH:
         case WAND_ENSLAVEMENT:
-=======
-        case WAND_POLYMORPH:
->>>>>>> 361a7477
             w = 5; break;
         case WAND_FLAME:            // each 0.7%, group unknown each 1.4%
         case WAND_FROST:
