--- conflicted
+++ resolved
@@ -58,6 +58,7 @@
 #include "spl-book.h"
 #include "spl-util.h"
 #include "state.h"
+#include "stairs.h"
 #include "stuff.h"
 #include "areas.h"
 #include "stash.h"
@@ -186,13 +187,6 @@
 
     // 2. Avoid shops by avoiding (0,5..9).
     // 3. Avoid monster inventory by iterating over the dungeon grid.
-<<<<<<< HEAD
-    for (rectangle_iterator ri(1); ri; ++ri)
-    {
-        if (distance(you.pos(), *ri) <= dist_range(9))
-            continue;
-=======
->>>>>>> 4080d7d1
 
     // 10. Remove +0 weapons and ammo first, only removing others if this fails.
     // Loop twice. First iteration, get rid of uninteresting stuff. Second
@@ -201,7 +195,7 @@
     {
         for (rectangle_iterator ri(1); ri; ++ri)
         {
-            if (grid_distance( you.pos(), *ri ) <= 9)
+	    if (distance(you.pos(), *ri) <= dist_range(9))
                 continue;
 
             for (stack_iterator si(*ri); si; ++si)
@@ -219,14 +213,9 @@
                     if (first_cleaned == NON_ITEM)
                         first_cleaned = si->index();
 
-<<<<<<< HEAD
-                // POOF!
-                destroy_item(si->index());
-=======
                     // POOF!
                     destroy_item( si->index() );
                 }
->>>>>>> 4080d7d1
             }
         }
     }
@@ -1534,7 +1523,7 @@
         return (1);
     }
 
-    if (mitm[obj].base_type == OBJ_ORBS && game_is_zotdef())
+    if (mitm[obj].base_type == OBJ_ORBS && crawl_state.game_is_zotdef())
     {
         std::vector<int> runes;
         if (runes_in_pack(runes) < 15)
@@ -1729,12 +1718,12 @@
         && you.char_direction == GDT_DESCENDING)
     {
         // Take a note!
-       _check_note_item(item);
-
-       if (!quiet)
-           mpr("Now all you have to do is get back out of the dungeon!");
-       you.char_direction = GDT_ASCENDING;
-       xom_is_stimulated(255, XM_INTRIGUED);
+        _check_note_item(item);
+
+        if (!quiet)
+            mpr("Now all you have to do is get back out of the dungeon!");
+        you.char_direction = GDT_ASCENDING;
+        xom_is_stimulated(255, XM_INTRIGUED);
     }
 
     if (item.base_type == OBJ_ORBS && you.level_type == LEVEL_DUNGEON)
@@ -2925,18 +2914,6 @@
     for (int i = 0; i < NUM_EQUIP; i++)
         if (item.link == you.equip[i])
             return (static_cast<equipment_type>(i));
-<<<<<<< HEAD
-=======
-
-    return (EQ_NONE);
-}
-
-// Includes melded items.
-bool item_is_equipped(const item_def &item, bool quiver_too)
-{
-    if (item_equip_slot(item) != EQ_NONE)
-        return (true);
->>>>>>> 4080d7d1
 
     return (EQ_NONE);
 }
@@ -2947,12 +2924,6 @@
     return (item_equip_slot(item) != EQ_NONE
             || quiver_too && in_inventory(item)
                && item.link == you.m_quiver->get_fire_item());
-}
-
-bool item_is_melded(const item_def& item)
-{
-    equipment_type eq = item_equip_slot(item);
-    return (eq != EQ_NONE && you.melded[eq]);
 }
 
 bool item_is_melded(const item_def& item)
@@ -3660,7 +3631,15 @@
     return (true);
 }
 
-<<<<<<< HEAD
+// Returns the position of the Orb on the floor, or
+// coord_def() if not present
+coord_def orb_position()
+{
+    item_def* orb=find_floor_item(OBJ_ORBS,ORB_ZOT);
+    return (orb ? orb->pos: coord_def());
+}
+
+
 void move_items(const coord_def r, const coord_def p)
 {
     ASSERT(in_bounds(r));
@@ -3889,13 +3868,4 @@
     }
 
     return ii;
-}
-=======
-// Returns the position of the Orb on the floor, or
-// coord_def() if not present
-coord_def orb_position()
-{
-    item_def* orb=find_floor_item(OBJ_ORBS,ORB_ZOT);
-    return (orb ? orb->pos: coord_def());
-}
->>>>>>> 4080d7d1
+}