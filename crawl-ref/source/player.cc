/**
 * @file
 * @brief Player related functions.
**/

#include "AppHdr.h"

#include "player.h"

#include <string.h>
#include <stdlib.h>
#include <stdio.h>
#include <ctype.h>
#include <math.h>

#include <sstream>
#include <algorithm>

#include "areas.h"
#include "art-enum.h"
#include "branch.h"
#ifdef DGL_WHEREIS
 #include "chardump.h"
#endif
#include "cloud.h"
#include "clua.h"
#include "coord.h"
#include "coordit.h"
#include "delay.h"
#include "directn.h"
#include "effects.h"
#include "env.h"
#include "errors.h"
#include "exercise.h"
#include "food.h"
#include "godabil.h"
#include "godconduct.h"
#include "godpassive.h"
#include "godwrath.h"
#include "hints.h"
#include "hiscores.h"
#include "item_use.h"
#include "itemname.h"
#include "itemprop.h"
#include "items.h"
#include "kills.h"
#include "libutil.h"
#include "macro.h"
#include "map_knowledge.h"
#include "melee_attack.h"
#include "message.h"
#include "misc.h"
#include "mon-stuff.h"
#include "mon-util.h"
#include "mon-iter.h"
#include "mutation.h"
#include "notes.h"
#include "options.h"
#include "ouch.h"
#include "output.h"
#include "player-stats.h"
#include "potion.h"
#include "quiver.h"
#include "random.h"
#include "religion.h"
#include "shopping.h"
#include "shout.h"
#include "skills.h"
#include "skills2.h"
#include "species.h"
#include "spl-damage.h"
#include "spl-other.h"
#include "spl-selfench.h"
#include "spl-transloc.h"
#include "spl-util.h"
#include "sprint.h"
#include "stairs.h"
#include "stash.h"
#include "state.h"
#include "status.h"
#include "stuff.h"
#include "terrain.h"
#include "throw.h"
#ifdef USE_TILE
 #include "tileview.h"
#endif
#include "transform.h"
#include "traps.h"
#include "travel.h"
#include "view.h"
#include "viewgeom.h"
#include "xom.h"

static void _moveto_maybe_repel_stairs()
{
    const dungeon_feature_type new_grid = env.grid(you.pos());
    const command_type stair_dir = feat_stair_direction(new_grid);

    if (stair_dir == CMD_NO_CMD
        || new_grid == DNGN_ENTER_SHOP
        ||  !you.duration[DUR_REPEL_STAIRS_MOVE])
    {
        return;
    }

    int pct = you.duration[DUR_REPEL_STAIRS_CLIMB] ? 29 : 50;

    // When the effect is still strong, the chance to actually catch
    // a stair is smaller. (Assuming the duration starts out at 1000.)
    const int dur = max(0, you.duration[DUR_REPEL_STAIRS_MOVE] - 700);
    pct += dur/10;

    if (x_chance_in_y(pct, 100))
    {
        if (slide_feature_over(you.pos(), coord_def(-1, -1), false))
        {
            string stair_str = feature_description_at(you.pos(), false,
                                                      DESC_THE, false);
            string prep = feat_preposition(new_grid, true, &you);

            mprf("%s slides away as you move %s it!", stair_str.c_str(),
                 prep.c_str());

            if (player_in_a_dangerous_place() && one_chance_in(5))
                xom_is_stimulated(25);
        }
    }
}

static bool _check_moveto_cloud(const coord_def& p, const string &move_verb)
{
    const int cloud = env.cgrid(p);
    if (cloud != EMPTY_CLOUD && !you.confused())
    {
        const cloud_type ctype = env.cloud[ cloud ].type;
        // Don't prompt if already in a cloud of the same type.
        if (is_damaging_cloud(ctype, true)
            && (env.cgrid(you.pos()) == EMPTY_CLOUD
                || ctype != env.cloud[ env.cgrid(you.pos()) ].type)
            && !crawl_state.disables[DIS_CONFIRMATIONS])
        {
            // Don't prompt for steam unless we're at uncomfortably low hp.
            if (ctype == CLOUD_STEAM)
            {
                int threshold = 20;
                if (player_res_steam() < 0)
                    threshold = threshold * 3 / 2;
                threshold = threshold * you.time_taken / BASELINE_DELAY;
                // Do prompt if we'd lose icemail, though.
                if (you.hp > threshold && !you.mutation[MUT_ICEMAIL])
                    return true;
            }

            string prompt = make_stringf("Really %s into that cloud of %s?",
                                         move_verb.c_str(),
                                         cloud_name_at_index(cloud).c_str());
            learned_something_new(HINT_CLOUD_WARNING);

            if (!yesno(prompt.c_str(), false, 'n'))
            {
                canned_msg(MSG_OK);
                return false;
            }
        }
    }
    return true;
}

static bool _check_moveto_trap(const coord_def& p, const string &move_verb)
{
    // If there's no trap, let's go.
    trap_def* trap = find_trap(p);
    if (!trap || env.grid(p) == DNGN_UNDISCOVERED_TRAP)
        return true;

    if (trap->type == TRAP_ZOT && !crawl_state.disables[DIS_CONFIRMATIONS])
    {
        string prompt = make_stringf(
            "Do you really want to %s into the Zot trap",
            move_verb.c_str());

        if (!yes_or_no("%s", prompt.c_str()))
        {
            canned_msg(MSG_OK);
            return false;
        }
    }
    else if (!trap->is_safe() && !crawl_state.disables[DIS_CONFIRMATIONS])
    {
        string prompt = make_stringf(
            "Really %s %s that %s?",
            move_verb.c_str(),
            (trap->type == TRAP_ALARM || trap->type == TRAP_PLATE) ? "onto"
                                                                   : "into",
            feature_description_at(p, false, DESC_BASENAME, false).c_str());

        if (!yesno(prompt.c_str(), true, 'n'))
        {
            canned_msg(MSG_OK);
            return false;
        }
    }
    return true;
}

static bool _check_moveto_dangerous(const coord_def& p, const string& msg,
                                    bool cling = true)
{
    if (you.can_swim() && feat_is_water(env.grid(p))
        || you.airborne() || cling && you.can_cling_to(p)
        || !is_feat_dangerous(env.grid(p)))
    {
        return true;
    }

    if (msg != "")
        mpr(msg.c_str());
    else if (you.species == SP_MERFOLK && feat_is_water(env.grid(p)))
        mpr("You cannot swim in your current form.");
    else if (you.species == SP_LAVA_ORC && feat_is_lava(env.grid(p))
             && is_feat_dangerous(env.grid(p)))
        mpr("You cannot enter lava in your current form.");
    else
        canned_msg(MSG_UNTHINKING_ACT);

    return false;
}

static bool _check_moveto_terrain(const coord_def& p, const string &move_verb,
                                  const string &msg)
{
    if (you.is_wall_clinging()
        && (move_verb == "blink" || move_verb == "passwall"))
    {
        return _check_moveto_dangerous(p, msg, false);
    }

    if (!need_expiration_warning() && need_expiration_warning(p)
        && !crawl_state.disables[DIS_CONFIRMATIONS])
    {
        if (!_check_moveto_dangerous(p, msg))
            return false;

        string prompt;

        if (msg != "")
            prompt = msg + " ";

        prompt += "Are you sure you want to " + move_verb;

        if (you.ground_level())
            prompt += " into ";
        else
            prompt += " over ";

        prompt += env.grid(p) == DNGN_DEEP_WATER ? "deep water" : "lava";

        prompt += need_expiration_warning(DUR_FLIGHT, p)
                      ? " while you are losing your buoyancy?"
                      : " while your transformation is expiring?";

        if (!yesno(prompt.c_str(), false, 'n'))
        {
            canned_msg(MSG_OK);
            return false;
        }
    }

    return _check_moveto_dangerous(p, msg);
}

static bool _check_moveto_exclusion(const coord_def& p, const string &move_verb)
{
    if (is_excluded(p)
        && !is_stair_exclusion(p)
        && !is_excluded(you.pos())
        && !crawl_state.disables[DIS_CONFIRMATIONS])
    {
        string prompt = make_stringf("Really %s into a travel-excluded area?",
                                     move_verb.c_str());

        if (!yesno(prompt.c_str(), false, 'n'))
        {
            canned_msg(MSG_OK);
            return false;
        }
    }
    return true;
}

bool check_moveto(const coord_def& p, const string &move_verb,
                  const string &msg)
{
    return (_check_moveto_terrain(p, move_verb, msg)
            && _check_moveto_cloud(p, move_verb)
            && _check_moveto_trap(p, move_verb)
            && _check_moveto_exclusion(p, move_verb));
}

static void _splash()
{
    if (you.can_swim())
        noisy(4, you.pos(), "Floosh!");
    else if (!beogh_water_walk())
        noisy(8, you.pos(), "Splash!");
}

void moveto_location_effects(dungeon_feature_type old_feat,
                             bool stepped, bool allow_shift,
                             const coord_def& old_pos)
{
    const dungeon_feature_type new_grid = env.grid(you.pos());

    // Terrain effects.
    if (is_feat_dangerous(new_grid) && !you.is_wall_clinging())
    {
        // Lava and dangerous deep water (ie not merfolk).
        const coord_def& entry = (stepped) ? old_pos : you.pos();

        // If true, we were shifted and so we're done.
        if (fall_into_a_pool(entry, allow_shift, new_grid))
            return;
    }

    if (you.ground_level())
    {
        if (player_likes_lava(false))
        {
            if (feat_is_lava(new_grid) && !feat_is_lava(old_feat))
            {
                if (!stepped)
                    noisy(4, you.pos(), "Gloop!");

                mprf("You %s lava.",
                     (stepped) ? "slowly immerse yourself in the" : "fall into the");

                // Extra time if you stepped in.
                if (stepped)
                    you.time_taken *= 2;

                // This gets called here because otherwise you wouldn't heat
                // until your second turn in lava.
                if (temperature() < TEMP_FIRE)
                    mpr("The lava instantly superheats you.");
                you.temperature = TEMP_MAX;
            }

            else if (!feat_is_lava(new_grid) && feat_is_lava(old_feat))
            {
                mpr("You slowly pull yourself out of the lava.");
                you.time_taken *= 2;
            }
        }

        if (you.species == SP_MERFOLK)
        {
            if (feat_is_water(new_grid) // We're entering water
                // We're not transformed, or with a form compatible with tail
                && (you.form == TRAN_NONE
                    || you.form == TRAN_APPENDAGE
                    || you.form == TRAN_BLADE_HANDS))
            {
                merfolk_start_swimming(stepped);
            }
            else if (!feat_is_water(new_grid) && !is_feat_dangerous(new_grid))
                merfolk_stop_swimming();
        }

        if (feat_is_water(new_grid) && !stepped)
            _splash();

        if (feat_is_water(new_grid) && !you.can_swim() && !beogh_water_walk())
        {
            if (stepped)
            {
                you.time_taken *= 13 + random2(8);
                you.time_taken /= 10;
            }
            const bool will_cling = you.can_cling_to_walls()
                                    && cell_is_clingable(you.pos());

            if (!feat_is_water(old_feat))
            {
                if (stepped && will_cling)
                {
                    mpr("You slowly cross the shallow water and cling to the "
                        "wall.");
                }
                else
                {
                    mprf("You %s the %s water.",
                         stepped ? "enter" : "fall into",
                         new_grid == DNGN_SHALLOW_WATER ? "shallow" : "deep");
                }
            }

            if (new_grid == DNGN_DEEP_WATER && old_feat != DNGN_DEEP_WATER)
                mpr("You sink to the bottom.");

            if (!feat_is_water(old_feat) && !will_cling)
            {
                mpr("Moving in this stuff is going to be slow.");
                if (you.invisible())
                    mpr("...and don't expect to remain undetected.");
            }
        }
    }

    const bool was_clinging = you.is_wall_clinging();
    const bool is_clinging = stepped && you.check_clinging(stepped);

    if (feat_is_water(new_grid) && was_clinging && !is_clinging)
        _splash();

    // Traps go off.
    if (trap_def* ptrap = find_trap(you.pos()))
        ptrap->trigger(you, !stepped); // blinking makes it hard to evade

    if (stepped)
        _moveto_maybe_repel_stairs();
}

// Use this function whenever the player enters (or lands and thus re-enters)
// a grid.
//
// stepped     - normal walking moves
// allow_shift - allowed to scramble in any direction out of lava/water
void move_player_to_grid(const coord_def& p, bool stepped, bool allow_shift)
{
    ASSERT(!crawl_state.game_is_arena());
    ASSERT(in_bounds(p));

    if (!stepped)
    {
        you.clear_clinging();
        tornado_move(p);
    }

    // assuming that entering the same square means coming from above (flight)
    const coord_def old_pos = you.pos();
    const bool from_above = (old_pos == p);
    const dungeon_feature_type old_grid =
        (from_above) ? DNGN_FLOOR : grd(old_pos);

    // Really must be clear.
    ASSERT(you.can_pass_through_feat(grd(p)));

    // Better not be an unsubmerged monster either.
    ASSERT(!monster_at(p) || monster_at(p)->submerged()
           || fedhas_passthrough(monster_at(p)));

    // Move the player to new location.
    you.moveto(p, true);
    viewwindow();

    moveto_location_effects(old_grid, stepped, allow_shift, old_pos);
}

bool is_feat_dangerous(dungeon_feature_type grid, bool permanently,
                       bool ignore_items)
{
    if (you.permanent_flight() || you.airborne() && !permanently)
        return false;
    else if (grid == DNGN_DEEP_WATER && !player_likes_water(permanently)
             || grid == DNGN_LAVA && !player_likes_lava(permanently))
    {
        return true;
    }
    else
        return false;
}

bool is_map_persistent(void)
{
    return !testbits(env.level_flags, LFLAG_NO_MAP);
}

bool player_in_hell(void)
{
    return is_hell_subbranch(you.where_are_you);
}

bool player_in_connected_branch(void)
{
    return is_connected_branch(you.where_are_you);
}

bool player_likes_water(bool permanently)
{
    return (!permanently && beogh_water_walk()
            || (species_likes_water(you.species) || !permanently)
                && form_likes_water());
}

<<<<<<< HEAD
bool player_likes_lava(bool permanently)
{
    return (species_likes_lava(you.species)
            || (!permanently && form_likes_lava()));
}

bool player_in_bat_form()
{
    return (you.form == TRAN_BAT);
}

=======
>>>>>>> 1ef5305b
bool player_can_open_doors()
{
    return (you.form != TRAN_BAT && you.form != TRAN_JELLY);
}

bool player_under_penance(void)
{
    if (you.religion != GOD_NO_GOD)
        return (you.penance[you.religion]);
    else
        return false;
}

// TODO: get rid of this.
bool player_genus(genus_type which_genus, species_type species)
{
    if (species == SP_UNKNOWN)
        species = you.species;

    return (species_genus(species) == which_genus);
}

// If transform is true, compare with current transformation instead
// of (or in addition to) underlying species.
// (See mon-data.h for species/genus use.)
bool is_player_same_species(const monster_type mon, bool transform)
{
    if (transform)
    {
        switch (you.form)
        {
        // Unique monsters.
        case TRAN_BAT:
            return (mon == MONS_BAT);
        case TRAN_ICE_BEAST:
            return (mon == MONS_ICE_BEAST);
        case TRAN_TREE:
            return (mon == MONS_ANIMATED_TREE);
        case TRAN_PORCUPINE:
            return (mon == MONS_PORCUPINE);
        case TRAN_WISP:
            return (mon == MONS_INSUBSTANTIAL_WISP);
        // Compare with monster *species*.
        case TRAN_LICH:
            return (mons_species(mon) == MONS_LICH);
        // Compare with monster *genus*.
        case TRAN_FUNGUS:
            return (mons_genus(mon) == MONS_FUNGUS);
        case TRAN_SPIDER:
            return (mons_genus(mon) == MONS_SPIDER);
        case TRAN_DRAGON:
            return (mons_genus(mon) == MONS_DRAGON); // Includes all drakes.
        case TRAN_PIG:
            return (mons_genus(mon) == MONS_HOG);
        case TRAN_JELLY:
            return (mons_genus(mon) == MONS_JELLY);
        case TRAN_STATUE:
        case TRAN_BLADE_HANDS:
        case TRAN_NONE:
        case TRAN_APPENDAGE:
            break; // Check real (non-transformed) form.
        }
    }

    // Genus would include necrophage and rotting hulk.
    if (you.species == SP_GHOUL)
        return (mons_species(mon) == MONS_GHOUL);

    if (you.species == SP_MERFOLK && mons_genus(mon) == MONS_MERMAID)
        return true;

    // Note that these are currently considered to be the same species:
    // * halflings and humans
    // * dwarves and deep dwarves
    // * all elf races
    return (mons_genus(mon) == mons_genus(player_mons(false)));
}

void update_player_symbol()
{
    you.symbol = Options.show_player_species ? player_mons() : transform_mons();
}

monster_type player_mons(bool transform)
{
    monster_type mons;

    if (transform)
    {
        mons = transform_mons();
        if (mons != MONS_PLAYER)
            return mons;
    }

    mons = player_species_to_mons_species(you.species);

    if (mons == MONS_ORC)
    {
        if (you.religion == GOD_BEOGH)
            mons = (you.piety >= piety_breakpoint(4)) ? MONS_ORC_HIGH_PRIEST
                                                      : MONS_ORC_PRIEST;
    }
    else if (mons == MONS_OGRE)
    {
        const skill_type sk = best_skill(SK_FIRST_SKILL, SK_LAST_SKILL);
        if (sk >= SK_SPELLCASTING && sk < SK_INVOCATIONS)
            mons = MONS_OGRE_MAGE;
    }

    return mons;
}

void update_vision_range()
{
    you.normal_vision = LOS_RADIUS;
    int nom   = 1;
    int denom = 1;

    // Nightstalker gives -1/-2/-3.
    if (player_mutation_level(MUT_NIGHTSTALKER))
    {
        nom *= LOS_RADIUS - player_mutation_level(MUT_NIGHTSTALKER);
        denom *= LOS_RADIUS;
    }

    // Lantern of shadows.
    if (you.attribute[ATTR_SHADOWS])
        nom *= 3, denom *= 4;

    // the Darkness spell.
    if (you.duration[DUR_DARKNESS])
        nom *= 3, denom *= 4;

    // robe of Night.
    if (player_equip_unrand(UNRAND_NIGHT))
        nom *= 3, denom *= 4;

    you.current_vision = (you.normal_vision * nom + denom / 2) / denom;
    ASSERT(you.current_vision > 0);
    set_los_radius(you.current_vision);
}

// Checks whether the player's current species can
// use (usually wear) a given piece of equipment.
// Note that EQ_BODY_ARMOUR and EQ_HELMET only check
// the ill-fitting variant (i.e., not caps and robes).
// If special_armour is set to true, special cases
// such as bardings, light armour and caps are
// considered. Otherwise, these simply return false.
// ---------------------------------------------------
bool you_can_wear(int eq, bool special_armour)
{
    if (you.species == SP_FELID)
        return (eq == EQ_LEFT_RING || eq == EQ_RIGHT_RING || eq == EQ_AMULET);

    // Octopodes can wear soft helmets, eight rings, and an amulet.
    if (you.species == SP_OCTOPODE)
    {
        if (special_armour && eq == EQ_HELMET)
            return true;
        else
            return (eq >= EQ_RING_ONE && eq <= EQ_RING_EIGHT
                    || eq == EQ_AMULET || eq == EQ_SHIELD || eq == EQ_WEAPON);
    }

    switch (eq)
    {
    case EQ_LEFT_RING:
    case EQ_RIGHT_RING:
    case EQ_AMULET:
    case EQ_CLOAK:
        return true;

    case EQ_GLOVES:
        if (player_mutation_level(MUT_CLAWS, false) == 3)
            return false;
        // These species cannot wear gloves.
        if (you.species == SP_TROLL
            || you.species == SP_SPRIGGAN
            || you.species == SP_OGRE)
        {
            return false;
        }
        return true;

    case EQ_BOOTS:
        // Bardings.
        if (you.species == SP_NAGA || you.species == SP_CENTAUR)
            return special_armour;
        if (player_mutation_level(MUT_HOOVES, false) == 3
            || player_mutation_level(MUT_TALONS, false) == 3)
        {
            return false;
        }
        // These species cannot wear boots.
        if (you.species == SP_TROLL
            || you.species == SP_SPRIGGAN
            || you.species == SP_OGRE)
        {
            return false;
        }
        return true;

    case EQ_BODY_ARMOUR:
        if (player_genus(GENPC_DRACONIAN))
            return false;

    case EQ_SHIELD:
        // Most races can wear robes or a buckler/shield.
        if (special_armour)
            return true;
        if (you.species == SP_TROLL
            || you.species == SP_SPRIGGAN
            || you.species == SP_OGRE)
        {
            return false;
        }
        return true;

    case EQ_HELMET:
        // No caps or hats with Horns 3 or Antennae 3.
        if (player_mutation_level(MUT_HORNS, false) == 3
            || player_mutation_level(MUT_ANTENNAE, false) == 3)
        {
            return false;
        }
        // Anyone else can wear caps.
        if (special_armour)
            return true;
        if (player_mutation_level(MUT_HORNS, false)
            || player_mutation_level(MUT_BEAK, false)
            || player_mutation_level(MUT_ANTENNAE, false))
        {
            return false;
        }
        if (you.species == SP_TROLL
            || you.species == SP_SPRIGGAN
            || you.species == SP_OGRE
            || player_genus(GENPC_DRACONIAN))
        {
            return false;
        }
        return true;

    default:
        return true;
    }
}

bool player_has_feet(bool temp)
{
    if (you.species == SP_NAGA
        || you.species == SP_FELID
        || you.species == SP_OCTOPODE
        || you.fishtail && temp)
    {
        return false;
    }

    if (player_mutation_level(MUT_HOOVES, temp) == 3
        || player_mutation_level(MUT_TALONS, temp) == 3)
    {
        return false;
    }

    return true;
}

bool player_wearing_slot(int eq)
{
    ASSERT(you.equip[eq] != -1 || !you.melded[eq]);
    return (you.equip[eq] != -1 && !you.melded[eq]);
}

bool you_tran_can_wear(const item_def &item)
{
    switch (item.base_type)
    {
    case OBJ_WEAPONS:
        return you_tran_can_wear(EQ_WEAPON);

    case OBJ_JEWELLERY:
        return you_tran_can_wear(jewellery_is_amulet(item) ? EQ_AMULET
                                                           : EQ_RINGS);
    case OBJ_ARMOUR:
        if (item.sub_type == ARM_NAGA_BARDING)
            return (you.species == SP_NAGA && you_tran_can_wear(EQ_BOOTS));
        else if (item.sub_type == ARM_CENTAUR_BARDING)
            return (you.species == SP_CENTAUR && you_tran_can_wear(EQ_BOOTS));

        if (fit_armour_size(item, you.body_size()) != 0)
            return false;

        return you_tran_can_wear(get_armour_slot(item), true);

    default:
        return true;
    }
}

bool you_tran_can_wear(int eq, bool check_mutation)
{
    if (eq == EQ_NONE)
        return true;

    if (you.form == TRAN_JELLY
        || you.form == TRAN_PORCUPINE
        || you.form == TRAN_WISP)
    {
        return (false);
    }

    if (eq == EQ_STAFF)
        eq = EQ_WEAPON;
    else if (eq >= EQ_RINGS && eq <= EQ_RINGS_PLUS2)
        eq = EQ_RINGS;

    // Everybody but jellies and porcupines can wear at least some type of armour.
    if (eq == EQ_ALL_ARMOUR)
        return true;

    // Not a transformation, but also temporary -> check first.
    if (check_mutation)
    {
        if (eq == EQ_GLOVES && you.has_claws(false) == 3)
            return false;

        if (eq == EQ_HELMET && player_mutation_level(MUT_HORNS) == 3)
            return false;

        if (eq == EQ_HELMET && player_mutation_level(MUT_ANTENNAE) == 3)
            return false;

        if (eq == EQ_BOOTS
            && (you.fishtail
                || player_mutation_level(MUT_HOOVES) == 3
                || you.has_talons(false) == 3))
        {
            return false;
        }
    }

    // No further restrictions.
    if (you.form == TRAN_NONE
        || you.form == TRAN_LICH
        || you.form == TRAN_APPENDAGE)
    {
        return true;
    }

    // Bats and pigs cannot wear anything except amulets.
    if ((you.form == TRAN_BAT || you.form == TRAN_PIG) && eq != EQ_AMULET)
        return false;

    // Everyone else can wear jewellery...
    if (eq == EQ_AMULET || eq == EQ_RINGS
        || eq == EQ_LEFT_RING || eq == EQ_RIGHT_RING
        || eq == EQ_RING_ONE || eq == EQ_RING_TWO)
    {
        return true;
    }

    // ...but not necessarily in all slots.
    if (eq >= EQ_RING_THREE && eq <= EQ_RING_EIGHT)
    {
        return (you.species == SP_OCTOPODE
                && (form_keeps_mutations() || you.form == TRAN_SPIDER));
    }

    // These cannot use anything but jewellery.
    if (you.form == TRAN_SPIDER || you.form == TRAN_DRAGON)
        return false;

    if (you.form == TRAN_BLADE_HANDS)
    {
        if (eq == EQ_WEAPON || eq == EQ_GLOVES || eq == EQ_SHIELD)
            return false;
        return true;
    }

    if (you.form == TRAN_ICE_BEAST)
    {
        if (eq != EQ_CLOAK)
            return false;
        return true;
    }

    if (you.form == TRAN_STATUE)
    {
        if (eq == EQ_WEAPON || eq == EQ_SHIELD
            || eq == EQ_CLOAK || eq == EQ_HELMET)
        {
            return true;
        }
        return false;
    }

    if (you.form == TRAN_FUNGUS)
        return (eq == EQ_HELMET);

    if (you.form == TRAN_TREE)
        return (eq == EQ_WEAPON || eq == EQ_SHIELD || eq == EQ_HELMET);

    return true;
}

bool player_weapon_wielded()
{
    if (you.melded[EQ_WEAPON])
        return false;

    const int wpn = you.equip[EQ_WEAPON];

    if (wpn == -1)
        return false;

    if (!is_weapon(you.inv[wpn]))
        return false;

    return true;
}

// Returns false if the player is wielding a weapon inappropriate for Berserk.
bool berserk_check_wielded_weapon()
{
    if (!you.weapon())
        return true;

    const item_def weapon = *you.weapon();
    if (weapon.defined() && (!is_weapon(weapon) || is_range_weapon(weapon))
        || you.attribute[ATTR_WEAPON_SWAP_INTERRUPTED])
    {
        string prompt = "Do you really want to go berserk while wielding "
                        + weapon.name(DESC_YOUR) + "?";

        if (!yesno(prompt.c_str(), true, 'n'))
        {
            canned_msg(MSG_OK);
            return false;
        }

        you.attribute[ATTR_WEAPON_SWAP_INTERRUPTED] = 0;
    }

    return true;
}

// Looks in equipment "slot" to see if there is an equipped "sub_type".
// Returns number of matches (in the case of rings, both are checked)
int player::wearing(equipment_type slot, int sub_type, bool calc_unid) const
{
    int ret = 0;

    const item_def* item;

    switch (slot)
    {
    case EQ_WEAPON:
        // Hands can have more than just weapons.
        if (weapon()
            && weapon()->base_type == OBJ_WEAPONS
            && weapon()->sub_type == sub_type)
        {
            ret++;
        }
        break;

    case EQ_STAFF:
        // Like above, but must be magical staff.
        if (weapon()
            && weapon()->base_type == OBJ_STAVES
            && weapon()->sub_type == sub_type
            && (calc_unid || item_type_known(*weapon())))
        {
            ret++;
        }
        break;

    case EQ_RINGS:
        for (int slots = EQ_LEFT_RING; slots < NUM_EQUIP; slots++)
        {
            if (slots == EQ_AMULET)
                continue;

            if ((item = slot_item(static_cast<equipment_type>(slots)))
                && item->sub_type == sub_type
                && (calc_unid
                    || item_type_known(*item)))
            {
                ret++;
            }
        }
        break;

    case EQ_RINGS_PLUS:
        for (int slots = EQ_LEFT_RING; slots < NUM_EQUIP; slots++)
        {
            if (slots == EQ_AMULET)
                continue;

            if ((item = slot_item(static_cast<equipment_type>(slots)))
                && item->sub_type == sub_type
                && (calc_unid
                    || item_type_known(*item)))
            {
                ret += item->plus;
            }
        }
        break;

    case EQ_RINGS_PLUS2:
        for (int slots = EQ_LEFT_RING; slots < NUM_EQUIP; ++slots)
        {
            if (slots == EQ_AMULET)
                continue;

            if ((item = slot_item(static_cast<equipment_type>(slots)))
                && item->sub_type == sub_type
                && (calc_unid
                    || item_type_known(*item)))
            {
                ret += item->plus2;
            }
        }
        break;

    case EQ_ALL_ARMOUR:
        // Doesn't make much sense here... be specific. -- bwr
        die("EQ_ALL_ARMOUR is not a proper slot");
        break;

    default:
        if (! (slot > EQ_NONE && slot < NUM_EQUIP))
            die("invalid slot");
        if ((item = slot_item(slot))
            && item->sub_type == sub_type
            && (calc_unid || item_type_known(*item)))
        {
            ret++;
        }
        break;
    }

    return ret;
}

// Looks in equipment "slot" to see if equipped item has "special" ego-type
// Returns number of matches (jewellery returns zero -- no ego type).
// [ds] There's no equivalent of calc_unid or req_id because as of now, weapons
// and armour type-id on wield/wear.
int player::wearing_ego(equipment_type slot, int special, bool calc_unid) const
{
    int ret = 0;

    const item_def* item;
    switch (slot)
    {
    case EQ_WEAPON:
        // Hands can have more than just weapons.
        if ((item = slot_item(EQ_WEAPON))
            && item->base_type == OBJ_WEAPONS
            && get_weapon_brand(*item) == special)
        {
            ret++;
        }
        break;

    case EQ_LEFT_RING:
    case EQ_RIGHT_RING:
    case EQ_AMULET:
    case EQ_STAFF:
    case EQ_RINGS:
    case EQ_RINGS_PLUS:
    case EQ_RINGS_PLUS2:
        // no ego types for these slots
        break;

    case EQ_ALL_ARMOUR:
        // Check all armour slots:
        for (int i = EQ_MIN_ARMOUR; i <= EQ_MAX_ARMOUR; i++)
        {
            if ((item = slot_item(static_cast<equipment_type>(i)))
                && get_armour_ego_type(*item) == special
                && (calc_unid || item_type_known(*item)))
            {
                ret++;
            }
        }
        break;

    default:
        if (slot < EQ_MIN_ARMOUR || slot > EQ_MAX_ARMOUR)
            die("invalid slot: %d", slot);
        // Check a specific armour slot for an ego type:
        if ((item = slot_item(static_cast<equipment_type>(slot)))
            && get_armour_ego_type(*item) == special
            && (calc_unid || item_type_known(*item)))
        {
            ret++;
        }
        break;
    }

    return ret;
}

bool player_equip_unrand_effect(int unrand_index)
{
    if (you.suppressed())
        return false;
    else
        return player_equip_unrand(unrand_index);
}

// Return's true if the indicated unrandart is equipped
// [ds] There's no equivalent of calc_unid or req_id because as of now, weapons
// and armour type-id on wield/wear.
bool player_equip_unrand(int unrand_index)
{
    const unrandart_entry* entry = get_unrand_entry(unrand_index);
    equipment_type   slot  = get_item_slot(entry->base_type,
                                           entry->sub_type);

    item_def* item;

    switch (slot)
    {
    case EQ_WEAPON:
        // Hands can have more than just weapons.
        if ((item = you.slot_item(slot))
            && item->base_type == OBJ_WEAPONS
            && is_unrandom_artefact(*item)
            && item->special == unrand_index)
        {
            return true;
        }
        break;

    case EQ_RINGS:
        for (int slots = EQ_LEFT_RING; slots < NUM_EQUIP; ++slots)
        {
            if (slots == EQ_AMULET)
                continue;

            if ((item = you.slot_item(static_cast<equipment_type>(slots)))
                && is_unrandom_artefact(*item)
                && item->special == unrand_index)
            {
                return true;
            }
        }
        break;

    case EQ_NONE:
    case EQ_STAFF:
    case EQ_LEFT_RING:
    case EQ_RIGHT_RING:
    case EQ_RINGS_PLUS:
    case EQ_RINGS_PLUS2:
    case EQ_ALL_ARMOUR:
        // no unrandarts for these slots.
        break;

    default:
        if (slot <= EQ_NONE || slot >= NUM_EQUIP)
            die("invalid slot: %d", slot);
        // Check a specific slot.
        if ((item = you.slot_item(slot))
            && is_unrandom_artefact(*item)
            && item->special == unrand_index)
        {
            return true;
        }
        break;
    }

    return false;
}

// Given an adjacent monster, returns true if the player can hit it (the
// monster should not be submerged, or be submerged in shallow water if
// the player has a polearm).
bool player_can_hit_monster(const monster* mon)
{
    if (!mon->submerged())
        return true;

    if (grd(mon->pos()) != DNGN_SHALLOW_WATER)
        return false;

    const item_def *weapon = you.weapon();
    return (weapon && weapon_skill(*weapon) == SK_POLEARMS);
}

bool player_can_hear(const coord_def& p, int hear_distance)
{
    return (!silenced(p)
            && !silenced(you.pos())
            && you.pos().distance_from(p) <= hear_distance);
}

int player_teleport(bool calc_unid)
{
    ASSERT(!crawl_state.game_is_arena());

    // Don't allow any form of teleportation in Sprint.
    if (crawl_state.game_is_sprint())
        return 0;

    int tp = 0;

    // All effects negated by magical suppression should go in here.
    if (!you.suppressed())
    {
        // rings (keep in sync with _equip_jewellery_effect)
        tp += 8 * you.wearing(EQ_RINGS, RING_TELEPORTATION, calc_unid);

        // randart weapons only
        if (you.weapon()
            && you.weapon()->base_type == OBJ_WEAPONS
            && is_artefact(*you.weapon()))
        {
            tp += you.scan_artefacts(ARTP_CAUSE_TELEPORTATION, calc_unid);
        }
    }

    // mutations
    tp += player_mutation_level(MUT_TELEPORT) * 3;

    return tp;
}

// Computes bonuses to regeneration from most sources. Does not handle
// slow healing, vampireness, or Trog's Hand.
static int _player_bonus_regen()
{
    int rr = 0;

    // Trog's Hand is handled separately so that it will bypass slow healing,
    // and it overrides the spell.
    if (you.duration[DUR_REGENERATION]
        && !you.attribute[ATTR_DIVINE_REGENERATION])
    {
        rr += 100;
    }

    // All effects negated by magical suppression should go in here.
    if (!you.suppressed())
    {
        // Rings.
        rr += 40 * you.wearing(EQ_RINGS, RING_REGENERATION);

        // Troll leather (except for trolls).
        if ((you.wearing(EQ_BODY_ARMOUR, ARM_TROLL_LEATHER_ARMOUR)
             || you.wearing(EQ_BODY_ARMOUR, ARM_TROLL_HIDE))
            && you.species != SP_TROLL)
        {
            rr += 30;
        }
    }

    // Fast heal mutation.
    rr += player_mutation_level(MUT_REGENERATION) * 20;

    // Powered By Death mutation, boosts regen by 10 per corpse in
    // a mutation_level * 3 (3/6/9) radius, to a maximum of 7
    // corpses.  If and only if the duration of the effect is
    // still active.
    if (you.duration[DUR_POWERED_BY_DEATH])
        rr += handle_pbd_corpses(false) * 100;

    return rr;
}

int player_regen()
{
    int rr = you.hp_max / 3;

    if (rr > 20)
        rr = 20 + ((rr - 20) / 2);

    // Add in miscellaneous bonuses
    rr += _player_bonus_regen();

    // Before applying other effects, make sure that there's something
    // to heal.
    rr = max(1, rr);

    // Healing depending on satiation.
    // The better-fed you are, the faster you heal.
    if (you.species == SP_VAMPIRE)
    {
        if (you.hunger_state == HS_STARVING)
            rr = 0;   // No regeneration for starving vampires.
        else if (you.hunger_state == HS_ENGORGED)
            rr += 20; // More bonus regeneration for engorged vampires.
        else if (you.hunger_state < HS_SATIATED)
            rr /= 2;  // Halved regeneration for hungry vampires.
        else if (you.hunger_state >= HS_FULL)
            rr += 10; // Bonus regeneration for full vampires.
    }

    // Slow heal mutation.  Each level reduces your natural healing by
    // one third.
    if (player_mutation_level(MUT_SLOW_HEALING) > 0)
    {
        rr *= 3 - player_mutation_level(MUT_SLOW_HEALING);
        rr /= 3;
    }

    if (you.stat_zero[STAT_STR])
        rr /= 4;

    if (you.disease)
        rr = 0;

    // Trog's Hand.  This circumvents the slow healing effect.
    if (you.attribute[ATTR_DIVINE_REGENERATION])
        rr += 100;

    return rr;
}

int player_hunger_rate(bool temp)
{
    int hunger = 3;

    if (temp && you.form == TRAN_BAT)
        return 1;

    if (you.species == SP_TROLL)
        hunger += 3;            // in addition to the +3 for fast metabolism

    if (temp && you.duration[DUR_REGENERATION] && you.hp < you.hp_max)
        hunger += 4;

    // If Cheibriados has slowed your life processes, you will hunger less.
    if (you.religion == GOD_CHEIBRIADOS && you.piety >= piety_breakpoint(0))
        hunger--;

    // Moved here from main.cc... maintaining the >= 40 behaviour.
    if (temp && you.hunger >= 40)
    {
        if (you.duration[DUR_INVIS])
            hunger += 5;

        // Berserk has its own food penalty - excluding berserk haste.
        // Doubling the hunger cost for haste so that the per turn hunger
        // is consistent now that a hasted turn causes 50% the normal hunger
        // -cao
        if (you.duration[DUR_HASTE])
            hunger += haste_mul(5);
    }

    if (you.species == SP_VAMPIRE)
    {
        switch (you.hunger_state)
        {
        case HS_STARVING:
        case HS_NEAR_STARVING:
            hunger -= 3;
            break;
        case HS_VERY_HUNGRY:
            hunger -= 2;
            break;
        case HS_HUNGRY:
            hunger--;
            break;
        case HS_SATIATED:
            break;
        case HS_FULL:
            hunger++;
            break;
        case HS_VERY_FULL:
            hunger += 2;
            break;
        case HS_ENGORGED:
            hunger += 3;
        }
    }
    else
    {
        hunger += player_mutation_level(MUT_FAST_METABOLISM)
                - player_mutation_level(MUT_SLOW_METABOLISM);
    }

    // burden
    if (temp)
        hunger += you.burden_state;

    // All effects negated by magical suppression should go in here.
    if (!you.suppressed())
    {
        // rings
        if (you.hp < you.hp_max
            && player_mutation_level(MUT_SLOW_HEALING) < 3)
        {
            hunger += 3 * you.wearing(EQ_RINGS, RING_REGENERATION);
        }

        hunger += 4 * you.wearing(EQ_RINGS, RING_HUNGER);

        // troll leather armour
        if (you.species != SP_TROLL && you.hp < you.hp_max
            && player_mutation_level(MUT_SLOW_HEALING) < 3)
        {
            if (you.wearing(EQ_BODY_ARMOUR, ARM_TROLL_LEATHER_ARMOUR)
                || you.wearing(EQ_BODY_ARMOUR, ARM_TROLL_HIDE))
            {
                hunger += coinflip() ? 2 : 1;
            }
        }

        // randarts
        hunger += you.scan_artefacts(ARTP_METABOLISM);

        // sustenance affects things at the end, because it is multiplicative
        for (int s = you.wearing(EQ_RINGS, RING_SUSTENANCE); s > 0; s--)
            hunger = (3*hunger)/5;
    }

    if (hunger < 1)
        hunger = 1;

    return hunger;
}

int player_spell_levels(void)
{
    int sl = you.experience_level - 1 + you.skill(SK_SPELLCASTING, 2, true);

    bool fireball = false;
    bool delayed_fireball = false;

    if (sl > 99)
        sl = 99;

    for (int i = 0; i < MAX_KNOWN_SPELLS; i++)
    {
        if (you.spells[i] == SPELL_FIREBALL)
            fireball = true;
        else if (you.spells[i] == SPELL_DELAYED_FIREBALL)
            delayed_fireball = true;

        if (you.spells[i] != SPELL_NO_SPELL)
            sl -= spell_difficulty(you.spells[i]);
    }

    // Fireball is free for characters with delayed fireball
    if (fireball && delayed_fireball)
        sl += spell_difficulty(SPELL_FIREBALL);

    // Note: This can happen because of level drain.  Maybe we should
    // force random spells out when that happens. -- bwr
    if (sl < 0)
        sl = 0;

    return sl;
}

int player_likes_chunks(bool permanently)
{
    return you.gourmand(true, !permanently)
           ? 3 : player_mutation_level(MUT_CARNIVOROUS);
}

// If temp is set to false, temporary sources or resistance won't be counted.
int player_res_fire(bool calc_unid, bool temp, bool items)
{
    int rf = 0;

    // All effects negated by magical suppression should go in here.
    if (!you.suppressed())
    {
        if (items)
        {
            // rings of fire resistance/fire
            rf += you.wearing(EQ_RINGS, RING_PROTECTION_FROM_FIRE, calc_unid);
            rf += you.wearing(EQ_RINGS, RING_FIRE, calc_unid);

            // rings of ice
            rf -= you.wearing(EQ_RINGS, RING_ICE, calc_unid);

            // Staves
            rf += you.wearing(EQ_STAFF, STAFF_FIRE, calc_unid);

            // body armour:
            rf += 2 * you.wearing(EQ_BODY_ARMOUR, ARM_FIRE_DRAGON_ARMOUR);
            rf += you.wearing(EQ_BODY_ARMOUR, ARM_GOLD_DRAGON_ARMOUR);
            rf -= you.wearing(EQ_BODY_ARMOUR, ARM_ICE_DRAGON_ARMOUR);
            rf += 2 * you.wearing(EQ_BODY_ARMOUR, ARM_FIRE_DRAGON_HIDE);
            rf += you.wearing(EQ_BODY_ARMOUR, ARM_GOLD_DRAGON_HIDE);
            rf -= you.wearing(EQ_BODY_ARMOUR, ARM_ICE_DRAGON_HIDE);

            // ego armours
            rf += you.wearing_ego(EQ_ALL_ARMOUR, SPARM_FIRE_RESISTANCE);
            rf += you.wearing_ego(EQ_ALL_ARMOUR, SPARM_RESISTANCE);

            // randart weapons:
            rf += you.scan_artefacts(ARTP_FIRE, calc_unid);

            // dragonskin cloak: 0.5 to draconic resistances
            if (calc_unid && player_equip_unrand(UNRAND_DRAGONSKIN) && coinflip())
                rf++;
        }
    }

    // species:
    if (you.species == SP_MUMMY)
        rf--;

    if (you.species == SP_LAVA_ORC)
    {
        if (temperature_effect(LORC_FIRE_RES_I))
            rf++;
        if (temperature_effect(LORC_FIRE_RES_II))
            rf++;
        if (temperature_effect(LORC_FIRE_RES_III))
            rf++;
    }

    // mutations:
    rf += player_mutation_level(MUT_HEAT_RESISTANCE, temp);
    rf += player_mutation_level(MUT_MOLTEN_SCALES, temp) == 3 ? 1 : 0;

    // spells:
    if (temp)
    {
        if (you.duration[DUR_RESISTANCE])
            rf++;

        if (you.duration[DUR_FIRE_SHIELD])
            rf += 2;

        // transformations:
        switch (you.form)
        {
        case TRAN_TREE:
            if (you.religion == GOD_FEDHAS && !player_under_penance())
                rf++;
            break;
        case TRAN_ICE_BEAST:
            rf--;
            break;
        case TRAN_WISP:
            rf += 2;
            break;
        case TRAN_DRAGON:
        {
            monster_type drag = dragon_form_dragon_type();
            if (drag == MONS_DRAGON)
                rf += 2;
            else if (drag == MONS_ICE_DRAGON)
                rf--;
            break;
        }
        default:
            break;
        }
    }

    if (rf < -3)
        rf = -3;
    else if (rf > 3)
        rf = 3;

    return rf;
}

int player_res_steam(bool calc_unid, bool temp, bool items)
{
    int res = 0;

    if (you.species == SP_PALE_DRACONIAN)
        res += 2;

    // All effects negated by magical suppression should go in here.
    if (!you.suppressed())
    {
        if (items && you.wearing(EQ_BODY_ARMOUR, ARM_STEAM_DRAGON_ARMOUR))
            res += 2;

        if (items && you.wearing(EQ_BODY_ARMOUR, ARM_STEAM_DRAGON_HIDE))
            res += 2;
    }

    res += (player_res_fire(calc_unid, temp, items) + 1) / 2;

    if (res > 3)
        res = 3;

    return res;
}

int player_res_cold(bool calc_unid, bool temp, bool items)
{
    int rc = 0;

    if (temp)
    {
        if (you.duration[DUR_RESISTANCE])
            rc++;

        if (you.duration[DUR_FIRE_SHIELD])
            rc -= 2;

        // transformations:
        switch (you.form)
        {
        case TRAN_TREE:
            if (you.religion == GOD_FEDHAS && !player_under_penance())
                rc++;
            break;
        case TRAN_ICE_BEAST:
            rc += 3;
            break;
        case TRAN_WISP:
            rc += 2;
            break;
        case TRAN_DRAGON:
        {
            monster_type form = dragon_form_dragon_type();
            if (form == MONS_DRAGON)
                rc--;
            else if (form == MONS_ICE_DRAGON)
                rc += 2;
            break;
        }
        case TRAN_LICH:
            rc++;
            break;
        default:
            break;
        }

        if (you.species == SP_VAMPIRE)
        {
            if (you.hunger_state <= HS_NEAR_STARVING)
                rc += 2;
            else if (you.hunger_state < HS_SATIATED)
                rc++;
        }

        if (you.species == SP_LAVA_ORC)
            if (temperature_effect(LORC_COLD_VULN))
                rc--;
    }

    // All effects negated by magical suppression should go in here.
    if (!you.suppressed())
    {
        if (items)
        {
            // rings of cold resistance/ice
            rc += you.wearing(EQ_RINGS, RING_PROTECTION_FROM_COLD, calc_unid);
            rc += you.wearing(EQ_RINGS, RING_ICE, calc_unid);

            // rings of fire
            rc -= you.wearing(EQ_RINGS, RING_FIRE, calc_unid);

            // Staves
            rc += you.wearing(EQ_STAFF, STAFF_COLD, calc_unid);

            // body armour:
            rc += 2 * you.wearing(EQ_BODY_ARMOUR, ARM_ICE_DRAGON_ARMOUR);
            rc += you.wearing(EQ_BODY_ARMOUR, ARM_GOLD_DRAGON_ARMOUR);
            rc -= you.wearing(EQ_BODY_ARMOUR, ARM_FIRE_DRAGON_ARMOUR);
            rc += 2 * you.wearing(EQ_BODY_ARMOUR, ARM_ICE_DRAGON_HIDE);
            rc += you.wearing(EQ_BODY_ARMOUR, ARM_GOLD_DRAGON_HIDE);
            rc -= you.wearing(EQ_BODY_ARMOUR, ARM_FIRE_DRAGON_HIDE);

            // ego armours
            rc += you.wearing_ego(EQ_ALL_ARMOUR, SPARM_COLD_RESISTANCE);
            rc += you.wearing_ego(EQ_ALL_ARMOUR, SPARM_RESISTANCE);

            // randart weapons:
            rc += you.scan_artefacts(ARTP_COLD, calc_unid);

            // dragonskin cloak: 0.5 to draconic resistances
            if (calc_unid && player_equip_unrand(UNRAND_DRAGONSKIN) && coinflip())
                rc++;
        }
    }

    // mutations:
    rc += player_mutation_level(MUT_COLD_RESISTANCE, temp);
    rc += player_mutation_level(MUT_ICY_BLUE_SCALES, temp) == 3 ? 1 : 0;
    rc += player_mutation_level(MUT_SHAGGY_FUR, temp) == 3 ? 1 : 0;

    if (rc < -3)
        rc = -3;
    else if (rc > 3)
        rc = 3;

    return rc;
}

bool player::res_corr(bool calc_unid, bool items) const
{
    if (religion == GOD_JIYVA && piety >= piety_breakpoint(2))
        return true;

    if (you.form == TRAN_JELLY || you.form == TRAN_WISP)
        return 1;

    if (items && !suppressed())
    {
        // dragonskin cloak: 0.5 to draconic resistances
        if (calc_unid && player_equip_unrand(UNRAND_DRAGONSKIN)
            && coinflip())
        {
            return true;
        }
    }

    if ((form_keeps_mutations() || you.form == TRAN_DRAGON)
        && you.species == SP_YELLOW_DRACONIAN)
    {
        return true;
    }

    if (form_keeps_mutations()
        && player_mutation_level(MUT_YELLOW_SCALES) >= 3)
    {
        return true;
    }

    return actor::res_corr(calc_unid, items);
}

int player_res_acid(bool calc_unid, bool items)
{
    if (you.form == TRAN_JELLY || you.form == TRAN_WISP)
        return 3;

    return you.res_corr(calc_unid, items) ? 1 : 0;
}

// Returns a factor X such that post-resistance acid damage can be calculated
// as pre_resist_damage * X / 100.
int player_acid_resist_factor()
{
    int rA = player_res_acid();
    if (rA >= 3)
        return 0;
    else if (rA >= 1)
        return 50;
    return 100;
}

int player_res_electricity(bool calc_unid, bool temp, bool items)
{
    int re = 0;

    // All effects negated by magical suppression should go in here.
    if (!you.suppressed())
    {
        if (items)
        {
            // staff
            re += you.wearing(EQ_STAFF, STAFF_AIR, calc_unid);

            // body armour:
            re += you.wearing(EQ_BODY_ARMOUR, ARM_STORM_DRAGON_ARMOUR);
            re += you.wearing(EQ_BODY_ARMOUR, ARM_STORM_DRAGON_HIDE);

            // randart weapons:
            re += you.scan_artefacts(ARTP_ELECTRICITY, calc_unid);

            // dragonskin cloak: 0.5 to draconic resistances
            if (calc_unid && player_equip_unrand(UNRAND_DRAGONSKIN) && coinflip())
                re++;
        }
    }

    // mutations:
    re += player_mutation_level(MUT_THIN_METALLIC_SCALES, temp) == 3 ? 1 : 0;
    re += player_mutation_level(MUT_SHOCK_RESISTANCE, temp);

    if (temp)
    {
        if (you.attribute[ATTR_DIVINE_LIGHTNING_PROTECTION])
            return 3;

        if (you.duration[DUR_RESISTANCE])
            re++;

        // transformations:
        if (you.form == TRAN_STATUE || you.form == TRAN_WISP)
            re += 1;

        if (re > 1)
            re = 1;
    }

    return re;
}

bool player_control_teleport(bool temp)
{
    return ((temp && you.duration[DUR_CONTROL_TELEPORT])
            || crawl_state.game_is_zotdef());
}

int player_res_torment(bool, bool temp)
{
    return (player_mutation_level(MUT_TORMENT_RESISTANCE)
            || you.form == TRAN_LICH
            || you.form == TRAN_FUNGUS
            || you.form == TRAN_TREE
            || you.form == TRAN_WISP
            || you.species == SP_VAMPIRE && you.hunger_state == HS_STARVING
            || you.petrified()
            || (temp && player_mutation_level(MUT_STOCHASTIC_TORMENT_RESISTANCE)
                && coinflip()));
}

// Kiku protects you from torment to a degree.
int player_kiku_res_torment()
{
    return (you.religion == GOD_KIKUBAAQUDGHA
            && !player_under_penance()
            && you.piety >= piety_breakpoint(3)
            && !you.gift_timeout); // no protection during pain branding weapon
}

// If temp is set to false, temporary sources or resistance won't be counted.
int player_res_poison(bool calc_unid, bool temp, bool items)
{
    if (you.is_undead == US_SEMI_UNDEAD ? you.hunger_state == HS_STARVING
            : you.is_undead && (temp || you.form != TRAN_LICH))
    {
        return 3;
    }

    int rp = 0;

    // All effects negated by magical suppression should go in here.
    if (!you.suppressed())
    {
        if (items)
        {
            // rings of poison resistance
            rp += you.wearing(EQ_RINGS, RING_POISON_RESISTANCE, calc_unid);

            // Staves
            rp += you.wearing(EQ_STAFF, STAFF_POISON, calc_unid);

            // ego armour:
            rp += you.wearing_ego(EQ_ALL_ARMOUR, SPARM_POISON_RESISTANCE);

            // body armour:
            rp += you.wearing(EQ_BODY_ARMOUR, ARM_GOLD_DRAGON_ARMOUR);
            rp += you.wearing(EQ_BODY_ARMOUR, ARM_SWAMP_DRAGON_ARMOUR);
            rp += you.wearing(EQ_BODY_ARMOUR, ARM_GOLD_DRAGON_HIDE);
            rp += you.wearing(EQ_BODY_ARMOUR, ARM_SWAMP_DRAGON_HIDE);

            // randart weapons:
            rp += you.scan_artefacts(ARTP_POISON, calc_unid);

            // dragonskin cloak: 0.5 to draconic resistances
            if (calc_unid && player_equip_unrand(UNRAND_DRAGONSKIN) && coinflip())
                rp++;
        }
    }

    // mutations:
    rp += player_mutation_level(MUT_POISON_RESISTANCE, temp);
    rp += player_mutation_level(MUT_SLIMY_GREEN_SCALES, temp) == 3 ? 1 : 0;

    // Only thirsty vampires are naturally poison resistant.
    if (you.species == SP_VAMPIRE && you.hunger_state < HS_SATIATED)
        rp++;

    if (temp)
    {
        // potions/cards:
        if (you.duration[DUR_RESISTANCE])
            rp++;

        // transformations:
        switch (you.form)
        {
        case TRAN_ICE_BEAST:
        case TRAN_STATUE:
        case TRAN_DRAGON:
        case TRAN_FUNGUS:
        case TRAN_TREE:
        case TRAN_JELLY:
        case TRAN_WISP:
            rp++;
            break;
        default:
            break;
        }

        if (you.petrified())
            rp++;
    }

    // Give vulnerability for Spider Form, and only let one level of rP to make
    // up for it (never be poison resistant in Spider Form).
    rp = (rp > 0 ? 1 : 0);

    if (temp)
    {
        if (you.form == TRAN_SPIDER)
            rp--;
    }

    return rp;
}

static int _maybe_reduce_poison(int amount)
{
    int rp = player_res_poison(true, true, true);

    if (rp <= 0)
        return amount;

    int reduction = binomial_generator(amount, 90);
    int new_amount = amount - reduction;

    if (amount != new_amount)
        dprf("Poison reduced (%d -> %d)", amount, new_amount);
    else
        dprf("Poison not reduced (%d)", amount);

    return new_amount;
}

int player_res_sticky_flame(bool calc_unid, bool temp, bool items)
{
    int rsf = 0;

    if (you.species == SP_MOTTLED_DRACONIAN)
        rsf++;

    // All effects negated by magical suppression should go in here.
    if (!you.suppressed())
    {
        if (items && you.wearing(EQ_BODY_ARMOUR, ARM_MOTTLED_DRAGON_ARMOUR))
            rsf++;
        if (items && you.wearing(EQ_BODY_ARMOUR, ARM_MOTTLED_DRAGON_HIDE))
            rsf++;

        // dragonskin cloak: 0.5 to draconic resistances
        if (items && calc_unid && player_equip_unrand(UNRAND_DRAGONSKIN) && coinflip())
            rsf++;
    }

    if (you.form == TRAN_WISP)
        rsf++;

    if (rsf > 1)
        rsf = 1;

    return rsf;
}

int player_spec_death()
{
    int sd = 0;

    // All effects negated by magical suppression should go in here.
    if (!you.suppressed())
    {
        // Staves
        sd += you.wearing(EQ_STAFF, STAFF_DEATH);
    }

    // species:
    if (you.species == SP_MUMMY)
    {
        if (you.experience_level >= 13)
            sd++;
        if (you.experience_level >= 26)
            sd++;
    }

    // transformations:
    if (you.form == TRAN_LICH)
        sd++;

    return sd;
}

int player_spec_fire()
{
    int sf = 0;

    // All effects negated by magical suppression should go in here.
    if (!you.suppressed())
    {
        // staves:
        sf += you.wearing(EQ_STAFF, STAFF_FIRE);

        // rings of fire:
        sf += you.wearing(EQ_RINGS, RING_FIRE);
    }

    if (you.species == SP_LAVA_ORC && temperature_effect(LORC_FIRE_BOOST))
        sf++;

    if (you.duration[DUR_FIRE_SHIELD])
        sf++;

    return sf;
}

int player_spec_cold()
{
    int sc = 0;

    // All effects negated by magical suppression should go in here.
    if (!you.suppressed())
    {
        // staves:
        sc += you.wearing(EQ_STAFF, STAFF_COLD);

        // rings of ice:
        sc += you.wearing(EQ_RINGS, RING_ICE);
    }

    if (you.species == SP_LAVA_ORC && (temperature_effect(LORC_LAVA_BOOST) || temperature_effect(LORC_FIRE_BOOST)))
        sc--;

    return sc;
}

int player_spec_earth()
{
    int se = 0;

    // All effects negated by magical suppression should go in here.
    if (!you.suppressed())
    {
        // Staves
        se += you.wearing(EQ_STAFF, STAFF_EARTH);
    }

    return se;
}

int player_spec_air()
{
    int sa = 0;

    // All effects negated by magical suppression should go in here.
    if (!you.suppressed())
    {
        // Staves
        sa += you.wearing(EQ_STAFF, STAFF_AIR);
    }

    return sa;
}

int player_spec_conj()
{
    int sc = 0;

    // All effects negated by magical suppression should go in here.
    if (!you.suppressed())
    {
        // Staves
        sc += you.wearing(EQ_STAFF, STAFF_CONJURATION);
    }

    return sc;
}

int player_spec_hex()
{
    int sh = 0;

    // All effects negated by magical suppression should go in here.
    if (!you.suppressed())
    {
        // Unrands
        if (player_equip_unrand(UNRAND_BOTONO))
            sh++;
    }

    return sh;
}

int player_spec_charm()
{
    // Nothing, for the moment.
    return 0;
}

int player_spec_summ()
{
    int ss = 0;

    // All effects negated by magical suppression should go in here.
    if (!you.suppressed())
    {
        // Staves
        ss += you.wearing(EQ_STAFF, STAFF_SUMMONING);
    }

    return ss;
}

int player_spec_poison()
{
    int sp = 0;

    // All effects negated by magical suppression should go in here.
    if (!you.suppressed())
    {
        // Staves
        sp += you.wearing(EQ_STAFF, STAFF_POISON);

        if (player_equip_unrand(UNRAND_OLGREB))
            sp++;
    }

    return sp;
}

int player_energy()
{
    int pe = 0;

    // All effects negated by magical suppression should go in here.
    if (!you.suppressed())
    {
        // Staves
        pe += you.wearing(EQ_STAFF, STAFF_ENERGY);
    }

    return pe;
}

// If temp is set to false, temporary sources of resistance won't be
// counted.
int player_prot_life(bool calc_unid, bool temp, bool items)
{
    int pl = 0;

    // Hunger is temporary, true, but that's something you can control,
    // especially as life protection only increases the hungrier you
    // get.
    if (you.species == SP_VAMPIRE)
    {
        switch (you.hunger_state)
        {
        case HS_STARVING:
        case HS_NEAR_STARVING:
            pl = 3;
            break;
        case HS_VERY_HUNGRY:
        case HS_HUNGRY:
            pl = 2;
            break;
        case HS_SATIATED:
            pl = 1;
            break;
        default:
            break;
        }
    }

    // Same here.  Your piety status, and, hence, TSO's protection, is
    // something you can more or less control.
    if (you.religion == GOD_SHINING_ONE && you.piety > pl * 50)
        pl = you.piety / 50;

    if (temp)
    {
        // Now, transformations could stop at any time.
        switch (you.form)
        {
        case TRAN_STATUE:
            pl++;
            break;
        case TRAN_FUNGUS:
        case TRAN_TREE:
        case TRAN_WISP:
        case TRAN_LICH:
            pl += 3;
            break;
        default:
           break;
        }

        // completely stoned, unlike statue which has some life force
        if (you.petrified())
            pl += 3;
    }

    // All effects negated by magical suppression should go in here.
    if (!you.suppressed())
    {
        if (items)
        {
            if (you.wearing(EQ_AMULET, AMU_WARDING, calc_unid))
                pl++;

            // rings
            pl += you.wearing(EQ_RINGS, RING_LIFE_PROTECTION, calc_unid);

            // armour (checks body armour only)
            pl += you.wearing_ego(EQ_ALL_ARMOUR, SPARM_POSITIVE_ENERGY);

            // pearl dragon counts
            pl += you.wearing(EQ_BODY_ARMOUR, ARM_PEARL_DRAGON_ARMOUR);
            pl += you.wearing(EQ_BODY_ARMOUR, ARM_PEARL_DRAGON_HIDE);

            // randart wpns
            pl += you.scan_artefacts(ARTP_NEGATIVE_ENERGY, calc_unid);

            // dragonskin cloak: 0.5 to draconic resistances
            // this one is dubious (no pearl draconians)
            if (calc_unid && player_equip_unrand(UNRAND_DRAGONSKIN) && coinflip())
                pl++;

            pl += you.wearing(EQ_STAFF, STAFF_DEATH, calc_unid);
        }
    }

    // undead/demonic power
    pl += player_mutation_level(MUT_NEGATIVE_ENERGY_RESISTANCE, temp);

    pl = min(3, pl);

    return pl;
}

// New player movement speed system... allows for a bit more than
// "player runs fast" and "player walks slow" in that the speed is
// actually calculated (allowing for centaurs to get a bonus from
// swiftness and other such things).  Levels of the mutation now
// also have meaning (before they all just meant fast).  Most of
// this isn't as fast as it used to be (6 for having anything), but
// even a slight speed advantage is very good... and we certainly don't
// want to go past 6 (see below). -- bwr
int player_movement_speed(bool ignore_burden)
{
    int mv = 10;

    // transformations
    if (you.form == TRAN_SPIDER)
        mv = 8;
    else if (you.form == TRAN_BAT)
        mv = 5; // but allowed minimum is six
    else if (you.form == TRAN_PIG)
        mv = 7;
    else if (you.form == TRAN_PORCUPINE || you.form == TRAN_WISP)
        mv = 8;
    else if (you.form == TRAN_JELLY)
        mv = 11;
    else if (you.fishtail)
        mv = 6;

    // moving on liquefied ground takes longer
    if (you.liquefied_ground())
        mv += 3;

    // armour
    if (you.run())
        mv -= 2;
    if (!you.suppressed())
        mv += 2 * you.wearing_ego(EQ_ALL_ARMOUR, SPARM_PONDEROUSNESS);

    // Cheibriados
    if (you.religion == GOD_CHEIBRIADOS)
        mv += 2 + min(div_rand_round(you.piety, 20), 8);

    // Tengu can move slightly faster when flying.
    if (you.tengu_flight())
        mv--;

    // Swiftness doesn't work in liquid.
    if (you.duration[DUR_SWIFTNESS] > 0
        && !you.in_water()
        && !you.liquefied_ground())
    {
        mv -= 2;
    }

    // Lava orc heat-based speed. -2 when cold; 0 when normal; +2 when hot.
    if (you.species == SP_LAVA_ORC && temperature_effect(LORC_SLOW_MOVE))
        mv += 2;
    if (you.species == SP_LAVA_ORC && temperature_effect(LORC_FAST_MOVE))
        mv -= 2;

    // Mutations: -2, -3, -4, unless innate and shapechanged.
    // Not when swimming, since it is "cover the ground quickly".
    if (player_mutation_level(MUT_FAST) > 0 && !you.swimming())
        mv -= player_mutation_level(MUT_FAST) + 1;

    if (player_mutation_level(MUT_SLOW) > 0 && !you.swimming())
    {
        mv *= 10 + player_mutation_level(MUT_SLOW) * 2;
        mv /= 10;
    }

    // Burden
    if (!ignore_burden)
    {
        if (you.burden_state == BS_ENCUMBERED)
            mv++;
        else if (you.burden_state == BS_OVERLOADED)
            mv += 3;
    }

    // We'll use the old value of six as a minimum, with haste this could
    // end up as a speed of three, which is about as fast as we want
    // the player to be able to go (since 3 is 3.33x as fast and 2 is 5x,
    // which is a bit of a jump, and a bit too fast) -- bwr
    if (mv < 6)
        mv = 6;

    return mv;
}

// This function differs from the above in that it's used to set the
// initial time_taken value for the turn.  Everything else (movement,
// spellcasting, combat) applies a ratio to this value.
int player_speed(void)
{
    int ps = 10;

    // When paralysed, speed is irrelevant.
    if (you.cannot_act())
        return ps;

    for (int i = 0; i < NUM_STATS; ++i)
        if (you.stat_zero[i] > 0)
            ps *= 2;

    if (you.duration[DUR_SLOW])
        ps = haste_mul(ps);

    if (you.duration[DUR_BERSERK] && you.religion != GOD_CHEIBRIADOS)
        ps = berserk_div(ps);
    else if (you.duration[DUR_HASTE])
        ps = haste_div(ps);

    if (you.form == TRAN_STATUE || you.duration[DUR_PETRIFYING])
    {
        ps *= 15;
        ps /= 10;
    }

    if (you.form == TRAN_TREE)
    {
        ps *= 15 - you.experience_level / 5;
        ps /= 10;
    }

    return ps;
}

// Get level of player mutation, ignoring mutations with an activity level
// less than minact (unless they have MUTACT_HUNGER, in which case check
// the player's hunger state).
static int _mut_level(mutation_type mut, mutation_activity_type minact)
{
    const int mlevel = you.mutation[mut];

    const mutation_activity_type active = mutation_activity_level(mut);

    if (active >= minact)
        return mlevel;
    else if (active == MUTACT_HUNGER)
    {
        switch (you.hunger_state)
        {
        case HS_ENGORGED:
            return mlevel;
        case HS_VERY_FULL:
        case HS_FULL:
            return min(mlevel, 2);
        case HS_SATIATED:
            return min(mlevel, 1);
        default:
            return 0;
        }
    }

    return 0;
}

// Output level of player mutation.  If temp is true (the default), take into
// account the suppression of mutations by non-"Alive" Vampires and by changes
// of form.
int player_mutation_level(mutation_type mut, bool temp)
{
    return _mut_level(mut, temp ? MUTACT_PARTIAL : MUTACT_INACTIVE);
}

static int _player_armour_racial_bonus(const item_def& item)
{
    if (item.base_type != OBJ_ARMOUR)
        return 0;

    int racial_bonus = 0;
    const iflags_t armour_race = get_equip_race(item);
    const iflags_t racial_type = get_species_race(you.species);

    // Dwarven armour is universally good -- bwr
    if (armour_race == ISFLAG_DWARVEN)
        racial_bonus += 4;

    if (racial_type && armour_race == racial_type)
    {
        // Elven armour is light, but still gives one level to elves.
        // Orcish and Dwarven armour are worth +2 to the correct
        // species, plus the plus that anyone gets with dwarven armour.
        // -- bwr
        if (racial_type == ISFLAG_ELVEN)
            racial_bonus += 2;
        else
            racial_bonus += 4;

        // an additional bonus for Beogh worshippers
        if (you.religion == GOD_BEOGH && !player_under_penance())
        {
            if (you.piety >= 185)
                racial_bonus += racial_bonus * 9 / 4;
            else if (you.piety >= 160)
                racial_bonus += racial_bonus * 2;
            else if (you.piety >= 120)
                racial_bonus += racial_bonus * 7 / 4;
            else if (you.piety >= 80)
                racial_bonus += racial_bonus * 5 / 4;
            else if (you.piety >= 40)
                racial_bonus += racial_bonus * 3 / 4;
            else
                racial_bonus += racial_bonus / 4;
        }
    }

    return racial_bonus;
}

bool is_effectively_light_armour(const item_def *item)
{
    return (!item
            || (abs(property(*item, PARM_EVASION)) < 6));
}

bool player_effectively_in_light_armour()
{
    const item_def *armour = you.slot_item(EQ_BODY_ARMOUR, false);
    return is_effectively_light_armour(armour);
}

// This function returns true if the player has a radically different
// shape... minor changes like blade hands don't count, also note
// that lich transformation doesn't change the character's shape
// (so we end up with Naga-liches, Spiggan-liches, Minotaur-liches)
// it just makes the character undead (with the benefits that implies). - bwr
bool player_is_shapechanged(void)
{
    if (you.form == TRAN_NONE
        || you.form == TRAN_BLADE_HANDS
        || you.form == TRAN_LICH
        || you.form == TRAN_APPENDAGE)
    {
        return false;
    }

    return true;
}

// An evasion factor based on the player's body size, smaller == higher
// evasion size factor.
static int _player_evasion_size_factor()
{
    // XXX: you.body_size() implementations are incomplete, fix.
    const size_type size = you.body_size(PSIZE_BODY);
    return 2 * (SIZE_MEDIUM - size);
}

// The total EV penalty to the player for all their worn armour items
// with a base EV penalty (i.e. EV penalty as a base armour property,
// not as a randart property).
static int _player_adjusted_evasion_penalty(const int scale)
{
    int piece_armour_evasion_penalty = 0;

    // Some lesser armours have small penalties now (barding).
    for (int i = EQ_MIN_ARMOUR; i < EQ_MAX_ARMOUR; i++)
    {
        if (i == EQ_SHIELD || !player_wearing_slot(i))
            continue;

        // [ds] Evasion modifiers for armour are negatives, change
        // those to positive for penalty calc.
        const int penalty = (-property(you.inv[you.equip[i]], PARM_EVASION))/3;
        if (penalty > 0)
            piece_armour_evasion_penalty += penalty;
    }

    return (piece_armour_evasion_penalty * scale +
            you.adjusted_body_armour_penalty(scale));
}

// EV bonuses that work even when helpless.
static int _player_para_evasion_bonuses(ev_ignore_type evit)
{
    int evbonus = 0;

    if (you.duration[DUR_PHASE_SHIFT] && !(evit & EV_IGNORE_PHASESHIFT))
        evbonus += 8;

    if (player_mutation_level(MUT_DISTORTION_FIELD) > 0)
        evbonus += player_mutation_level(MUT_DISTORTION_FIELD) + 1;

    return evbonus;
}

// Player EV bonuses for various effects and transformations. This
// does not include tengu/merfolk EV bonuses for flight/swimming.
static int _player_evasion_bonuses(ev_ignore_type evit)
{
    int evbonus = _player_para_evasion_bonuses(evit);

    if (you.duration[DUR_AGILITY])
        evbonus += 5;

    // All effects negated by magical suppression should go in here.
    if (!you.suppressed())
    {
        evbonus += you.wearing(EQ_RINGS_PLUS, RING_EVASION);

        if (you.wearing_ego(EQ_WEAPON, SPWPN_EVASION))
            evbonus += 5;

        evbonus += you.scan_artefacts(ARTP_EVASION);
    }

    // mutations
    if (_mut_level(MUT_ICY_BLUE_SCALES, MUTACT_FULL) > 1)
        evbonus--;
    if (_mut_level(MUT_MOLTEN_SCALES, MUTACT_FULL) > 1)
        evbonus--;
    evbonus += max(0, player_mutation_level(MUT_GELATINOUS_BODY) - 1);

    // transformation penalties/bonuses not covered by size alone:
    if (you.form == TRAN_STATUE)
        evbonus -= 10;               // stiff and slow

    return evbonus;
}

// Player EV scaling for being flying tengu or swimming merfolk.
static int _player_scale_evasion(int prescaled_ev, const int scale)
{
    if (you.duration[DUR_PETRIFYING] || you.caught())
        prescaled_ev /= 2;

    switch (you.species)
    {
    case SP_MERFOLK:
        // Merfolk get an evasion bonus in water.
        if (you.fishtail)
        {
            const int ev_bonus = min(9 * scale,
                                     max(2 * scale, prescaled_ev / 4));
            return (prescaled_ev + ev_bonus);
        }
        break;

    case SP_TENGU:
        // Flying Tengu get an evasion bonus.
        if (you.flight_mode())
        {
            const int ev_bonus = min(9 * scale,
                                     max(1 * scale, prescaled_ev / 5));
            return (prescaled_ev + ev_bonus);
        }
        break;

    default:
        break;
    }
    return prescaled_ev;
}

// Total EV for player using the revised 0.6 evasion model.
int player_evasion(ev_ignore_type evit)
{
    const int size_factor = _player_evasion_size_factor();
    // Repulsion fields and size are all that matters when paralysed or
    // at 0 dex.
    if ((you.cannot_move() || you.stat_zero[STAT_DEX] || you.form == TRAN_TREE)
        && !(evit & EV_IGNORE_HELPLESS))
    {
        const int paralysed_base_ev = 2 + size_factor / 2;
        const int repulsion_ev = _player_para_evasion_bonuses(evit);
        return max(1, paralysed_base_ev + repulsion_ev);
    }

    const int scale = 100;
    const int size_base_ev = (10 + size_factor) * scale;

    const int adjusted_evasion_penalty =
        _player_adjusted_evasion_penalty(scale);

    // The last two parameters are not important.
    const int ev_dex = stepdown_value(you.dex(), 10, 24, 72, 72);

    const int dodge_bonus =
        (70 + you.skill(SK_DODGING, 10) * ev_dex) * scale
        / (20 - size_factor) / 10;

    // [ds] Dodging penalty for being in high EVP armour, almost
    // identical to v0.5/4.1 penalty, but with the EVP discount being
    // 1 instead of 0.5 so that leather armour is fully discounted.
    // The 1 EVP of leather armour may still incur an
    // adjusted_evasion_penalty, however.
    const int armour_dodge_penalty = max(0,
        (10 * you.adjusted_body_armour_penalty(scale, true)
         - 30 * scale)
        / max(1, (int) you.strength()));

    // Adjust dodge bonus for the effects of being suited up in armour.
    const int armour_adjusted_dodge_bonus =
        max(0, dodge_bonus - armour_dodge_penalty);

    const int adjusted_shield_penalty = you.adjusted_shield_penalty(scale);

    const int prestepdown_evasion =
        size_base_ev
        + armour_adjusted_dodge_bonus
        - adjusted_evasion_penalty
        - adjusted_shield_penalty;

    const int poststepdown_evasion =
        stepdown_value(prestepdown_evasion, 20*scale, 30*scale, 60*scale, -1);

    const int evasion_bonuses = _player_evasion_bonuses(evit) * scale;

    const int prescaled_evasion =
        poststepdown_evasion + evasion_bonuses;

    const int final_evasion =
        _player_scale_evasion(prescaled_evasion, scale);

    return unscale_round_up(final_evasion, scale);
}

static int _player_body_armour_racial_spellcasting_bonus(const int scale)
{
    const item_def *body_armour = you.slot_item(EQ_BODY_ARMOUR, false);
    if (!body_armour)
        return 0;

    const iflags_t armour_race = get_equip_race(*body_armour);
    const iflags_t player_race = get_species_race(you.species);

    int armour_racial_spellcasting_bonus = 0;
    if (armour_race & ISFLAG_ELVEN)
        armour_racial_spellcasting_bonus += 25;

    if (armour_race & ISFLAG_DWARVEN)
        armour_racial_spellcasting_bonus -= 15;

    if (armour_race & player_race)
        armour_racial_spellcasting_bonus += 15;

    return (armour_racial_spellcasting_bonus * scale);
}

// Returns the spellcasting penalty (increase in spell failure) for the
// player's worn body armour and shield.
int player_armour_shield_spell_penalty()
{
    const int scale = 100;

    const int body_armour_penalty =
        max(25 * you.adjusted_body_armour_penalty(scale)
            - _player_body_armour_racial_spellcasting_bonus(scale), 0);

    const int total_penalty = body_armour_penalty
                 + 25 * you.adjusted_shield_penalty(scale)
                 - 20 * scale;

    return (max(total_penalty, 0) / scale);
}

int player_mag_abil(bool is_weighted)
{
    int ma = 0;

    // Brilliance Potion
    ma += 6 * (you.duration[DUR_BRILLIANCE] ? 1 : 0);

    // All effects negated by magical suppression should go in here.
    if (!you.suppressed())
    {
        // Rings
        ma += 3 * you.wearing(EQ_RINGS, RING_WIZARDRY);

        // Staves
        ma += 4 * you.wearing(EQ_STAFF, STAFF_WIZARDRY);
    }

    return ((is_weighted) ? ((ma * you.intel()) / 10) : ma);
}

int player_shield_class(void)
{
    int shield = 0;
    int stat = 0;

    if (you.incapacitated())
        return 0;

    if (player_wearing_slot(EQ_SHIELD))
    {
        const item_def& item = you.inv[you.equip[EQ_SHIELD]];
        int size_factor = (you.body_size(PSIZE_TORSO) - SIZE_MEDIUM)
                        * (item.sub_type - ARM_LARGE_SHIELD);
        int base_shield = property(item, PARM_AC) * 2 + size_factor;

        int racial_bonus = _player_armour_racial_bonus(item);

        // bonus applied only to base, see above for effect:
        shield += base_shield * 50;
        shield += base_shield * you.skill(SK_SHIELDS, 5) / 2;
        shield += base_shield * racial_bonus * 10 / 6;

        shield += item.plus * 100;

        if (item.sub_type == ARM_BUCKLER)
            stat = you.dex() * 38;
        else if (item.sub_type == ARM_LARGE_SHIELD)
            stat = you.dex() * 12 + you.strength() * 26;
        else
            stat = you.dex() * 19 + you.strength() * 19;
        stat = stat * (base_shield + 13) / 26;
    }
    else
    {
        if (you.duration[DUR_MAGIC_SHIELD])
            shield += 900 + you.skill(SK_EVOCATIONS, 75);

        if (!you.duration[DUR_FIRE_SHIELD]
            && you.duration[DUR_CONDENSATION_SHIELD])
        {
            shield += 800 + you.skill(SK_ICE_MAGIC, 60);
        }
    }

    if (you.duration[DUR_DIVINE_SHIELD])
    {
        shield += you.attribute[ATTR_DIVINE_SHIELD] * 150;
        stat = max(stat, int(you.attribute[ATTR_DIVINE_SHIELD] * 300));
    }

    if (shield + stat > 0
        && (player_wearing_slot(EQ_SHIELD) || you.duration[DUR_DIVINE_SHIELD]))
    {
        shield += you.skill(SK_SHIELDS, 38)
                + min(you.skill(SK_SHIELDS, 38), 3 * 38);
    }

    // mutations
    // +2, +4, +6
    shield += (player_mutation_level(MUT_LARGE_BONE_PLATES) > 0
               ? player_mutation_level(MUT_LARGE_BONE_PLATES) * 200
               : 0);

    return (shield + stat + 50) / 100;
}

int player_sust_abil(bool calc_unid)
{
    int sa = 0;

    // All effects negated by magical suppression should go in here.
    if (!you.suppressed())
        sa += you.wearing(EQ_RINGS, RING_SUSTAIN_ABILITIES, calc_unid);

    if (sa > 2)
        sa = 2;

    return sa;
}

int carrying_capacity(burden_state_type bs)
{
    // Yuck.  We need this for gameplay - it nerfs small forms too much
    // otherwise - but there's no good way to rationalize here...  --sorear
    const int used_weight = max(you.body_weight(), you.body_weight(true));

    int cap = 2 * used_weight + you.strength() * 250 + 1000;
    // We are nice to the lighter species in that strength adds absolutely
    // instead of relatively to body weight. --dpeg

    if (you.stat_zero[STAT_STR])
        cap /= 2;

    if (bs == BS_UNENCUMBERED)
        return ((cap * 5) / 6);
    else if (bs == BS_ENCUMBERED)
        return ((cap * 11) / 12);
    else
        return cap;
}

int burden_change(void)
{
    const burden_state_type old_burdenstate = you.burden_state;

    you.burden = 0;

    for (int bu = 0; bu < ENDOFPACK; bu++)
    {
        if (you.inv[bu].quantity < 1)
            continue;

        you.burden += item_mass(you.inv[bu]) * you.inv[bu].quantity;
    }

    you.burden_state = BS_UNENCUMBERED;
    set_redraw_status(REDRAW_BURDEN);
    you.redraw_evasion = true;

    // changed the burdened levels to match the change to max_carried
    if (you.burden <= carrying_capacity(BS_UNENCUMBERED))
    {
        you.burden_state = BS_UNENCUMBERED;

        // this message may have to change, just testing {dlb}
        if (old_burdenstate != you.burden_state)
            mpr("Your possessions no longer seem quite so burdensome.");
    }
    else if (you.burden <= carrying_capacity(BS_ENCUMBERED))
    {
        you.burden_state = BS_ENCUMBERED;

        if (old_burdenstate != you.burden_state)
        {
            mpr("You are being weighed down by all of your possessions.");
            learned_something_new(HINT_HEAVY_LOAD);
        }
    }
    else
    {
        you.burden_state = BS_OVERLOADED;

        if (old_burdenstate != you.burden_state)
        {
            mpr("You are being crushed by all of your possessions.");
            learned_something_new(HINT_HEAVY_LOAD);
        }
    }

    // Stop travel if we get burdened (as from potions of might wearing off).
    if (you.burden_state > old_burdenstate)
        interrupt_activity(AI_BURDEN_CHANGE);

    return you.burden;
}

void forget_map(bool rot)
{
    ASSERT(!crawl_state.game_is_arena());

    // If forgetting was intentional, clear the travel trail.
    if (!rot)
        clear_travel_trail();

    // Labyrinth and the Abyss use special rotting rules.
    const bool rot_resist = player_in_branch(BRANCH_LABYRINTH)
                                && you.species == SP_MINOTAUR
                            || player_in_branch(BRANCH_ABYSS)
                                && you.religion == GOD_LUGONU;
    const double geometric_chance = 0.99;
    const int radius = (rot_resist ? 200 : 100);

    const int scalar = 0xFF;
    for (rectangle_iterator ri(0); ri; ++ri)
    {
        const coord_def &p = *ri;
        if (you.see_cell(p) || !env.map_knowledge(p).known())
            continue;

        if (rot)
        {
            const int dist = distance2(you.pos(), p);
            int chance = pow(geometric_chance,
                             max(1, (dist - radius) / 40)) * scalar;
            if (x_chance_in_y(chance, scalar))
                continue;
        }

        env.map_knowledge(p).clear();
        StashTrack.update_stash(p);
#ifdef USE_TILE
        tile_forget_map(p);
#endif
    }

    ash_detect_portals(is_map_persistent());
#ifdef USE_TILE
    tiles.update_minimap_bounds();
#endif
}

static void _remove_temp_mutations()
{
    int num_remove = min(you.attribute[ATTR_TEMP_MUTATIONS],
        max(you.attribute[ATTR_TEMP_MUTATIONS] * 5 / 12 - random2(3),
        2 + random2(3)));

    if (num_remove >= you.attribute[ATTR_TEMP_MUTATIONS])
        mpr("You feel the corruption within you wane completely.", MSGCH_DURATION);
    else
        mpr("You feel the corruption within you wane somewhat.", MSGCH_DURATION);

    for (int i = 0; i < num_remove; ++i)
        delete_temp_mutation();

    if (you.attribute[ATTR_TEMP_MUTATIONS] > 0)
    {
        you.attribute[ATTR_TEMP_MUT_XP] +=
            min(you.experience_level, 17) * (350 + roll_dice(5, 350)) / 17;
    }
}

int get_exp_progress()
{
    if (you.experience_level >= 27)
        return 0;

    const int current = exp_needed(you.experience_level);
    const int next    = exp_needed(you.experience_level + 1);
    if (next == current)
        return 0;
    return ((you.experience - current) * 100 / (next - current));
}

void gain_exp(unsigned int exp_gained, unsigned int* actual_gain)
{
    if (crawl_state.game_is_arena())
        return;

    if (crawl_state.game_is_zotdef())
    {
        you.zot_points += exp_gained;
        // All XP, for some reason Sprint speeds up only skill training,
        // but not levelling, Ash skill transfer, etc.
        exp_gained *= 2;
    }

    if (you.penance[GOD_ASHENZARI])
        ash_reduce_penance(exp_gained);

    const unsigned int old_exp = you.experience;

    dprf("gain_exp: %d", exp_gained);

    if (you.transfer_skill_points > 0)
    {
        // Can happen if the game got interrupted during target skill choice.
        if (is_invalid_skill(you.transfer_to_skill))
        {
            you.transfer_from_skill = SK_NONE;
            you.transfer_skill_points = 0;
            you.transfer_total_skill_points = 0;
        }
        else
        {
            int amount = exp_gained * 10
                                / calc_skill_cost(you.skill_cost_level);
            if (amount >= 20 || one_chance_in(20 - amount))
            {
                amount = max(20, amount);
                transfer_skill_points(you.transfer_from_skill,
                                      you.transfer_to_skill, amount, false);
            }
        }
    }

    if (you.experience + exp_gained > (unsigned int)MAX_EXP_TOTAL)
        you.experience = MAX_EXP_TOTAL;
    else
        you.experience += exp_gained;

    you.attribute[ATTR_EVOL_XP] += exp_gained;

    if (!you.sage_skills.empty())
    {
        int which_sage = random2(you.sage_skills.size());
        skill_type skill = you.sage_skills[which_sage];

#if TAG_MAJOR_VERSION > 34
        // These are supposed to be purged from the sage lists in
        // _change_skill_level()
        ASSERT(you.skills[skill] < 27);
#endif

        // FIXME: shouldn't use more XP than needed to max the skill
        const int old_avail = you.exp_available;
        // Bonus skill training from Sage.
        you.exp_available =
            div_rand_round(exp_gained * (you.sage_bonus[which_sage] + 50), 100);
        you.sage_xp[which_sage] -= you.exp_available;
        train_skill(skill, you.exp_available);
        you.exp_available = old_avail;
        exp_gained = div_rand_round(exp_gained, 2);

        if (you.sage_xp[which_sage] <= 0
#if TAG_MAJOR_VERSION == 34
            || you.skills[skill] == 27
#endif
            )
        {
            mprf("You feel less studious about %s.", skill_name(skill));
            erase_any(you.sage_skills, which_sage);
            erase_any(you.sage_xp, which_sage);
            erase_any(you.sage_bonus, which_sage);
        }
    }

    if (crawl_state.game_is_sprint())
        exp_gained = sprint_modify_exp(exp_gained);

    you.exp_available += exp_gained;

    train_skills();
    while (you.exp_available >= calc_skill_cost(you.skill_cost_level)
           && check_selected_skills())
    {
        train_skills();
    }

    if (you.exp_available >= calc_skill_cost(you.skill_cost_level))
        you.exp_available = calc_skill_cost(you.skill_cost_level);

    level_change();

    if (actual_gain != NULL)
        *actual_gain = you.experience - old_exp;

    if (you.attribute[ATTR_TEMP_MUTATIONS] > 0)
    {
        you.attribute[ATTR_TEMP_MUT_XP] -= exp_gained;
        if (you.attribute[ATTR_TEMP_MUT_XP] <= 0)
            _remove_temp_mutations();
    }

    recharge_elemental_evokers(exp_gained);
}

static void _draconian_scale_colour_message()
{
    switch (you.species)
    {
    case SP_RED_DRACONIAN:
        mpr("Your scales start taking on a fiery red colour.",
            MSGCH_INTRINSIC_GAIN);
        perma_mutate(MUT_HEAT_RESISTANCE, 1, "draconian maturity");
        break;

    case SP_WHITE_DRACONIAN:
        mpr("Your scales start taking on an icy white colour.",
            MSGCH_INTRINSIC_GAIN);
        perma_mutate(MUT_COLD_RESISTANCE, 1, "draconian maturity");
        break;

    case SP_GREEN_DRACONIAN:
        mpr("Your scales start taking on a lurid green colour.",
            MSGCH_INTRINSIC_GAIN);
        perma_mutate(MUT_POISON_RESISTANCE, 1, "draconian maturity");
        break;

    case SP_YELLOW_DRACONIAN:
        mpr("Your scales start taking on a golden yellow colour.",
            MSGCH_INTRINSIC_GAIN);
        break;

    case SP_GREY_DRACONIAN:
        mpr("Your scales start taking on a dull iron-grey colour.",
            MSGCH_INTRINSIC_GAIN);
        perma_mutate(MUT_UNBREATHING, 1, "draconian maturity");
        break;

    case SP_BLACK_DRACONIAN:
        mpr("Your scales start taking on a glossy black colour.",
            MSGCH_INTRINSIC_GAIN);
        perma_mutate(MUT_SHOCK_RESISTANCE, 1, "draconian maturity");
        break;

    case SP_PURPLE_DRACONIAN:
        mpr("Your scales start taking on a rich purple colour.",
            MSGCH_INTRINSIC_GAIN);
        break;

    case SP_MOTTLED_DRACONIAN:
        mpr("Your scales start taking on a weird mottled pattern.",
            MSGCH_INTRINSIC_GAIN);
        break;

    case SP_PALE_DRACONIAN:
        mpr("Your scales start fading to a pale cyan-grey colour.",
            MSGCH_INTRINSIC_GAIN);
        break;

    case SP_BASE_DRACONIAN:
        mpr("");
        break;

    default:
        break;
    }
}

bool will_gain_life(int lev)
{
    if (lev < you.attribute[ATTR_LIFE_GAINED] - 2)
        return false;

    return (you.lives + you.deaths < (lev - 1) / 3);
}

static void _felid_extra_life()
{
    if (will_gain_life(you.max_level)
        && you.lives < 2)
    {
        you.lives++;
        mpr("Extra life!", MSGCH_INTRINSIC_GAIN);
        you.attribute[ATTR_LIFE_GAINED] = you.max_level;
        // Should play the 1UP sound from SMB...
    }
}

void level_change(int source, const char* aux, bool skip_attribute_increase)
{
    const bool wiz_cmd = crawl_state.prev_cmd == CMD_WIZARD
                      || crawl_state.repeat_cmd == CMD_WIZARD;

    // necessary for the time being, as level_change() is called
    // directly sometimes {dlb}
    you.redraw_experience = true;

    while (you.experience < exp_needed(you.experience_level))
        lose_level(source, aux);

    while (you.experience_level < 27
           && you.experience >= exp_needed(you.experience_level + 1))
    {
        if (!skip_attribute_increase && !wiz_cmd)
        {
            crawl_state.cancel_cmd_all();

            if (is_processing_macro())
                flush_input_buffer(FLUSH_ABORT_MACRO);
        }

        // [ds] Make sure we increment you.experience_level and apply
        // any stat/hp increases only after we've cleared all prompts
        // for this experience level. If we do part of the work before
        // the prompt, and a player on telnet gets disconnected, the
        // SIGHUP will save Crawl in the in-between state and rob the
        // player of their level-up perks.

        const int new_exp = you.experience_level + 1;

        if (new_exp <= you.max_level)
        {
            mprf(MSGCH_INTRINSIC_GAIN,
                 "Welcome back to level %d!", new_exp);

            // No more prompts for this XL past this point.

            you.experience_level = new_exp;
        }
        else  // Character has gained a new level
        {
            // Don't want to see the dead creature at the prompt.
            redraw_screen();
            // There may be more levels left to gain.
            you.redraw_experience = true;

            if (new_exp == 27)
            {
                mpr("You have reached level 27, the final one!",
                    MSGCH_INTRINSIC_GAIN);
            }
            else
            {
                mprf(MSGCH_INTRINSIC_GAIN, "You have reached level %d!",
                     new_exp);
            }

            if (!(new_exp % 3) && !skip_attribute_increase)
                if (!attribute_increase())
                    return; // abort level gain, the xp is still there

            crawl_state.stat_gain_prompt = false;
            you.experience_level = new_exp;
            you.max_level = you.experience_level;

#ifdef USE_TILE_LOCAL
            // In case of intrinsic ability changes.
            tiles.layout_statcol();
            redraw_screen();
#endif

            switch (you.species)
            {
            case SP_HUMAN:
                if (!(you.experience_level % 4))
                    modify_stat(STAT_RANDOM, 1, false, "level gain");
                break;

            case SP_HIGH_ELF:
                if (!(you.experience_level % 3))
                {
                    modify_stat((coinflip() ? STAT_INT
                                            : STAT_DEX), 1, false,
                                "level gain");
                }
                break;

            case SP_DEEP_ELF:
                if (!(you.experience_level % 4))
                    modify_stat(STAT_INT, 1, false, "level gain");
                break;

            case SP_SLUDGE_ELF:
                if (!(you.experience_level % 4))
                {
                    modify_stat((coinflip() ? STAT_INT
                                            : STAT_DEX), 1, false,
                                "level gain");
                }
                break;

            case SP_DEEP_DWARF:
                if (you.experience_level == 14)
                {
                    mpr("You feel somewhat more resistant.",
                        MSGCH_INTRINSIC_GAIN);
                    perma_mutate(MUT_NEGATIVE_ENERGY_RESISTANCE, 1, "level up");
                }

                if ((you.experience_level == 9)
                    || (you.experience_level == 18))
                {
                    perma_mutate(MUT_PASSIVE_MAPPING, 1, "level up");
                }

                if (!(you.experience_level % 4))
                {
                    modify_stat(coinflip() ? STAT_STR
                                           : STAT_INT, 1, false,
                                "level gain");
                }
                break;

            case SP_HALFLING:
                if (!(you.experience_level % 5))
                    modify_stat(STAT_DEX, 1, false, "level gain");
                break;

            case SP_KOBOLD:
                if (!(you.experience_level % 5))
                {
                    modify_stat((coinflip() ? STAT_STR
                                            : STAT_DEX), 1, false,
                                "level gain");
                }
                break;

            case SP_HILL_ORC:
                if (!(you.experience_level % 5))
                    modify_stat(STAT_STR, 1, false, "level gain");
                break;

            case SP_MUMMY:
                if (you.experience_level == 13 || you.experience_level == 26)
                {
                    mpr("You feel more in touch with the powers of death.",
                        MSGCH_INTRINSIC_GAIN);
                }

                if (you.experience_level == 13)  // level 13 for now -- bwr
                {
                    mpr("You can now infuse your body with magic to restore "
                        "decomposition.", MSGCH_INTRINSIC_GAIN);
                }
                break;

            case SP_VAMPIRE:
                if (you.experience_level == 3)
                {
                    if (you.hunger_state > HS_SATIATED)
                    {
                        mpr("If you weren't so full you could now transform "
                            "into a vampire bat.", MSGCH_INTRINSIC_GAIN);
                    }
                    else
                    {
                        mpr("You can now transform into a vampire bat.",
                            MSGCH_INTRINSIC_GAIN);
                    }
                }
                else if (you.experience_level == 6)
                {
                    mpr("You can now bottle potions of blood from corpses.",
                        MSGCH_INTRINSIC_GAIN);
                }
                break;

            case SP_NAGA:
                if (!(you.experience_level % 4))
                    modify_stat(STAT_RANDOM, 1, false, "level gain");

                if (!(you.experience_level % 3))
                {
                    mpr("Your skin feels tougher.", MSGCH_INTRINSIC_GAIN);
                    you.redraw_armour_class = true;
                }

                if (you.experience_level == 13)
                {
                    mpr("Your tail grows strong enough to constrict"
                        " your enemies.", MSGCH_INTRINSIC_GAIN);
                }
                break;

            case SP_TROLL:
                if (!(you.experience_level % 3))
                    modify_stat(STAT_STR, 1, false, "level gain");
                break;

            case SP_OGRE:
                if (!(you.experience_level % 3))
                    modify_stat(STAT_STR, 1, false, "level gain");
                break;

            case SP_BASE_DRACONIAN:
                if (you.experience_level >= 7)
                {
                    you.species = random_draconian_player_species();

                    // We just changed our aptitudes, so some skills may now
                    // be at the wrong level (with negative progress); if we
                    // print anything in this condition, we might trigger a
                    // --More--, a redraw, and a crash (#6376 on Mantis).
                    //
                    // Hence we first fix up our skill levels silently (passing
                    // do_level_up = false) but save the old values; then when
                    // we want the messages later, we restore the old skill
                    // levels and call check_skill_level_change() again, this
                    // time passing do_update = true.

                    uint8_t saved_skills[NUM_SKILLS];
                    for (int i = SK_FIRST_SKILL; i < NUM_SKILLS; ++i)
                    {
                        saved_skills[i] = you.skills[i];
                        check_skill_level_change(static_cast<skill_type>(i),
                                                 false);
                    }
                    // The player symbol depends on species.
                    update_player_symbol();
#ifdef USE_TILE
                    init_player_doll();
#endif
                    _draconian_scale_colour_message();

                    // Produce messages about skill increases/decreases. We
                    // restore one skill level at a time so that at most the
                    // skill being checked is at the wrong level.
                    for (int i = SK_FIRST_SKILL; i < NUM_SKILLS; ++i)
                    {
                        you.skills[i] = saved_skills[i];
                        check_skill_level_change(static_cast<skill_type>(i));
                    }

                    redraw_screen();
                }
            case SP_RED_DRACONIAN:
            case SP_WHITE_DRACONIAN:
            case SP_GREEN_DRACONIAN:
            case SP_YELLOW_DRACONIAN:
            case SP_GREY_DRACONIAN:
            case SP_BLACK_DRACONIAN:
            case SP_PURPLE_DRACONIAN:
            case SP_MOTTLED_DRACONIAN:
            case SP_PALE_DRACONIAN:
                if (!(you.experience_level % 3))
                {
                    mpr("Your scales feel tougher.", MSGCH_INTRINSIC_GAIN);
                    you.redraw_armour_class = true;
                }

                if (!(you.experience_level % 4))
                    modify_stat(STAT_RANDOM, 1, false, "level gain");

                if (you.experience_level == 14)
                {
                    switch (you.species)
                    {
                    case SP_GREEN_DRACONIAN:
                        perma_mutate(MUT_STINGER, 1, "draconian growth");
                        break;
                    case SP_YELLOW_DRACONIAN:
                        perma_mutate(MUT_ACIDIC_BITE, 1, "draconian growth");
                        break;
                    case SP_BLACK_DRACONIAN:
                        perma_mutate(MUT_BIG_WINGS, 1, "draconian growth");
                        mpr("You can now fly continuously.", MSGCH_INTRINSIC_GAIN);
                        break;
                    default:
                        break;
                    }
                }
                break;

            case SP_CENTAUR:
                if (!(you.experience_level % 4))
                {
                    modify_stat((coinflip() ? STAT_STR
                                            : STAT_DEX), 1, false,
                                "level gain");
                }
                break;

            case SP_DEMIGOD:
                if (!(you.experience_level % 2))
                    modify_stat(STAT_RANDOM, 1, false, "level gain");
                break;

            case SP_SPRIGGAN:
                if (!(you.experience_level % 5))
                {
                    modify_stat((coinflip() ? STAT_INT
                                            : STAT_DEX), 1, false,
                                "level gain");
                }
                break;

            case SP_MINOTAUR:
                if (!(you.experience_level % 4))
                {
                    modify_stat((coinflip() ? STAT_STR
                                            : STAT_DEX), 1, false,
                                "level gain");
                }
                break;

            case SP_DEMONSPAWN:
            {
                bool gave_message = false;
                int level = 0;
                mutation_type first_body_facet = NUM_MUTATIONS;

                for (unsigned i = 0; i < you.demonic_traits.size(); ++i)
                {
                    if (is_body_facet(you.demonic_traits[i].mutation))
                    {
                        if (first_body_facet < NUM_MUTATIONS
                            && you.demonic_traits[i].mutation
                                != first_body_facet)
                        {
                            if (you.experience_level == level)
                            {
                                mpr("You feel monstrous as your "
                                     "demonic heritage exerts itself.",
                                     MSGCH_MUTATION);

                                mark_milestone("monstrous", "is a "
                                               "monstrous demonspawn!");
                            }
                            break;
                        }

                        if (first_body_facet == NUM_MUTATIONS)
                        {
                            first_body_facet = you.demonic_traits[i].mutation;
                            level = you.demonic_traits[i].level_gained;
                        }
                    }
                }

                for (unsigned i = 0; i < you.demonic_traits.size(); ++i)
                {
                    if (you.demonic_traits[i].level_gained
                        == you.experience_level)
                    {
                        if (!gave_message)
                        {
                            mpr("Your demonic ancestry asserts itself...",
                                MSGCH_INTRINSIC_GAIN);

                            gave_message = true;
                        }

                        perma_mutate(you.demonic_traits[i].mutation, 1,
                                     "demonic ancestry");
                    }
                }

                if (!(you.experience_level % 4))
                    modify_stat(STAT_RANDOM, 1, false, "level gain");
                break;
            }

            case SP_GHOUL:
                if (!(you.experience_level % 5))
                    modify_stat(STAT_STR, 1, false, "level gain");
                break;

            case SP_TENGU:
                if (!(you.experience_level % 4))
                    modify_stat(STAT_RANDOM, 1, false, "level gain");

                if (you.experience_level == 5)
                {
                    mpr("You have gained the ability to fly.",
                        MSGCH_INTRINSIC_GAIN);
                }
                else if (you.experience_level == 15)
                    mpr("You can now fly continuously.", MSGCH_INTRINSIC_GAIN);
                break;

            case SP_MERFOLK:
                if (!(you.experience_level % 5))
                    modify_stat(STAT_RANDOM, 1, false, "level gain");
                break;

            case SP_FELID:
                if (!(you.experience_level % 5))
                {
                    modify_stat((coinflip() ? STAT_INT
                                            : STAT_DEX), 1, false,
                                "level gain");
                }

                if (you.experience_level == 6 || you.experience_level == 12)
                    perma_mutate(MUT_SHAGGY_FUR, 1, "growing up");

                _felid_extra_life();
                break;

            case SP_OCTOPODE:
                if (!(you.experience_level % 5))
                    modify_stat(STAT_RANDOM, 1, false, "level gain");
                break;

            default:
                break;
            }
        }

        // zot defence abilities; must also be updated in abl-show.cc when these levels are changed
        if (crawl_state.game_is_zotdef())
        {
            if (you.experience_level == 1)
                mpr("Your Zot abilities now extend through the making of dart traps.", MSGCH_INTRINSIC_GAIN);
            if (you.experience_level == 2)
                mpr("Your Zot abilities now extend through the making of oklob saplings.", MSGCH_INTRINSIC_GAIN);
            if (you.experience_level == 3)
                mpr("Your Zot abilities now extend through the making of arrow traps.", MSGCH_INTRINSIC_GAIN);
            if (you.experience_level == 4)
                mpr("Your Zot abilities now extend through the making of plants.", MSGCH_INTRINSIC_GAIN);
            if (you.experience_level == 4)
                mpr("Your Zot abilities now extend through removing curses.", MSGCH_INTRINSIC_GAIN);
            if (you.experience_level == 5)
                mpr("Your Zot abilities now extend through the making of burning bushes.", MSGCH_INTRINSIC_GAIN);
            if (you.experience_level == 6)
                mpr("Your Zot abilities now extend through the making of altars and grenades.", MSGCH_INTRINSIC_GAIN);
            if (you.experience_level == 7)
                mpr("Your Zot abilities now extend through the making of oklob plants.", MSGCH_INTRINSIC_GAIN);
            if (you.experience_level == 8)
                mpr("Your Zot abilities now extend through the making of net traps.", MSGCH_INTRINSIC_GAIN);
            if (you.experience_level == 9)
                mpr("Your Zot abilities now extend through the making of ice statues.", MSGCH_INTRINSIC_GAIN);
            if (you.experience_level == 10)
                mpr("Your Zot abilities now extend through the making of spear traps.", MSGCH_INTRINSIC_GAIN);
            if (you.experience_level == 11)
                mpr("Your Zot abilities now extend through the making of alarm traps.", MSGCH_INTRINSIC_GAIN);
            if (you.experience_level == 12)
                mpr("Your Zot abilities now extend through the making of mushroom circles.", MSGCH_INTRINSIC_GAIN);
            if (you.experience_level == 13)
                mpr("Your Zot abilities now extend through the making of bolt traps.", MSGCH_INTRINSIC_GAIN);
            if (you.experience_level == 14)
                mpr("Your Zot abilities now extend through the making of orange crystal statues.", MSGCH_INTRINSIC_GAIN);
            if (you.experience_level == 15)
                mpr("Your Zot abilities now extend through the making of needle traps.", MSGCH_INTRINSIC_GAIN);
            if (you.experience_level == 16)
                mpr("Your Zot abilities now extend through self-teleportation.", MSGCH_INTRINSIC_GAIN);
            if (you.experience_level == 17)
                mpr("Your Zot abilities now extend through making water.", MSGCH_INTRINSIC_GAIN);
            if (you.experience_level == 19)
                mpr("Your Zot abilities now extend through the making of lightning spires.", MSGCH_INTRINSIC_GAIN);
            if (you.experience_level == 20)
                mpr("Your Zot abilities now extend through the making of silver statues.", MSGCH_INTRINSIC_GAIN);
            // gold and bazaars gained together
            if (you.experience_level == 21)
                mpr("Your Zot abilities now extend through the making of bazaars.", MSGCH_INTRINSIC_GAIN);
            if (you.experience_level == 21)
                mpr("Your Zot abilities now extend through acquiring gold.", MSGCH_INTRINSIC_GAIN);
            if (you.experience_level == 22)
                mpr("Your Zot abilities now extend through the making of oklob circles.", MSGCH_INTRINSIC_GAIN);
            if (you.experience_level == 23)
                mpr("Your Zot abilities now extend through invoking Sage effects.", MSGCH_INTRINSIC_GAIN);
            if (you.experience_level == 24)
                mpr("Your Zot abilities now extend through acquirement.", MSGCH_INTRINSIC_GAIN);
            if (you.experience_level == 25)
                mpr("Your Zot abilities now extend through the making of blade traps.", MSGCH_INTRINSIC_GAIN);
            if (you.experience_level == 26)
                mpr("Your Zot abilities now extend through the making of curse skulls.", MSGCH_INTRINSIC_GAIN);
#if 0
            if (you.experience_level == 27)
                mpr("Your Zot abilities now extend through the making of teleport traps.", MSGCH_INTRINSIC_GAIN);
#endif
        }

        const int old_hp = you.hp;
        const int old_maxhp = you.hp_max;
        const int old_mp = you.magic_points;
        const int old_maxmp = you.max_magic_points;

        // recalculate for game
        calc_hp();
        calc_mp();

        you.hp = old_hp * you.hp_max / old_maxhp;
        you.magic_points = old_maxmp > 0 ?
          old_mp * you.max_magic_points / old_maxmp : you.max_magic_points;

        // Get "real" values for note-taking, i.e. ignore Berserk,
        // transformations or equipped items.
        const int note_maxhp = get_real_hp(false, false);
        const int note_maxmp = get_real_mp(false);

        char buf[200];
        sprintf(buf, "HP: %d/%d MP: %d/%d",
                min(you.hp, note_maxhp), note_maxhp,
                min(you.magic_points, note_maxmp), note_maxmp);
        take_note(Note(NOTE_XP_LEVEL_CHANGE, you.experience_level, 0, buf));

        xom_is_stimulated(12);

        learned_something_new(HINT_NEW_LEVEL);
    }

    while (you.experience >= exp_needed(you.max_level + 1))
    {
        ASSERT(you.experience_level == 27);
        ASSERT(you.max_level < 127); // marshalled as an 1-byte value
        you.max_level++;
        if (you.species == SP_FELID)
            _felid_extra_life();
    }

    you.redraw_title = true;

#ifdef DGL_WHEREIS
    whereis_record();
#endif

    // Hints mode arbitrarily ends at xp 7.
    if (crawl_state.game_is_hints() && you.experience_level >= 7)
        hints_finished();
}

void adjust_level(int diff, bool just_xp)
{
    ASSERT((uint64_t)you.experience <= (uint64_t)MAX_EXP_TOTAL);

    if (you.experience_level + diff < 1)
        you.experience = 0;
    else if (you.experience_level + diff >= 27)
        you.experience = max(you.experience, exp_needed(27));
    else
    {
        while (diff < 0 && you.experience >= exp_needed(27))
        {
            // Having XP for level 53 and going back to 26 due to a single
            // card would mean your felid is not going to get any extra lives
            // in foreseable future.
            you.experience -= exp_needed(27) - exp_needed(26);
            diff++;
        }
        int old_min = exp_needed(you.experience_level);
        int old_max = exp_needed(you.experience_level + 1);
        int new_min = exp_needed(you.experience_level + diff);
        int new_max = exp_needed(you.experience_level + 1 + diff);
        dprf("XP before: %d\n", you.experience);
        dprf("%4.2f of %d..%d to %d..%d",
             (you.experience - old_min) * 1.0 / (old_max - old_min),
             old_min, old_max, new_min, new_max);

        you.experience = ((int64_t)(new_max - new_min))
                       * (you.experience - old_min)
                       / (old_max - old_min)
                       + new_min;
        dprf("XP after: %d\n", you.experience);
    }

    ASSERT((uint64_t)you.experience <= (uint64_t)MAX_EXP_TOTAL);

    if (!just_xp)
        level_change();
}

// Here's a question for you: does the ordering of mods make a difference?
// (yes) -- are these things in the right order of application to stealth?
// - 12mar2000 {dlb}
int check_stealth(void)
{
    ASSERT(!crawl_state.game_is_arena());
#ifdef WIZARD
    // Extreme stealthiness can be enforced by wizmode stealth setting.
    if (you.skills[SK_STEALTH] > 27)
        return 1000;
#endif

    if (you.attribute[ATTR_SHADOWS] || you.berserk() || you.stat_zero[STAT_DEX])
        return 0;

    int stealth = you.dex() * 3;

    int race_mod = 0;
    if (player_genus(GENPC_DRACONIAN))
        race_mod = 12;
    else
    {
        switch (you.species) // why not use body_size here?
        {
        case SP_TROLL:
        case SP_OGRE:
        case SP_CENTAUR:
            race_mod = 9;
            break;
        case SP_MINOTAUR:
            race_mod = 12;
            break;
        case SP_VAMPIRE:
            // Thirsty/bat-form vampires are (much) more stealthy
            if (you.hunger_state == HS_STARVING)
                race_mod = 21;
            else if (you.form == TRAN_BAT
                     || you.hunger_state <= HS_NEAR_STARVING)
            {
                race_mod = 20;
            }
            else if (you.hunger_state < HS_SATIATED)
                race_mod = 19;
            else
                race_mod = 18;
            break;
        case SP_HALFLING:
        case SP_KOBOLD:
        case SP_SPRIGGAN:
        case SP_NAGA:       // not small but very good at stealth
        case SP_FELID:
        case SP_OCTOPODE:
            race_mod = 18;
            break;
        default:
            race_mod = 15;
            break;
        }
    }

    switch (you.form)
    {
    case TRAN_FUNGUS:
        race_mod = 30;
        break;
    case TRAN_TREE:
        race_mod = 27; // masquerading as scenery
        break;
    case TRAN_SPIDER:
    case TRAN_JELLY:
    case TRAN_WISP:
        race_mod = 21;
        break;
    case TRAN_ICE_BEAST:
        race_mod = 15;
        break;
    case TRAN_STATUE:
        race_mod -= 3; // depends on the base race
        break;
    case TRAN_DRAGON:
        race_mod = 6;
        break;
    case TRAN_PORCUPINE:
        race_mod = 12; // small but noisy
        break;
    case TRAN_PIG:
        race_mod = 9; // trotters, oinking...
        break;
    case TRAN_BAT:
        if (you.species != SP_VAMPIRE)
            race_mod = 17;
        break;
    case TRAN_BLADE_HANDS:
        if (you.species == SP_FELID && !you.airborne())
            stealth -= 50; // a constant penalty
        break;
    case TRAN_LICH:
        race_mod++; // intentionally tiny, lich form is already overpowered
        break;
    case TRAN_NONE:
    case TRAN_APPENDAGE:
        break;
    }

    stealth += you.skill(SK_STEALTH, race_mod);

    if (you.burden_state > BS_UNENCUMBERED)
        stealth /= you.burden_state;

    if (you.confused())
        stealth /= 3;

    if (you.duration[DUR_SWIFTNESS] > 0)
        stealth /= 2;

    const item_def *arm = you.slot_item(EQ_BODY_ARMOUR, false);
    const item_def *cloak = you.slot_item(EQ_CLOAK, false);
    const item_def *boots = you.slot_item(EQ_BOOTS, false);

    // All effects negated by magical suppression should go in here.
    if (!you.suppressed())
    {
        if (arm)
        {
            // [ds] New stealth penalty formula from rob: SP = 6 * (EP^2)
            // Now 2 * EP^2 / 3 after EP rescaling.
            const int ep = -property(*arm, PARM_EVASION);
            const int penalty = 2 * ep * ep / 3;
    #if 0
            dprf("Stealth penalty for armour (ep: %d): %d", ep, penalty);
    #endif
            stealth -= penalty;
        }

        stealth += you.scan_artefacts(ARTP_STEALTH);
    }

    // Not exactly magical, so not suppressed.
    if (cloak && get_equip_race(*cloak) == ISFLAG_ELVEN)
        stealth += 20;

    if (you.duration[DUR_STEALTH])
        stealth += 80;

    if (you.duration[DUR_AGILITY])
        stealth += 50;

    if (you.airborne())
        stealth += 10;

    else if (you.in_water())
    {
        // Merfolk can sneak up on monsters underwater -- bwr
        if (you.fishtail || you.species == SP_OCTOPODE)
            stealth += 50;
        else if (!you.can_swim() && !you.extra_balanced())
            stealth /= 2;       // splashy-splashy
    }

    // No stealth bonus from boots if you're airborne or in water
    else if (boots)
    {
        if (!you.suppressed() && get_armour_ego_type(*boots) == SPARM_STEALTH)
            stealth += 50;

        // Not exactly magical, so not suppressed.
        if (get_equip_race(*boots) == ISFLAG_ELVEN)
            stealth += 20;
    }

    else if (player_mutation_level(MUT_HOOVES) > 0)
        stealth -= 5 + 5 * player_mutation_level(MUT_HOOVES);

    else if (you.species == SP_FELID && (!you.form || you.form == TRAN_APPENDAGE))
        stealth += 20;  // paws

    // Radiating silence is the negative complement of shouting all the
    // time... a sudden change from background noise to no noise is going
    // to clue anything in to the fact that something is very wrong...
    // a personal silence spell would naturally be different, but this
    // silence radiates for a distance and prevents monster spellcasting,
    // which pretty much gives away the stealth game.
    // this penalty is dependent on the actual amount of ambient noise
    // in the level -doy
    if (you.duration[DUR_SILENCE])
        stealth -= 50 + current_level_ambient_noise();

    // Mutations.
    stealth += 40 * player_mutation_level(MUT_NIGHTSTALKER);
    stealth += 25 * player_mutation_level(MUT_THIN_SKELETAL_STRUCTURE);
    stealth += 40 * player_mutation_level(MUT_CAMOUFLAGE);
    if (player_mutation_level(MUT_TRANSLUCENT_SKIN) > 1)
        stealth += 20 * (player_mutation_level(MUT_TRANSLUCENT_SKIN) - 1);

    // it's easier to be stealthy when there's a lot of background noise
    stealth += 2 * current_level_ambient_noise();

    // If you've been tagged with Corona or are Glowing, the glow
    // makes you extremely unstealthy.
    // The darker it is, the bigger the penalty.
    if (you.backlit())
        stealth = (2 * you.current_vision * stealth) / (5 * LOS_RADIUS);
    // On the other hand, shrouding has the reverse effect:
    if (you.umbra())
        stealth = (2 * LOS_RADIUS * stealth) / you.current_vision;
    // The shifting glow from the Orb, while too unstable to negate invis
    // or affect to-hit, affects stealth even more than regular glow.
    if (orb_haloed(you.pos()))
        stealth /= 3;

    stealth = max(0, stealth);

    return stealth;
}

// Returns the medium duration value which is usually announced by a special
// message ("XY is about to time out") or a change of colour in the
// status display.
// Note that these values cannot be relied on when playing since there are
// random decrements precisely to avoid this.
int get_expiration_threshold(duration_type dur)
{
    switch (dur)
    {
    case DUR_PETRIFYING:
        return (1 * BASELINE_DELAY);

    case DUR_QUAD_DAMAGE:
        return (3 * BASELINE_DELAY); // per client.qc

    case DUR_FIRE_SHIELD:
    case DUR_SILENCE: // no message
        return (5 * BASELINE_DELAY);

    case DUR_DEFLECT_MISSILES:
    case DUR_REPEL_MISSILES:
    case DUR_REGENERATION:
    case DUR_RESISTANCE:
    case DUR_SWIFTNESS:
    case DUR_INVIS:
    case DUR_HASTE:
    case DUR_BERSERK:
    case DUR_ICY_ARMOUR:
    case DUR_CONDENSATION_SHIELD:
    case DUR_PHASE_SHIFT:
    case DUR_CONTROL_TELEPORT:
    case DUR_DEATH_CHANNEL:
    case DUR_SHROUD_OF_GOLUBRIA:
        return (6 * BASELINE_DELAY);

    case DUR_FLIGHT:
    case DUR_TRANSFORMATION: // not on status
    case DUR_DEATHS_DOOR:    // not on status
    case DUR_SLIMIFY:
        return (10 * BASELINE_DELAY);

    // These get no messages when they "flicker".
    case DUR_BARGAIN:
        return (15 * BASELINE_DELAY);

    case DUR_CONFUSING_TOUCH:
        return (20 * BASELINE_DELAY);

    default:
        return 0;
    }
}

// Is a given duration about to expire?
bool dur_expiring(duration_type dur)
{
    const int value = you.duration[dur];
    if (value <= 0)
        return false;

    return (value <= get_expiration_threshold(dur));
}

static void _output_expiring_message(duration_type dur, const char* msg)
{
    if (you.duration[dur])
    {
        const bool expires = dur_expiring(dur);
        mprf("%s%s", expires ? "Expiring: " : "", msg);
    }
}

static void _display_vampire_status()
{
    string msg = "At your current hunger state you ";
    vector<string> attrib;

    switch (you.hunger_state)
    {
        case HS_STARVING:
            attrib.push_back("resist poison");
            attrib.push_back("significantly resist cold");
            attrib.push_back("strongly resist negative energy");
            attrib.push_back("resist torment");
            attrib.push_back("do not heal.");
            break;
        case HS_NEAR_STARVING:
            attrib.push_back("resist poison");
            attrib.push_back("significantly resist cold");
            attrib.push_back("strongly resist negative energy");
            attrib.push_back("have an extremely slow metabolism");
            attrib.push_back("heal slowly.");
            break;
        case HS_VERY_HUNGRY:
        case HS_HUNGRY:
            attrib.push_back("resist poison");
            attrib.push_back("resist cold");
            attrib.push_back("significantly resist negative energy");
            if (you.hunger_state == HS_HUNGRY)
                attrib.push_back("have a slow metabolism");
            else
                attrib.push_back("have a very slow metabolism");
            attrib.push_back("heal slowly.");
            break;
        case HS_SATIATED:
            attrib.push_back("resist negative energy.");
            break;
        case HS_FULL:
            attrib.push_back("have a fast metabolism");
            attrib.push_back("heal quickly.");
            break;
        case HS_VERY_FULL:
            attrib.push_back("have a very fast metabolism");
            attrib.push_back("heal quickly.");
            break;
        case HS_ENGORGED:
            attrib.push_back("have an extremely fast metabolism");
            attrib.push_back("heal extremely quickly.");
            break;
    }

    if (!attrib.empty())
    {
        msg += comma_separated_line(attrib.begin(), attrib.end());
        mpr(msg.c_str());
    }
}

static void _display_movement_speed()
{
    const int move_cost = (player_speed() * player_movement_speed()) / 10;

    const bool water  = you.in_water() || you.liquefied_ground();
    const bool swim   = you.swimming();

    const bool fly    = you.flight_mode();
    const bool swift  = (you.duration[DUR_SWIFTNESS] > 0);

    mprf("Your %s speed is %s%s%s.",
          // order is important for these:
          (swim)    ? "swimming" :
          (water)   ? "wading" :
          (fly)     ? "flying"
                    : "movement",

          (water && !swim)  ? "uncertain and " :
          (!water && swift) ? "aided by the wind" : "",

          (!water && swift) ? ((move_cost >= 10) ? ", but still "
                                                 : " and ")
                            : "",

          (move_cost <   8) ? "very quick" :
          (move_cost <  10) ? "quick" :
          (move_cost == 10) ? "average" :
          (move_cost <  13) ? "slow"
                            : "very slow");
}

static void _display_tohit()
{
#ifdef DEBUG_DIAGNOSTICS
    melee_attack attk(&you, NULL);

    const int to_hit = attk.calc_to_hit(false);

    dprf("To-hit: %d", to_hit);
#endif
/*
    // Messages based largely on percentage chance of missing the
    // average EV 10 humanoid, and very agile EV 30 (pretty much
    // max EV for monsters currently).
    //
    // "awkward"    - need lucky hit (less than EV)
    // "difficult"  - worse than 2 in 3
    // "hard"       - worse than fair chance
    mprf("%s given your current equipment.",
         (to_hit <   1) ? "You are completely incapable of fighting" :
         (to_hit <   5) ? "Hitting even clumsy monsters is extremely awkward" :
         (to_hit <  10) ? "Hitting average monsters is awkward" :
         (to_hit <  15) ? "Hitting average monsters is difficult" :
         (to_hit <  20) ? "Hitting average monsters is hard" :
         (to_hit <  30) ? "Very agile monsters are a bit awkward to hit" :
         (to_hit <  45) ? "Very agile monsters are a bit difficult to hit" :
         (to_hit <  60) ? "Very agile monsters are a bit hard to hit" :
         (to_hit < 100) ? "You feel comfortable with your ability to fight"
                        : "You feel confident with your ability to fight");
*/
}

static string _attack_delay_desc(int attack_delay)
{
    return ((attack_delay >= 200) ? "extremely slow" :
            (attack_delay >= 155) ? "very slow" :
            (attack_delay >= 125) ? "quite slow" :
            (attack_delay >= 105) ? "below average" :
            (attack_delay >=  95) ? "average" :
            (attack_delay >=  75) ? "above average" :
            (attack_delay >=  55) ? "quite fast" :
            (attack_delay >=  45) ? "very fast" :
            (attack_delay >=  35) ? "extremely fast" :
                                    "blindingly fast");
}

static void _display_attack_delay()
{
    melee_attack attk(&you, NULL);
    const int delay = attk.calc_attack_delay(false, false);

    // Scale to fit the displayed weapon base delay, i.e.,
    // normal speed is 100 (as in 100%).
    int avg;
    const item_def* weapon = you.weapon();
    if (weapon && is_range_weapon(*weapon))
        avg = launcher_final_speed(*weapon, you.shield(), false);
    else
        avg = 10 * delay;

    // Haste shouldn't be counted, but let's show finesse.
    if (you.duration[DUR_FINESSE])
        avg = max(20, avg / 2);

    string msg = "Your attack speed is " + _attack_delay_desc(avg)
                 + (you.wizard ? make_stringf(" (%d)", avg) : "") + ".";

    mpr(msg);
}

// forward declaration
static string _constriction_description();

void display_char_status()
{
    if (you.is_undead == US_SEMI_UNDEAD && you.hunger_state == HS_ENGORGED)
        mpr("You feel almost alive.");
    else if (you.is_undead)
        mpr("You are undead.");
    else if (you.duration[DUR_DEATHS_DOOR])
    {
        _output_expiring_message(DUR_DEATHS_DOOR,
                                 "You are standing in death's doorway.");
    }
    else
        mpr("You are alive.");

    const int halo_size = you.halo_radius2();
    if (halo_size >= 0)
    {
        if (halo_size > 37)
            mpr("You are illuminated by a large divine halo.");
        else if (halo_size > 10)
            mpr("You are illuminated by a divine halo.");
        else
            mpr("You are illuminated by a small divine halo.");
    }
    else if (you.haloed())
        mpr("An external divine halo illuminates you.");

    if (you.species == SP_VAMPIRE)
        _display_vampire_status();

    static int statuses[] = {
        STATUS_STR_ZERO, STATUS_INT_ZERO, STATUS_DEX_ZERO,
        DUR_PETRIFYING,
        DUR_TRANSFORMATION,
        STATUS_BURDEN,
        STATUS_MANUAL,
        STATUS_SAGE,
        DUR_BARGAIN,
        DUR_BREATH_WEAPON,
        DUR_LIQUID_FLAMES,
        DUR_FIRE_SHIELD,
        DUR_ICY_ARMOUR,
        STATUS_MISSILES,
        DUR_JELLY_PRAYER,
        STATUS_REGENERATION,
        DUR_SWIFTNESS,
        DUR_RESISTANCE,
        DUR_TELEPORT,
        DUR_CONTROL_TELEPORT,
        DUR_DISJUNCTION,
        DUR_DEATH_CHANNEL,
        DUR_PHASE_SHIFT,
        DUR_SILENCE,
        DUR_STONESKIN,
        DUR_INVIS,
        DUR_CONF,
        STATUS_BEHELD,
        DUR_PARALYSIS,
        DUR_PETRIFIED,
        DUR_SLEEP,
        DUR_EXHAUSTED,
        STATUS_SPEED,
        DUR_MIGHT,
        DUR_BRILLIANCE,
        DUR_AGILITY,
        DUR_DIVINE_VIGOUR,
        DUR_DIVINE_STAMINA,
        DUR_BERSERK,
        STATUS_AIRBORNE,
        STATUS_NET,
        DUR_POISONING,
        STATUS_SICK,
        STATUS_ROT,
        STATUS_CONTAMINATION,
        DUR_CONFUSING_TOUCH,
        DUR_SURE_BLADE,
        DUR_AFRAID,
        DUR_MIRROR_DAMAGE,
        DUR_SCRYING,
        STATUS_CLINGING,
        STATUS_FIREBALL,
        DUR_SHROUD_OF_GOLUBRIA,
        STATUS_BACKLIT,
        STATUS_UMBRA,
        STATUS_CONSTRICTED,
        STATUS_AUGMENTED,
        STATUS_SUPPRESSED,
        STATUS_SILENCE,
        DUR_SENTINEL_MARK,
        STATUS_RECALL,
        STATUS_LIQUEFIED,
        DUR_WATER_HOLD,
        DUR_FLAYED,
        DUR_RETCHING,
        DUR_WEAK,
        DUR_DIMENSION_ANCHOR,
    };

    status_info inf;
    for (unsigned i = 0; i < ARRAYSZ(statuses); ++i)
    {
        fill_status_info(statuses[i], &inf);
        if (!inf.long_text.empty())
            mpr(inf.long_text);
    }
    string cinfo = _constriction_description();
    if (!cinfo.empty())
        mpr(cinfo.c_str());

    _display_movement_speed();
    _display_tohit();
    _display_attack_delay();

    // magic resistance
    mprf("You are %s to hostile enchantments.",
         magic_res_adjective(player_res_magic(false)).c_str());
    dprf("MR: %d", you.res_magic());

    // character evaluates their ability to sneak around:
    mprf("You feel %s.", stealth_desc(check_stealth()).c_str());
    dprf("Stealth: %d", check_stealth());
}

bool player::clarity(bool calc_unid, bool items) const
{
    if (player_mutation_level(MUT_CLARITY))
        return true;

    if (religion == GOD_ASHENZARI && piety >= piety_breakpoint(2)
        && !player_under_penance())
    {
        return true;
    }

    return actor::clarity(calc_unid, items);
}

bool player::gourmand(bool calc_unid, bool items) const
{
    if (player_mutation_level(MUT_GOURMAND) > 0)
        return true;

    return actor::gourmand(calc_unid, items);
}

unsigned int exp_needed(int lev, int exp_apt)
{
    unsigned int level = 0;

    // Basic plan:
    // Section 1: levels  1- 5, second derivative goes 10-10-20-30.
    // Section 2: levels  6-13, second derivative is exponential/doubling.
    // Section 3: levels 14-27, second derivative is constant at 6000.
    //
    // Section three is constant so we end up with high levels at about
    // their old values (level 27 at 850k), without delta2 ever decreasing.
    // The values that are considerably different (ie level 13 is now 29000,
    // down from 41040 are because the second derivative goes from 9040 to
    // 1430 at that point in the original, and then slowly builds back
    // up again).  This function smoothes out the old level 10-15 area
    // considerably.

    // Here's a table:
    //
    // level      xp      delta   delta2
    // =====   =======    =====   ======
    //   1           0        0       0
    //   2          10       10      10
    //   3          30       20      10
    //   4          70       40      20
    //   5         140       70      30
    //   6         270      130      60
    //   7         520      250     120
    //   8        1010      490     240
    //   9        1980      970     480
    //  10        3910     1930     960
    //  11        7760     3850    1920
    //  12       15450     7690    3840
    //  13       29000    13550    5860
    //  14       48500    19500    5950
    //  15       74000    25500    6000
    //  16      105500    31500    6000
    //  17      143000    37500    6000
    //  18      186500    43500    6000
    //  19      236000    49500    6000
    //  20      291500    55500    6000
    //  21      353000    61500    6000
    //  22      420500    67500    6000
    //  23      494000    73500    6000
    //  24      573500    79500    6000
    //  25      659000    85500    6000
    //  26      750500    91500    6000
    //  27      848000    97500    6000


    switch (lev)
    {
    case 1:
        level = 1;
        break;
    case 2:
        level = 10;
        break;
    case 3:
        level = 30;
        break;
    case 4:
        level = 70;
        break;

    default:
        if (lev < 13)
        {
            lev -= 4;
            level = 10 + 10 * lev + (60 << lev);
        }
        else
        {
            lev -= 12;
            level = 15500 + 10500 * lev + 3000 * lev * lev;
        }
        break;
    }

    if (exp_apt == -99)
        exp_apt = species_exp_modifier(you.species);

    return (unsigned int) ((level - 1) * exp(-log(2.0) * (exp_apt - 1) / 4));
}

// returns bonuses from rings of slaying, etc.
int slaying_bonus(weapon_property_type which_affected, bool ranged)
{
    int ret = 0;

    // All effects negated by magical suppression should go in here.
    if (!you.suppressed())
    {
        if (which_affected == PWPN_HIT)
        {
            ret += you.wearing(EQ_RINGS_PLUS, RING_SLAYING);
            ret += you.scan_artefacts(ARTP_ACCURACY);
            if (you.wearing_ego(EQ_GLOVES, SPARM_ARCHERY))
                ret += ranged ? 5 : -1;
        }
        else if (which_affected == PWPN_DAMAGE)
        {
            ret += you.wearing(EQ_RINGS_PLUS2, RING_SLAYING);
            ret += you.scan_artefacts(ARTP_DAMAGE);
            if (you.wearing_ego(EQ_GLOVES, SPARM_ARCHERY))
                ret += ranged ? 3 : -1;
        }
    }

    ret += min(you.duration[DUR_SLAYING] / (13 * BASELINE_DELAY), 6);
    ret += 4 * augmentation_amount();

    return ret;
}

// Checks each equip slot for an evokable item (jewellery or randart).
// Returns true if any of these has the same ability as the one handed in.
bool items_give_ability(const int slot, artefact_prop_type abil)
{
    for (int i = EQ_WEAPON; i < NUM_EQUIP; i++)
    {
        if (!player_wearing_slot(i))
            continue;

        const int eq = you.equip[i];

        // skip item to compare with
        if (eq == slot)
            continue;

        // only weapons give their effects when in our hands
        if (i == EQ_WEAPON && you.inv[ eq ].base_type != OBJ_WEAPONS)
            continue;

        if (eq >= EQ_LEFT_RING && eq < NUM_EQUIP && eq != EQ_AMULET)
        {
            if (abil == ARTP_FLY && you.inv[eq].sub_type == RING_FLIGHT)
                return true;
            if (abil == ARTP_INVISIBLE && you.inv[eq].sub_type == RING_INVISIBILITY)
                return true;
        }

        else if (eq == EQ_AMULET)
        {
            if (abil == ARTP_BERSERK && you.inv[eq].sub_type == AMU_RAGE)
                return true;
        }

        // other items are not evokable
        if (!is_artefact(you.inv[ eq ]))
            continue;

        if (artefact_wpn_property(you.inv[ eq ], abil))
            return true;
    }

    // none of the equipped items possesses this ability
    return false;
}

// Checks each equip slot for a randart, and adds up all of those with
// a given property. Slow if any randarts are worn, so avoid where
// possible.
int player::scan_artefacts(artefact_prop_type which_property,
                           bool calc_unid) const
{
    int retval = 0;

    for (int i = EQ_WEAPON; i < NUM_EQUIP; ++i)
    {
        if (you.melded[i] || you.equip[i] == -1)
            continue;

        const int eq = you.equip[i];

        // Only weapons give their effects when in our hands.
        if (i == EQ_WEAPON && you.inv[ eq ].base_type != OBJ_WEAPONS)
            continue;

        if (!is_artefact(you.inv[ eq ]))
            continue;

        bool known;
        int val = artefact_wpn_property(you.inv[eq], which_property, known);
        if (calc_unid || known)
            retval += val;
    }

    return retval;
}

void dec_hp(int hp_loss, bool fatal, const char *aux)
{
    ASSERT(!crawl_state.game_is_arena());

    if (!fatal && you.hp < 1)
        you.hp = 1;

    if (!fatal && hp_loss >= you.hp)
        hp_loss = you.hp - 1;

    if (hp_loss < 1)
        return;

    // If it's not fatal, use ouch() so that notes can be taken. If it IS
    // fatal, somebody else is doing the bookkeeping, and we don't want to mess
    // with that.
    if (!fatal && aux)
        ouch(hp_loss, NON_MONSTER, KILLED_BY_SOMETHING, aux);
    else
        you.hp -= hp_loss;

    you.redraw_hit_points = true;
}

void dec_mp(int mp_loss)
{
    ASSERT(!crawl_state.game_is_arena());

    if (mp_loss < 1)
        return;

    you.magic_points -= mp_loss;

    you.magic_points = max(0, you.magic_points);

    if (Options.magic_point_warning
        && you.magic_points < (you.max_magic_points
                               * Options.magic_point_warning) / 100)
    {
        mpr("* * * LOW MAGIC WARNING * * *", MSGCH_DANGER);
    }

    take_note(Note(NOTE_MP_CHANGE, you.magic_points, you.max_magic_points));
    you.redraw_magic_points = true;
}

bool enough_hp(int minimum, bool suppress_msg)
{
    ASSERT(!crawl_state.game_is_arena());

    // We want to at least keep 1 HP. -- bwr
    if (you.hp < minimum + 1)
    {
        if (!suppress_msg)
            mpr("You haven't enough vitality at the moment.");

        crawl_state.cancel_cmd_again();
        crawl_state.cancel_cmd_repeat();
        return false;
    }

    return true;
}

bool enough_mp(int minimum, bool suppress_msg, bool include_items)
{
    ASSERT(!crawl_state.game_is_arena());

    bool rc = false;

    if (get_real_mp(include_items) < minimum)
    {
        if (!suppress_msg)
            mpr("You haven't enough magic capacity.");
    }
    else if (you.magic_points < minimum)
    {
        if (!suppress_msg)
            mpr("You haven't enough magic at the moment.");
    }
    else
        rc = true;

    if (!rc)
    {
        crawl_state.cancel_cmd_again();
        crawl_state.cancel_cmd_repeat();
    }

    return rc;
}

bool enough_zp(int minimum, bool suppress_msg)
{
    ASSERT(!crawl_state.game_is_arena());

    if (you.zot_points < minimum)
    {
        if (!suppress_msg)
            mpr("You haven't enough Zot Points.");

        crawl_state.cancel_cmd_again();
        crawl_state.cancel_cmd_repeat();
        return false;
    }
    return true;
}

void inc_mp(int mp_gain)
{
    ASSERT(!crawl_state.game_is_arena());

    if (mp_gain < 1)
        return;

    bool wasnt_max = (you.magic_points < you.max_magic_points);

    you.magic_points += mp_gain;

    if (you.magic_points > you.max_magic_points)
        you.magic_points = you.max_magic_points;

    if (wasnt_max && you.magic_points == you.max_magic_points)
        interrupt_activity(AI_FULL_MP);

    you.redraw_magic_points = true;
}

// Note that "max_too" refers to the base potential, the actual
// resulting max value is subject to penalties, bonuses, and scalings.
// To avoid message spam, don't take notes when HP increases.
void inc_hp(int hp_gain)
{
    ASSERT(!crawl_state.game_is_arena());

    if (hp_gain < 1)
        return;

    bool wasnt_max = (you.hp < you.hp_max);

    you.hp += hp_gain;

    if (you.hp > you.hp_max)
        you.hp = you.hp_max;

    if (wasnt_max && you.hp == you.hp_max)
        interrupt_activity(AI_FULL_HP);

    you.redraw_hit_points = true;
}

void rot_hp(int hp_loss)
{
    you.hp_max_temp -= hp_loss;
    calc_hp();

    // Kill the player if they reached 0 maxhp.
    ouch(0, NON_MONSTER, KILLED_BY_ROTTING);

    if (you.species != SP_GHOUL)
        xom_is_stimulated(hp_loss * 25);

    you.redraw_hit_points = true;
}

void unrot_hp(int hp_recovered)
{
    you.hp_max_temp += hp_recovered;
    if (you.hp_max_temp > 0)
        you.hp_max_temp = 0;

    calc_hp();

    you.redraw_hit_points = true;
}

int player_rotted()
{
    return -you.hp_max_temp;
}

void rot_mp(int mp_loss)
{
    you.mp_max_temp -= mp_loss;
    calc_mp();

    you.redraw_magic_points = true;
}

void inc_max_hp(int hp_gain)
{
    you.hp += hp_gain;
    you.hp_max_perm += hp_gain;
    calc_hp();

    take_note(Note(NOTE_MAXHP_CHANGE, you.hp_max));
    you.redraw_hit_points = true;
}

void dec_max_hp(int hp_loss)
{
    you.hp_max_perm -= hp_loss;
    calc_hp();

    take_note(Note(NOTE_MAXHP_CHANGE, you.hp_max));
    you.redraw_hit_points = true;
}

// Use of floor: false = hp max, true = hp min. {dlb}
void deflate_hp(int new_level, bool floor)
{
    ASSERT(!crawl_state.game_is_arena());

    if (floor && you.hp < new_level)
        you.hp = new_level;
    else if (!floor && you.hp > new_level)
        you.hp = new_level;

    // Must remain outside conditional, given code usage. {dlb}
    you.redraw_hit_points = true;
}

void set_hp(int new_amount)
{
    ASSERT(!crawl_state.game_is_arena());

    you.hp = new_amount;

    if (you.hp > you.hp_max)
        you.hp = you.hp_max;

    // Must remain outside conditional, given code usage. {dlb}
    you.redraw_hit_points = true;
}

void set_mp(int new_amount)
{
    ASSERT(!crawl_state.game_is_arena());

    you.magic_points = new_amount;

    if (you.magic_points > you.max_magic_points)
        you.magic_points = you.max_magic_points;

    take_note(Note(NOTE_MP_CHANGE, you.magic_points, you.max_magic_points));

    // Must remain outside conditional, given code usage. {dlb}
    you.redraw_magic_points = true;
}

// If trans is true, being berserk and/or transformed is taken into account
// here. Else, the base hp is calculated. If rotted is true, calculate the
// real max hp you'd have if the rotting was cured.
int get_real_hp(bool trans, bool rotted)
{
    int hitp;

    hitp  = you.experience_level * 11 / 2;
    hitp += you.hp_max_perm;
    // Important: we shouldn't add Heroism boosts here.
    hitp += (you.experience_level * you.skill(SK_FIGHTING, 10, true)) / 80;

    // Racial modifier.
    hitp *= 10 + species_hp_modifier(you.species);
    hitp /= 10;

    // Frail and robust mutations, divine vigour, and rugged scale mut.
    hitp *= 100 + (player_mutation_level(MUT_ROBUST) * 10)
                + (you.attribute[ATTR_DIVINE_VIGOUR] * 5)
                + (player_mutation_level(MUT_RUGGED_BROWN_SCALES) ?
                   player_mutation_level(MUT_RUGGED_BROWN_SCALES) * 2 + 1 : 0)
                - (player_mutation_level(MUT_FRAIL) * 10);
    hitp /= 100;

    if (!rotted)
        hitp += you.hp_max_temp;

    // All effects negated by magical suppression should go in here.
    if (!you.suppressed())
    {
        if (trans)
            hitp += you.scan_artefacts(ARTP_HP);
    }

    // Being berserk makes you resistant to damage. I don't know why.
    if (trans && you.berserk())
        hitp = hitp * 3 / 2;

    if (trans) // Some transformations give you extra hp.
        hitp = hitp * form_hp_mod() / 10;

    return hitp;
}

int get_real_mp(bool include_items)
{
    int enp = you.experience_level + you.mp_max_perm;
    enp += (you.experience_level * species_mp_modifier(you.species) + 1) / 3;

    int spell_extra = you.skill(SK_SPELLCASTING, you.experience_level, true) / 4;
    int invoc_extra = you.skill(SK_INVOCATIONS, you.experience_level, true) / 6;
    int evoc_extra = you.skill(SK_EVOCATIONS, you.experience_level, true) / 6;

    enp += max(spell_extra, max(invoc_extra, evoc_extra));
    enp = stepdown_value(enp, 9, 18, 45, 100);

    // This is our "rotted" base (applied after scaling):
    enp += you.mp_max_temp;

    // Yes, we really do want this duplication... this is so the stepdown
    // doesn't truncate before we apply the rotted base.  We're doing this
    // the nice way. -- bwr
    enp = min(enp, 50);

    // Analogous to ROBUST/FRAIL
    enp *= 100 + (player_mutation_level(MUT_HIGH_MAGIC) * 10)
               + (you.attribute[ATTR_DIVINE_VIGOUR] * 5)
               - (player_mutation_level(MUT_LOW_MAGIC) * 10);
    enp /= 100;

    if (you.suppressed())
        include_items = false;

    // Now applied after scaling so that power items are more useful -- bwr
    if (include_items)
    {
        enp +=  9 * you.wearing(EQ_RINGS, RING_MAGICAL_POWER);
        enp +=      you.scan_artefacts(ARTP_MAGICAL_POWER);

        if (you.wearing(EQ_STAFF, STAFF_POWER))
            enp += 5 + enp * 2 / 5;
    }

    if (enp > 50)
        enp = 50 + ((enp - 50) / 2);

    if (include_items && you.wearing_ego(EQ_WEAPON, SPWPN_ANTIMAGIC))
        enp /= 3;

    enp = max(enp, 0);

    return enp;
}

int get_contamination_level()
{
    const int glow = you.magic_contamination;

    if (glow > 60)
        return (glow / 20 + 3);
    if (glow > 40)
        return 5;
    if (glow > 25)
        return 4;
    if (glow > 15)
        return 3;
    if (glow > 5)
        return 2;
    if (glow > 0)
        return 1;

    return 0;
}

string describe_contamination(int cont)
{
    if (cont > 5)
        return "You are engulfed in a nimbus of crackling magics!";
    else if (cont == 5)
        return "Your entire body has taken on an eerie glow!";
    else if (cont > 1)
    {
        return (make_stringf("You are %s with residual magics%s",
                   (cont == 4) ? "practically glowing" :
                   (cont == 3) ? "heavily infused" :
                   (cont == 2) ? "contaminated"
                                    : "lightly contaminated",
                   (cont == 4) ? "!" : "."));
    }
    else if (cont == 1)
        return "You are very lightly contaminated with residual magic.";
    else
        return "";
}

// controlled is true if the player actively did something to cause
// contamination (such as drink a known potion of resistance),
// status_only is true only for the status output
void contaminate_player(int change, bool controlled, bool msg)
{
    ASSERT(!crawl_state.game_is_arena());

    int old_amount = you.magic_contamination;
    int old_level  = get_contamination_level();
    int new_level  = 0;

    you.magic_contamination = max(0, min(250, you.magic_contamination + change));

    new_level = get_contamination_level();

    if (you.magic_contamination != old_amount)
        dprf("change: %d  radiation: %d", change, you.magic_contamination);

    if (msg && new_level >= 1 && old_level <= 1 && new_level != old_level)
        mpr(describe_contamination(new_level));
    else if (msg && new_level != old_level)
    {
        if (old_level == 1 && new_level == 0)
            mpr("Your magical contamination has completely faded away.");
        else
        {
            mprf((change > 0) ? MSGCH_WARN : MSGCH_RECOVERY,
                 "You feel %s contaminated with magical energies.",
                 (change > 0) ? "more" : "less");
        }

        if (change > 0)
            xom_is_stimulated(new_level * 25);

        if (old_level > 1 && new_level <= 1
            && you.duration[DUR_INVIS] && !you.backlit())
        {
            mpr("You fade completely from view now that you are no longer "
                "glowing from magical contamination.");
        }
    }

    if (you.magic_contamination > 0)
        learned_something_new(HINT_GLOWING);

    // Zin doesn't like mutations or mutagenic radiation.
    if (you.religion == GOD_ZIN)
    {
        // Whenever the glow status is first reached, give a warning message.
        if (old_level < 2 && new_level >= 2)
            did_god_conduct(DID_CAUSE_GLOWING, 0, false);
        // If the player actively did something to increase glowing,
        // Zin is displeased.
        else if (controlled && change > 0 && old_level > 1)
            did_god_conduct(DID_CAUSE_GLOWING, 1 + new_level, true);
    }
}

bool confuse_player(int amount, bool resistable)
{
    ASSERT(!crawl_state.game_is_arena());

    if (amount <= 0)
        return false;

    if (resistable && you.clarity())
    {
        mpr("You feel momentarily confused.");
        // Identify the amulet if necessary.
        if (you.wearing(EQ_AMULET, AMU_CLARITY, true))
        {
            item_def* const amu = you.slot_item(EQ_AMULET, false);
            wear_id_type(*amu);
        }
        return false;
    }

    if (you.duration[DUR_DIVINE_STAMINA] > 0)
    {
        mpr("Your divine stamina protects you from confusion!");
        return false;
    }

    const int old_value = you.duration[DUR_CONF];
    you.increase_duration(DUR_CONF, amount, 40);

    if (you.duration[DUR_CONF] > old_value)
    {
        you.check_awaken(500);

        mprf(MSGCH_WARN, "You are %sconfused.",
             old_value > 0 ? "more " : "");

        learned_something_new(HINT_YOU_ENCHANTED);

        xom_is_stimulated((you.duration[DUR_CONF] - old_value)
                           / BASELINE_DELAY);
    }

    return true;
}

bool curare_hits_player(int death_source, int amount, const bolt &beam)
{
    ASSERT(!crawl_state.game_is_arena());

    if (player_res_poison() >= 3)
        return false;

    if (!poison_player(amount, beam.get_source_name(), beam.name))
        return false;

    int hurted = 0;

    if (you.res_asphyx() <= 0)
    {
        hurted = roll_dice(2, 6);

        if (hurted)
        {
            you.increase_duration(DUR_BREATH_WEAPON, hurted, 20 + random2(20));
            mpr("You have difficulty breathing.");
            ouch(hurted, death_source, KILLED_BY_CURARE,
                 "curare-induced apnoea");
        }
    }

    potion_effect(POT_SLOWING, 2 + random2(4 + amount));

    return (hurted > 0);
}

void paralyse_player(string source, int amount, int factor)
{
    if (!amount)
        amount = 2 + random2(6 + you.duration[DUR_PARALYSIS] / BASELINE_DELAY);

    amount /= factor;
    you.paralyse(NULL, amount, source);
}

bool poison_player(int amount, string source, string source_aux, bool force)
{
    ASSERT(!crawl_state.game_is_arena());

    if (player_res_poison() >= 3)
    {
        dprf("Cannot poison, you are immune!");
        return false;
    }

    if (!force && !(amount = _maybe_reduce_poison(amount)))
        return false;

    if (!force && you.duration[DUR_DIVINE_STAMINA] > 0)
    {
        mpr("Your divine stamina protects you from poison!");
        return false;
    }

    const int old_value = you.duration[DUR_POISONING];
    if (player_res_poison() < 0)
        amount *= 2;
    you.duration[DUR_POISONING] += amount;

    if (you.duration[DUR_POISONING] > 40)
        you.duration[DUR_POISONING] = 40;

    if (you.duration[DUR_POISONING] > old_value)
    {
        mprf(MSGCH_WARN, "You are %spoisoned.",
             old_value > 0 ? "more " : "");

        learned_something_new(HINT_YOU_POISON);
    }

    you.props["poisoner"] = source;
    you.props["poison_aux"] = source_aux;

    return amount;
}

void dec_poison_player()
{
    // If Cheibriados has slowed your life processes, there's a
    // chance that your poison level is simply unaffected and
    // you aren't hurt by poison.
    if (GOD_CHEIBRIADOS == you.religion
        && you.piety >= piety_breakpoint(0)
        && coinflip())
    {
        return;
    }

    if (player_res_poison() >= 3)
        return;

    if (x_chance_in_y(you.duration[DUR_POISONING], 5))
    {
        int hurted = 1;
        msg_channel_type channel = MSGCH_PLAIN;
        const char *adj = "";

        if (you.duration[DUR_POISONING] > 10
            && random2(you.duration[DUR_POISONING]) >= 8)
        {
            hurted = random2(10) + 5;
            channel = MSGCH_DANGER;
            adj = "extremely ";
        }
        else if (you.duration[DUR_POISONING] > 5 && coinflip())
        {
            hurted = coinflip() ? 3 : 2;
            channel = MSGCH_WARN;
            adj = "very ";
        }

        int oldhp = you.hp;
        ouch(hurted, NON_MONSTER, KILLED_BY_POISON);
        if (you.hp < oldhp)
            mprf(channel, "You feel %ssick.", adj);

        if ((you.hp == 1 && one_chance_in(3)) || one_chance_in(8))
            reduce_poison_player(1);

        if (!you.duration[DUR_POISONING] && you.hp * 12 < you.hp_max)
            xom_is_stimulated(you.hp == 1 ? 50 : 20);
    }
}

void reduce_poison_player(int amount)
{
    if (amount <= 0)
        return;

    const int old_value = you.duration[DUR_POISONING];
    you.duration[DUR_POISONING] -= amount;

    if (you.duration[DUR_POISONING] <= 0)
    {
        you.duration[DUR_POISONING] = 0;
        you.props.erase("poisoner");
        you.props.erase("poison_aux");
    }

    if (you.duration[DUR_POISONING] < old_value)
    {
        mprf(MSGCH_RECOVERY, "You feel %sbetter.",
             you.duration[DUR_POISONING] > 0 ? "a little " : "");
    }
}

bool miasma_player(string source, string source_aux)
{
    ASSERT(!crawl_state.game_is_arena());

    if (you.res_rotting() || you.duration[DUR_DEATHS_DOOR])
        return false;

    if (you.duration[DUR_DIVINE_STAMINA] > 0)
    {
        mpr("Your divine stamina protects you from the miasma!");
        return false;
    }

    bool success = poison_player(1, source, source_aux);

    if (you.hp_max > 4 && coinflip())
    {
        rot_hp(1);
        success = true;
    }

    if (one_chance_in(3))
    {
        potion_effect(POT_SLOWING, 5);
        success = true;
    }

    return success;
}

bool napalm_player(int amount, string source, string source_aux)
{
    ASSERT(!crawl_state.game_is_arena());

    if (player_res_sticky_flame() || amount <= 0)
        return false;

    const int old_value = you.duration[DUR_LIQUID_FLAMES];
    you.increase_duration(DUR_LIQUID_FLAMES, amount, 100);

    if (you.duration[DUR_LIQUID_FLAMES] > old_value)
        mpr("You are covered in liquid flames!", MSGCH_WARN);

    you.props["napalmer"] = source;
    you.props["napalm_aux"] = source_aux;

    return true;
}

void dec_napalm_player(int delay)
{
    delay = min(delay, you.duration[DUR_LIQUID_FLAMES]);

    if (feat_is_watery(grd(you.pos())))
    {
        if (you.ground_level())
            mpr("The flames go out!", MSGCH_WARN);
        else
            mpr("You dip into the water, and the flames go out!", MSGCH_WARN);
        you.duration[DUR_LIQUID_FLAMES] = 0;
        you.props.erase("napalmer");
        you.props.erase("napalm_aux");
        return;
    }

    mpr("You are covered in liquid flames!", MSGCH_WARN);

    expose_player_to_element(BEAM_NAPALM,
                             div_rand_round(delay * 12, BASELINE_DELAY));

    const int res_fire = player_res_fire();

    if (res_fire > 0)
    {
        ouch((((random2avg(9, 2) + 1) * delay) /
                (1 + (res_fire * res_fire))) / BASELINE_DELAY, NON_MONSTER,
                KILLED_BY_BURNING);
    }

    if (res_fire <= 0)
    {
        ouch(((random2avg(9, 2) + 1) * delay) / BASELINE_DELAY,
             NON_MONSTER, KILLED_BY_BURNING);

        if (res_fire < 0)
        {
            ouch(((random2avg(9, 2) + 1) * delay)
                    / BASELINE_DELAY, NON_MONSTER, KILLED_BY_BURNING);
        }
    }

    if (you.duration[DUR_CONDENSATION_SHIELD] > 0)
        remove_condensation_shield();
    if (you.duration[DUR_ICY_ARMOUR] > 0)
        remove_ice_armour();

    you.duration[DUR_LIQUID_FLAMES] -= delay;
    if (you.duration[DUR_LIQUID_FLAMES] <= 0)
    {
        you.props.erase("napalmer");
        you.props.erase("napalm_aux");
    }
}

bool slow_player(int turns)
{
    ASSERT(!crawl_state.game_is_arena());

    if (turns <= 0)
        return false;

    if (stasis_blocks_effect(true, true, "%s rumbles.", 20, "%s rumbles."))
        return false;

    // Doubling these values because moving while slowed takes twice the
    // usual delay.
    turns = haste_mul(turns);
    int threshold = haste_mul(100);

    if (you.duration[DUR_SLOW] >= threshold * BASELINE_DELAY)
        mpr("You already are as slow as you could be.");
    else
    {
        if (you.duration[DUR_SLOW] == 0)
            mpr("You feel yourself slow down.");
        else
            mpr("You feel as though you will be slow longer.");

        you.increase_duration(DUR_SLOW, turns, threshold);
        learned_something_new(HINT_YOU_ENCHANTED);
    }

    return true;
}

void dec_slow_player(int delay)
{
    if (!you.duration[DUR_SLOW])
        return;

    if (you.duration[DUR_SLOW] > BASELINE_DELAY)
    {
        // Make slowing and hasting effects last as long.
        you.duration[DUR_SLOW] -= you.duration[DUR_HASTE]
            ? haste_mul(delay) : delay;
    }
    if (you.duration[DUR_SLOW] <= BASELINE_DELAY)
    {
        mpr("You feel yourself speed up.", MSGCH_DURATION);
        you.duration[DUR_SLOW] = 0;
    }
}

// Exhaustion should last as long as slowing.
void dec_exhaust_player(int delay)
{
    if (!you.duration[DUR_EXHAUSTED])
        return;

    if (you.duration[DUR_EXHAUSTED] > BASELINE_DELAY)
    {
        you.duration[DUR_EXHAUSTED] -= you.duration[DUR_HASTE]
                                       ? haste_mul(delay) : delay;
    }
    if (you.duration[DUR_EXHAUSTED] <= BASELINE_DELAY)
    {
        mpr("You feel less exhausted.", MSGCH_DURATION);
        you.duration[DUR_EXHAUSTED] = 0;
    }
}

bool haste_player(int turns, bool rageext)
{
    ASSERT(!crawl_state.game_is_arena());

    if (turns <= 0)
        return false;

    if (stasis_blocks_effect(true, true, "%s emits a piercing whistle.", 20,
                             "%s makes your neck tingle."))
    {
        return false;
    }

    // Cutting the nominal turns in half since hasted actions take half the
    // usual delay.
    turns = haste_div(turns);
    const int threshold = 40;

    if (!you.duration[DUR_HASTE])
        mpr("You feel yourself speed up.");
    else if (you.duration[DUR_HASTE] > threshold * BASELINE_DELAY)
        mpr("You already have as much speed as you can handle.");
    else if (!rageext)
    {
        mpr("You feel as though your hastened speed will last longer.");
        contaminate_player(1, true); // always deliberate
    }

    you.increase_duration(DUR_HASTE, turns, threshold);

    return true;
}

void dec_haste_player(int delay)
{
    if (!you.duration[DUR_HASTE])
        return;

    if (you.duration[DUR_HASTE] > BASELINE_DELAY)
    {
        int old_dur = you.duration[DUR_HASTE];

        you.duration[DUR_HASTE] -= delay;

        int threshold = 6 * BASELINE_DELAY;
        // message if we cross the threshold
        if (old_dur > threshold && you.duration[DUR_HASTE] <= threshold)
        {
            mpr("Your extra speed is starting to run out.", MSGCH_DURATION);
            if (coinflip())
                you.duration[DUR_HASTE] -= BASELINE_DELAY;
        }
    }
    else if (you.duration[DUR_HASTE] <= BASELINE_DELAY)
    {
        if (!you.duration[DUR_BERSERK])
            mpr("You feel yourself slow down.", MSGCH_DURATION);
        you.duration[DUR_HASTE] = 0;
    }
}

void dec_disease_player(int delay)
{
    if (you.disease)
    {
        int rr = 50;

        // Extra regeneration means faster recovery from disease.
        // But not if not actually regenerating!
        if (player_mutation_level(MUT_SLOW_HEALING) < 3
            && !(you.species == SP_VAMPIRE && you.hunger_state == HS_STARVING))
        {
            rr += _player_bonus_regen();
        }

        // Trog's Hand.
        if (you.attribute[ATTR_DIVINE_REGENERATION])
            rr += 100;

        // Kobolds get a bonus too.
        if (you.species == SP_KOBOLD)
            rr += 100;

        rr = div_rand_round(rr * delay, 50);

        you.disease -= rr;
        if (you.disease < 0)
            you.disease = 0;

        if (you.disease == 0)
            mpr("You feel your health improve.", MSGCH_RECOVERY);
    }
}

void float_player()
{
    if (you.fishtail)
    {
        mprf("Your tail turns into legs as you fly out of the water.");
        merfolk_stop_swimming();
    }
    else if (you.tengu_flight())
        mpr("You swoop lightly up into the air.");
    else
        mpr("You fly up into the air.");

    if (you.species == SP_TENGU)
        you.redraw_evasion = true;

    // The player hasn't actually taken a step, but in this case, we want
    // neither the message, nor the location effect.
    you.check_clinging(true);
}

void fly_player(int pow, bool already_flying)
{
    if (you.form == TRAN_TREE)
        return mpr("Your roots keep you in place.");

    bool standing = !you.airborne() && !already_flying;
    if (!already_flying)
        mprf(MSGCH_DURATION, "You feel %s buoyant.", standing ? "very" : "more");

    you.increase_duration(DUR_FLIGHT, 25 + random2(pow), 100);

    if (standing)
        float_player();
}

bool land_player()
{
    // there was another source keeping you aloft
    if (you.airborne())
        return false;

    mpr("You float gracefully downwards.");
    if (you.species == SP_TENGU)
        you.redraw_evasion = true;
    you.attribute[ATTR_FLIGHT_UNCANCELLABLE] = 0;
    // Re-enter the terrain.
    move_player_to_grid(you.pos(), false, true);
    return true;
}

static void _end_water_hold()
{
    you.duration[DUR_WATER_HOLD] = 0;
    you.duration[DUR_WATER_HOLD_IMMUNITY] = 1;
    you.props.erase("water_holder");
}

void handle_player_drowning(int delay)
{
    if (you.duration[DUR_WATER_HOLD] == 1)
    {
        if (!you.res_water_drowning())
            mpr("You gasp with relief as air once again reaches your lungs.");
        _end_water_hold();
    }
    else
    {
        monster* mons = monster_by_mid(you.props["water_holder"].get_int());
        if (!mons || mons && !adjacent(mons->pos(), you.pos()))
        {
            if (you.res_water_drowning())
                mpr("The water engulfing you falls away.");
            else
                mpr("You gasp with relief as air once again reaches your lungs.");

            _end_water_hold();

        }
        else if (you.res_water_drowning())
        {
            // Reset so damage doesn't ramp up while able to breathe
            you.duration[DUR_WATER_HOLD] = 10;
        }
        else if (!you.res_water_drowning())
        {
            you.duration[DUR_WATER_HOLD] += delay;
            int dam =
                div_rand_round((28 + stepdown((float)you.duration[DUR_WATER_HOLD], 28.0))
                                * delay,
                                BASELINE_DELAY * 10);
            ouch(dam, NON_MONSTER, KILLED_BY_WATER);
            mpr("Your lungs strain for air!", MSGCH_WARN);
        }
    }
}

int count_worn_ego(int which_ego)
{
    int result = 0;
    for (int slot = EQ_MIN_ARMOUR; slot <= EQ_MAX_ARMOUR; ++slot)
    {
        if (you.equip[slot] != -1 && !you.melded[slot]
            && get_armour_ego_type(you.inv[you.equip[slot]]) == which_ego)
        {
            result++;
        }
    }

    return result;
}

player::player()
    : kills(0), m_quiver(0)
{
    init();
}

player::player(const player &other)
    : kills(0), m_quiver(0)
{
    init();

    // why doesn't this do a copy_from?
    player_quiver* saved_quiver = m_quiver;
    delete kills;
    *this = other;
    m_quiver = saved_quiver;

    kills = new KillMaster(*(other.kills));
    *m_quiver = *(other.m_quiver);
}

// why is this not called "operator="?
void player::copy_from(const player &other)
{
    if (this == &other)
        return;

    KillMaster *saved_kills = kills;
    player_quiver* saved_quiver = m_quiver;

    *this = other;

    kills  = saved_kills;
    *kills = *(other.kills);
    m_quiver = saved_quiver;
    *m_quiver = *(other.m_quiver);
}


// player struct initialization
void player::init()
{
    // Permanent data:
    your_name.clear();
    species          = SP_UNKNOWN;
    species_name.clear();
    char_class       = JOB_UNKNOWN;
    class_name.clear();
    type             = MONS_PLAYER;
    mid              = MID_PLAYER;
    position.reset();

#ifdef WIZARD
    wizard = Options.wiz_mode == WIZ_YES;
#else
    wizard = false;
#endif
    birth_time       = time(0);

    // Long-term state:
    elapsed_time     = 0;
    elapsed_time_at_last_input = 0;

    hp               = 0;
    hp_max           = 0;
    hp_max_temp      = 0;
    hp_max_perm      = 0;

    magic_points       = 0;
    max_magic_points   = 0;
    mp_max_temp      = 0;
    mp_max_perm      = 0;

    stat_loss.init(0);
    base_stats.init(0);
    stat_zero.init(0);
    stat_zero_cause.init("");

    hunger          = HUNGER_DEFAULT;
    hunger_state    = HS_SATIATED;
    disease         = 0;
    max_level       = 1;
    hit_points_regeneration   = 0;
    magic_points_regeneration = 0;
    experience       = 0;
    total_experience = 0;
    experience_level = 1;
    gold             = 0;
    zigs_completed   = 0;
    zig_max          = 0;

    equip.init(-1);
    melded.reset();
    unrand_reacts   = 0;

    symbol          = MONS_PLAYER;
    form            = TRAN_NONE;

    for (int i = 0; i < ENDOFPACK; i++)
        inv[i].clear();
    runes.reset();
    obtainable_runes = 15;

    burden          = 0;
    burden_state    = BS_UNENCUMBERED;
    spells.init(SPELL_NO_SPELL);
    old_vehumet_gifts.clear();
    spell_no        = 0;
    vehumet_gifts.clear();
    char_direction  = GDT_DESCENDING;
    opened_zot      = false;
    royal_jelly_dead = false;
    transform_uncancellable = false;
    fishtail = false;

    pet_target      = MHITNOT;

    duration.init(0);
    rotting         = 0;
    berserk_penalty = 0;
    attribute.init(0);
    quiver.init(ENDOFPACK);
    sacrifice_value.init(0);

    is_undead       = US_ALIVE;

    friendly_pickup = 0;
    dead = false;
    lives = 0;
    deaths = 0;

    temperature = 1; // 1 is min; 15 is max.
    temperature_last = 1;

    xray_vision = false;

    init_skills();

    skill_menu_do = SKM_NONE;
    skill_menu_view = SKM_NONE;

    transfer_from_skill = SK_NONE;
    transfer_to_skill = SK_NONE;
    transfer_skill_points = 0;
    transfer_total_skill_points = 0;

    sage_skills.clear();
    sage_xp.clear();
    sage_bonus.clear();

    manual_skill = SK_NONE;
    manual_index = -1;

    skill_cost_level = 1;
    exp_available = 0;
    zot_points = 0;

    item_description.init(255);
    unique_items.init(UNIQ_NOT_EXISTS);
    unique_creatures.reset();
    force_autopickup.init(0);

    if (kills)
        delete kills;
    kills = new KillMaster();

    where_are_you    = BRANCH_MAIN_DUNGEON;
    depth            = 1;

    branch_stairs.init(0);

    religion         = GOD_NO_GOD;
    jiyva_second_name.clear();
    god_name.clear();
    piety            = 0;
    piety_hysteresis = 0;
    gift_timeout     = 0;
    penance.init(0);
    worshipped.init(0);
    num_current_gifts.init(0);
    num_total_gifts.init(0);
    one_time_ability_used.reset();
    piety_max.init(0);
    exp_docked       = 0;
    exp_docked_total = 0;

    mutation.init(0);
    innate_mutations.init(0);
    temp_mutations.init(0);
    demonic_traits.clear();

    magic_contamination = 0;

    had_book.reset();
    seen_spell.reset();
    seen_weapon.init(0);
    seen_armour.init(0);
    seen_misc.reset();

    octopus_king_rings = 0;

    normal_vision    = LOS_RADIUS;
    current_vision   = LOS_RADIUS;

    hell_branch      = BRANCH_MAIN_DUNGEON;
    hell_exit        = 0;

    real_time        = 0;
    num_turns        = 0;
    exploration      = 0;

    last_view_update = 0;

    spell_letter_table.init(-1);
    ability_letter_table.init(ABIL_NON_ABILITY);

    uniq_map_tags.clear();
    uniq_map_names.clear();
    vault_list.clear();

    global_info = PlaceInfo();
    global_info.assert_validity();

    if (m_quiver)
        delete m_quiver;
    m_quiver = new player_quiver;

    props.clear();

    beholders.clear();
    fearmongers.clear();
    dactions.clear();
    level_stack.clear();
    type_ids.init(ID_UNKNOWN_TYPE);
    type_id_props.clear();

    zotdef_wave_name.clear();
    last_mid = 0;
    last_cast_spell = SPELL_NO_SPELL;


    // Non-saved UI state:
    prev_targ        = MHITNOT;
    prev_grd_targ.reset();
    prev_move.reset();

    travel_x         = 0;
    travel_y         = 0;
    travel_z         = level_id();

    running.clear();
    travel_ally_pace = false;
    received_weapon_warning = false;
    received_noskill_warning = false;
    ash_init_bondage(this);

    delay_queue.clear();

    last_keypress_time = time(0);

    action_count.clear();

    branches_left.reset();

    // Volatile (same-turn) state:
    turn_is_over     = false;
    banished         = false;
    banished_by.clear();

    wield_change     = false;
    redraw_quiver    = false;
    redraw_status_flags = 0;
    redraw_hit_points   = false;
    redraw_magic_points = false;
    redraw_stats.init(false);
    redraw_experience   = false;
    redraw_armour_class = false;
    redraw_evasion      = false;
    redraw_title        = false;

    flash_colour        = BLACK;
    flash_where         = nullptr;

    time_taken          = 0;
    shield_blocks       = 0;

    abyss_speed         = 0;

    old_hunger          = hunger;
    transit_stair       = DNGN_UNSEEN;
    entering_level      = false;

    reset_escaped_death();
    on_current_level    = true;
    walking             = 0;
    seen_portals        = 0;
    seen_invis          = false;
    frame_no            = 0;

    save                = 0;
    prev_save_version.clear();

    clear_constricted();
    constricting = 0;

    // Protected fields:
    for (int i = 0; i < NUM_BRANCHES; i++)
    {
        branch_info[i].branch = (branch_type)i;
        branch_info[i].assert_validity();
    }
}

void player::init_skills()
{
    auto_training = !(Options.default_manual_training);
    skills.init(0);
    train.init(false);
    train_alt.init(false);
    training.init(0);
    can_train.reset();
    skill_points.init(0);
    ct_skill_points.init(0);
    skill_order.init(MAX_SKILL_ORDER);
    exercises.clear();
    exercises_all.clear();
}

player_save_info& player_save_info::operator=(const player& rhs)
{
    name             = rhs.your_name;
    experience       = rhs.experience;
    experience_level = rhs.experience_level;
    wizard           = rhs.wizard;
    species          = rhs.species;
    species_name     = rhs.species_name;
    class_name       = rhs.class_name;
    religion         = rhs.religion;
    god_name         = rhs.god_name;
    jiyva_second_name= rhs.jiyva_second_name;

    // [ds] Perhaps we should move game type to player?
    saved_game_type  = crawl_state.type;

    return *this;
}

bool player_save_info::operator<(const player_save_info& rhs) const
{
    return experience < rhs.experience
           || (experience == rhs.experience && name < rhs.name);
}

string player_save_info::short_desc() const
{
    ostringstream desc;

    const string qualifier = game_state::game_type_name_for(saved_game_type);
    if (!qualifier.empty())
        desc << "[" << qualifier << "] ";

    desc << name << ", a level " << experience_level << ' '
         << species_name << ' ' << class_name;

    if (religion == GOD_JIYVA)
        desc << " of " << god_name << " " << jiyva_second_name;
    else if (religion != GOD_NO_GOD)
        desc << " of " << god_name;

#ifdef WIZARD
    if (wizard)
        desc << " (WIZ)";
#endif

    return desc.str();
}

player::~player()
{
    delete kills;
    delete m_quiver;
    if (CrawlIsCrashing && save)
    {
        save->abort();
        delete save;
        save = 0;
    }
    ASSERT(!save); // the save file should be closed or deleted
}

flight_type player::flight_mode() const
{
    if (duration[DUR_FLIGHT]
        || you.attribute[ATTR_PERM_FLIGHT]
        || form == TRAN_WISP
        // dragon and bat should be FL_WINGED, but we don't want paralysis
        // instakills over lava
        || form == TRAN_DRAGON
        || form == TRAN_BAT)
    {
        return FL_LEVITATE;
    }

    return FL_NONE;
}

bool player::is_banished() const
{
    return (!alive() && banished);
}

bool player::in_water() const
{
    return (ground_level() && !beogh_water_walk()
            && feat_is_water(grd(pos())));
}

bool player::can_swim(bool permanently) const
{
    // Transforming could be fatal if it would cause unequipment of
    // stat-boosting boots or heavy armour.
    return (species == SP_MERFOLK || species == SP_OCTOPODE
            || body_size(PSIZE_BODY) >= SIZE_GIANT
            || !permanently)
                && form_can_swim();
}

int player::visible_igrd(const coord_def &where) const
{
    // shop hack, etc.
    if (where.x == 0)
        return NON_ITEM;

    if (grd(where) == DNGN_LAVA
        || (grd(where) == DNGN_DEEP_WATER
            && species != SP_MERFOLK && species != SP_GREY_DRACONIAN
            && species != SP_OCTOPODE))
    {
        return NON_ITEM;
    }

    return igrd(where);
}

bool player::has_spell(spell_type spell) const
{
    for (int i = 0; i < MAX_KNOWN_SPELLS; i++)
    {
        if (spells[i] == spell)
            return true;
    }

    return false;
}

bool player::cannot_speak() const
{
    if (silenced(pos()))
        return true;

    if (cannot_move()) // we allow talking during sleep ;)
        return true;

    // No transform that prevents the player from speaking yet.
    // ... yet setting this would prevent saccing junk and similar activities
    // for no good reason.
    return false;
}

string player::shout_verb() const
{
    switch (you.form)
    {
    case TRAN_DRAGON:
        return "roar";
    case TRAN_SPIDER:
        return "hiss";
    case TRAN_BAT:
    case TRAN_PORCUPINE:
        return "squeak";
    case TRAN_PIG:
        return coinflip() ? "squeal" : "oink";

    // These forms can't shout.
    case TRAN_FUNGUS:
        return "sporulate";
    case TRAN_TREE:
        return "creak";
    case TRAN_JELLY:
        return "gurgle";
    case TRAN_WISP:
        return "whoosh"; // any wonder why?

    default:
        if (you.species == SP_FELID)
            return coinflip() ? "meow" : "yowl";
        // depends on SCREAM mutation
        int level = player_mutation_level(MUT_SCREAM);
        if (level <= 1)
            return "shout";
        else if (level == 2)
            return "yell";
        else // level == 3
            return "scream";
    }
}

void player::god_conduct(conduct_type thing_done, int level)
{
    ::did_god_conduct(thing_done, level);
}

void player::banish(actor *agent, const string &who)
{
    ASSERT(!crawl_state.game_is_arena());
    if (brdepth[BRANCH_ABYSS] == -1)
        return;

    if (you.elapsed_time <= you.attribute[ATTR_BANISHMENT_IMMUNITY])
    {
        mpr("You resist the pull of the Abyss.");
        return;
    }

    banished    = true;
    banished_by = who;
}

// For semi-undead species (Vampire!) reduce food cost for spells and abilities
// to 50% (hungry, very hungry) or zero (near starving, starving).
int calc_hunger(int food_cost)
{
    if (you.is_undead == US_SEMI_UNDEAD && you.hunger_state < HS_SATIATED)
    {
        if (you.hunger_state <= HS_NEAR_STARVING)
            return 0;

        return (food_cost/2);
    }
    return food_cost;
}

bool player::paralysed() const
{
    return (duration[DUR_PARALYSIS]);
}

bool player::cannot_move() const
{
    return (paralysed() || petrified());
}

bool player::confused() const
{
    return (duration[DUR_CONF]);
}

bool player::caught() const
{
    return (attribute[ATTR_HELD]);
}

bool player::petrifying() const
{
    return (duration[DUR_PETRIFYING]);
}

bool player::petrified() const
{
    return (duration[DUR_PETRIFIED]);
}

bool player::liquefied_ground() const
{
    return (liquefied(pos())
            && ground_level() && !is_insubstantial());
}

int player::shield_block_penalty() const
{
    return (5 * shield_blocks * shield_blocks);
}

int player::shield_bonus() const
{
    const int shield_class = player_shield_class();
    if (shield_class <= 0)
        return -100;

    return random2avg(shield_class * 2, 2) / 3 - 1;
}

int player::shield_bypass_ability(int tohit) const
{
    return (15 + tohit / 2);
}

void player::shield_block_succeeded(actor *foe)
{
    actor::shield_block_succeeded(foe);

    shield_blocks++;
    practise(EX_SHIELD_BLOCK);
}

int player::missile_deflection() const
{
    if (you.duration[DUR_DEFLECT_MISSILES])
        return 2;
    if (you.duration[DUR_REPEL_MISSILES]
        || player_mutation_level(MUT_DISTORTION_FIELD) == 3
        || (!you.suppressed() && you.scan_artefacts(ARTP_RMSL, true)))
    {
        return 1;
    }
    return 0;
}

int player::unadjusted_body_armour_penalty() const
{
    const item_def *body_armour = slot_item(EQ_BODY_ARMOUR, false);
    if (!body_armour)
        return 0;

    const int base_ev_penalty = -property(*body_armour, PARM_EVASION);
    return base_ev_penalty;
}

// The EV penalty to the player for their worn body armour.
int player::adjusted_body_armour_penalty(int scale, bool use_size) const
{
    const int base_ev_penalty = unadjusted_body_armour_penalty();
    if (!base_ev_penalty)
        return 0;

    if (use_size)
    {
        const int size = you.body_size(PSIZE_BODY);

        const int size_bonus_factor = (size - SIZE_MEDIUM) * scale / 4;

        return max(0, scale * base_ev_penalty
                      - size_bonus_factor * base_ev_penalty);
    }

    // New formula for effect of str on aevp: (2/5) * evp^2 / (str+3)
    return (2 * base_ev_penalty * base_ev_penalty
            * (450 - skill(SK_ARMOUR, 10))
            * scale
            / (5 * (strength() + 3))
            / 450);
}

// The EV penalty to the player for wearing their current shield.
int player::adjusted_shield_penalty(int scale) const
{
    const item_def *shield_l = you.slot_item(EQ_SHIELD, false);
    if (!shield_l)
        return 0;

    const int base_shield_penalty = -property(*shield_l, PARM_EVASION);
    return max(0, (base_shield_penalty * scale - you.skill(SK_SHIELDS, scale)
                  / max(1, 5 + _player_evasion_size_factor())));
}

int player::armour_tohit_penalty(bool random_factor, int scale) const
{
    return maybe_roll_dice(1, adjusted_body_armour_penalty(scale), random_factor);
}

int player::shield_tohit_penalty(bool random_factor, int scale) const
{
    return maybe_roll_dice(1, adjusted_shield_penalty(scale), random_factor);
}

int player::skill(skill_type sk, int scale, bool real) const
{
    // wizard racechange, or upgraded old save
    if (is_useless_skill(sk))
        return 0;

    int level = skills[sk] * scale + get_skill_progress(sk, scale);
    if (real)
        return level;
    if (you.duration[DUR_HEROISM] && sk <= SK_LAST_MUNDANE)
        level = min(level + 5 * scale, 27 * scale);
    if (you.penance[GOD_ASHENZARI])
        level = max(level - min(4 * scale, level / 2), 0);
    else if (you.religion == GOD_ASHENZARI && you.skill_boost[sk]
             && piety_rank() > 2)
    {
        level = ash_skill_boost(sk, scale);
    }

    return level;
}

int player_icemail_armour_class()
{
    if (!you.mutation[MUT_ICEMAIL])
        return 0;

    return (ICEMAIL_MAX
               - (you.duration[DUR_ICEMAIL_DEPLETED]
                   * ICEMAIL_MAX / ICEMAIL_TIME));
}

int player::armour_class() const
{
    int AC = 0;

    for (int eq = EQ_MIN_ARMOUR; eq <= EQ_MAX_ARMOUR; ++eq)
    {
        if (eq == EQ_SHIELD)
            continue;

        if (!player_wearing_slot(eq))
            continue;

        const item_def& item   = inv[equip[eq]];
        const int ac_value     = property(item, PARM_AC) * 100;
        const int racial_bonus = _player_armour_racial_bonus(item);

        // [ds] effectively: ac_value * (22 + Arm) / 22, where Arm =
        // Armour Skill + racial_skill_bonus / 2.
        AC += ac_value * (440 + skill(SK_ARMOUR, 20) + racial_bonus * 10) / 440;
        AC += item.plus * 100;

        // The deformed don't fit into body armour very well.
        // (This includes nagas and centaurs.)
        if (eq == EQ_BODY_ARMOUR && (player_mutation_level(MUT_DEFORMED)
            || player_mutation_level(MUT_PSEUDOPODS)))
            AC -= ac_value / 2;
    }

    // All effects negated by magical suppression should go in here.
    if (!you.suppressed())
    {
        AC += you.wearing(EQ_RINGS_PLUS, RING_PROTECTION) * 100;

        if (you.wearing_ego(EQ_WEAPON, SPWPN_PROTECTION))
            AC += 500;

        if (you.wearing_ego(EQ_SHIELD, SPARM_PROTECTION))
            AC += 300;

        AC += you.scan_artefacts(ARTP_AC) * 100;
    }

    if (duration[DUR_ICY_ARMOUR])
        AC += 400 + skill(SK_ICE_MAGIC, 100) / 3;    // max 13

    if (duration[DUR_STONESKIN]) {
        int boost = 200 + skill(SK_EARTH_MAGIC, 20); // max 7
        if (you.species == SP_LAVA_ORC)
            boost = std::max(boost, 200 + 100 * you.experience_level / 5); // max 7
        AC += boost;
    }

    if (mutation[MUT_ICEMAIL])
        AC += 100 * player_icemail_armour_class();

    if (!player_is_shapechanged()
        || (form == TRAN_DRAGON && player_genus(GENPC_DRACONIAN)))
    {
        // Being a lich doesn't preclude the benefits of hide/scales -- bwr
        //
        // Note: Even though necromutation is a high level spell, it does
        // allow the character full armour (so the bonus is low). -- bwr
        if (form == TRAN_LICH)
            AC += 600;

        if (player_genus(GENPC_DRACONIAN))
        {
            AC += 400 + 100 * (you.experience_level / 3);  // max 13
            if (species == SP_GREY_DRACONIAN) // no breath
                AC += 500;
            if (form == TRAN_DRAGON)
                AC += 1000;
        }
        else
        {
            switch (species)
            {
            case SP_NAGA:
                AC += 100 * experience_level / 3;              // max 9
                break;

            default:
                break;
            }
        }
    }
    else
    {
        // transformations:
        switch (form)
        {
        case TRAN_NONE:
        case TRAN_APPENDAGE:
        case TRAN_BLADE_HANDS:
        case TRAN_LICH:  // can wear normal body armour (no bonus)
            break;

        case TRAN_JELLY:  // no bonus
        case TRAN_BAT:
        case TRAN_PIG:
        case TRAN_PORCUPINE:
            break;

        case TRAN_SPIDER: // low level (small bonus), also gets EV
            AC += 200;
            break;

        case TRAN_ICE_BEAST:
            AC += 500 + skill(SK_ICE_MAGIC, 25) + 25;    // max 12

            if (duration[DUR_ICY_ARMOUR])
                AC += 100 + skill(SK_ICE_MAGIC, 25);     // max +7
            break;

        case TRAN_WISP:
            AC += 500 + 50 * you.experience_level;
            break;
        case TRAN_FUNGUS:
            AC += 1200;
            break;
        case TRAN_DRAGON: // Draconians handled above
            AC += 1600;
            break;

        case TRAN_STATUE: // main ability is armour (high bonus)
            AC += 1700 + skill(SK_EARTH_MAGIC, 50);// max 30

            if (duration[DUR_STONESKIN])
                AC += 100 + skill(SK_EARTH_MAGIC, 25);   // max +7
            break;

        case TRAN_TREE: // extreme bonus, no EV
            AC += 2000 + 50 * you.experience_level;
            break;
        }
    }

    // Scale mutations, etc.  Statues don't get an AC benefit from scales,
    // since the scales are made of the same stone as everything else.
    AC += player_mutation_level(MUT_TOUGH_SKIN)
          ? player_mutation_level(MUT_TOUGH_SKIN) * 100 : 0;                   // +1, +2, +3
    AC += player_mutation_level(MUT_SHAGGY_FUR)
          ? player_mutation_level(MUT_SHAGGY_FUR) * 100 : 0;                   // +1, +2, +3
    AC += player_mutation_level(MUT_GELATINOUS_BODY)
          ? (player_mutation_level(MUT_GELATINOUS_BODY) == 3 ? 200 : 100) : 0; // +1, +1, +2
    AC += _mut_level(MUT_IRIDESCENT_SCALES, MUTACT_FULL)
          ? 200 + _mut_level(MUT_IRIDESCENT_SCALES, MUTACT_FULL) * 200 : 0;    // +4, +6, +8
    AC += _mut_level(MUT_LARGE_BONE_PLATES, MUTACT_FULL)
          ? 100 + _mut_level(MUT_LARGE_BONE_PLATES, MUTACT_FULL) * 100 : 0;    // +2, +3, +4
    AC += _mut_level(MUT_ROUGH_BLACK_SCALES, MUTACT_FULL)
          ? 100 + _mut_level(MUT_ROUGH_BLACK_SCALES, MUTACT_FULL) * 300 : 0;   // +4, +7, +10
    AC += _mut_level(MUT_RUGGED_BROWN_SCALES, MUTACT_FULL) * 100;              // +1, +2, +3
    AC += _mut_level(MUT_ICY_BLUE_SCALES, MUTACT_FULL) * 100 +
          (_mut_level(MUT_ICY_BLUE_SCALES, MUTACT_FULL) > 1 ? 100 : 0);        // +1, +3, +4
    AC += _mut_level(MUT_MOLTEN_SCALES, MUTACT_FULL) * 100 +
          (_mut_level(MUT_MOLTEN_SCALES, MUTACT_FULL) > 1 ? 100 : 0);          // +1, +3, +4
    AC += _mut_level(MUT_SLIMY_GREEN_SCALES, MUTACT_FULL)
          ? 100 + _mut_level(MUT_SLIMY_GREEN_SCALES, MUTACT_FULL) * 100 : 0;   // +2, +3, +4
    AC += _mut_level(MUT_THIN_METALLIC_SCALES, MUTACT_FULL)
          ? 100 + _mut_level(MUT_THIN_METALLIC_SCALES, MUTACT_FULL) * 100 : 0; // +2, +3, +4
    AC += _mut_level(MUT_YELLOW_SCALES, MUTACT_FULL)
          ? 100 + _mut_level(MUT_YELLOW_SCALES, MUTACT_FULL) * 100 : 0;        // +2, +3, +4

    return (AC / 100);
}
 /**
  * Guaranteed damage reduction.
  *
  * The percentage of the damage received that is guaranteed to be reduced
  * by the armour. As the AC roll is done before GDR is applied, GDR is only
  * useful when the AC roll is inferior to it. Therefore a higher GDR means
  * more damage reduced, but also more often.
  *
  * \f[ GDR = 14 \times (base\_AC - 2)^\frac{1}{2} \f]
  *
  * \return GDR as a percentage.
  **/
int player::gdr_perc() const
{
    switch (you.form)
    {
    case TRAN_DRAGON:
        return 34; // base AC 8
    case TRAN_STATUE:
        return 39; // like plate (AC 10)
    case TRAN_TREE:
        return 48;
    default:
        break;
    }

    const item_def *body_armour = slot_item(EQ_BODY_ARMOUR, false);

    if (!body_armour)
        return 0;

    const int body_base_AC = property(*body_armour, PARM_AC);
    return (14 * pow(max(body_base_AC - 2, 0), 0.5));
}

int player::melee_evasion(const actor *act, ev_ignore_type evit) const
{
    return (player_evasion(evit)
            - (const_cast<player *>(this)->is_constricted() ? 3 : 0)
            - ((!act || act->visible_to(this)
                || (evit & EV_IGNORE_HELPLESS)) ? 0 : 10)
            - (you_are_delayed()
               && !(evit & EV_IGNORE_HELPLESS)
               && current_delay_action() != DELAY_RECITE
               && !delay_is_run(current_delay_action())? 5 : 0));
}

bool player::heal(int amount, bool max_too)
{
    ASSERT(!max_too);
    ::inc_hp(amount);
    return true; /* TODO Check whether the player was healed. */
}

mon_holy_type player::holiness() const
{
    if (form == TRAN_STATUE || form == TRAN_WISP || petrified())
        return MH_NONLIVING;

    if (is_undead)
        return MH_UNDEAD;

    return MH_NATURAL;
}

bool player::undead_or_demonic() const
{
    // This is only for TSO-related stuff, so demonspawn are included.
    return you.is_undead || you.species == SP_DEMONSPAWN;
}

bool player::is_holy(bool check_spells) const
{
    if (is_good_god(religion) && check_spells)
        return true;

    return false;
}

bool player::is_unholy(bool check_spells) const
{
    return you.species == SP_DEMONSPAWN;
}

bool player::is_evil(bool check_spells) const
{
    if (holiness() == MH_UNDEAD)
        return true;

    if (is_evil_god(religion) && check_spells)
        return true;

    return false;
}

// This is a stub. Check is used only for silver damage. Worship of chaotic
// gods should probably be checked in the non-existing player::is_unclean,
// which could be used for something Zin-related (such as a priestly monster).
bool player::is_chaotic() const
{
    return false;
}

bool player::is_artificial() const
{
    return (form == TRAN_STATUE || petrified());
}

bool player::is_unbreathing() const
{
    switch (you.form)
    {
    case TRAN_LICH:
    case TRAN_STATUE:
    case TRAN_FUNGUS:
    case TRAN_TREE:
    case TRAN_JELLY:
    case TRAN_WISP:
        return true;
    default:
        break;
    }

    if (petrified())
        return true;

    return player_mutation_level(MUT_UNBREATHING);
}

bool player::is_insubstantial() const
{
    return you.form == TRAN_WISP;
}

int player::res_acid(bool calc_unid) const
{
    return player_res_acid(calc_unid);
}

int player::res_fire() const
{
    return player_res_fire();
}

int player::res_steam() const
{
    return player_res_steam();
}

int player::res_cold() const
{
    return player_res_cold();
}

int player::res_elec() const
{
    return (player_res_electricity() * 2);
}

int player::res_water_drowning() const
{
    return (is_unbreathing()
            || (you.species == SP_MERFOLK && !form_changed_physiology())
            || (you.species == SP_OCTOPODE && !form_changed_physiology())
            || you.form == TRAN_ICE_BEAST);
}

int player::res_asphyx() const
{
    // The unbreathing are immune to asphyxiation.
    if (is_unbreathing())
        return 1;

    return 0;
}

int player::res_poison(bool temp) const
{
    return player_res_poison(true, temp);
}

int player::res_rotting(bool temp) const
{
    if (temp && (petrified() || form == TRAN_STATUE || form == TRAN_WISP))
        return 3;

    if (you.mutation[MUT_FOUL_STENCH])
        return 1;

    switch (is_undead)
    {
    default:
    case US_ALIVE:
        return 0;

    case US_HUNGRY_DEAD:
        return 1; // rottable by Zin, not by necromancy

    case US_SEMI_UNDEAD:
        if (temp && you.hunger_state < HS_SATIATED)
            return 1;
        return 0; // no permanent resistance

    case US_UNDEAD:
        if (!temp && you.form == TRAN_LICH)
            return 0;
        return 3; // full immunity
    }
}

int player::res_sticky_flame() const
{
    return player_res_sticky_flame();
}

int player::res_holy_energy(const actor *attacker) const
{
    if (undead_or_demonic())
        return -2;

    if (is_evil())
        return -1;

    if (is_holy())
        return 1;

    return 0;
}

int player::res_negative_energy(bool intrinsic_only) const
{
    return player_prot_life(!intrinsic_only, true, !intrinsic_only);
}

int player::res_torment() const
{
    return player_res_torment();
}

int player::res_wind() const
{
    // Full control of the winds around you can negate a hostile tornado.
    return you.duration[DUR_TORNADO] ? 1 : 0;
}

int player::res_petrify(bool temp) const
{
    if (temp && (you.form == TRAN_STATUE || you.form == TRAN_WISP))
        return 1;
    return 0;
}

int player::res_constrict() const
{
    if (you.form == TRAN_JELLY || you.form == TRAN_PORCUPINE
        || you.form == TRAN_WISP)
    {
        return 3;
    }
    return 0;
}

int player::res_magic() const
{
    return player_res_magic();
}

int player_res_magic(bool calc_unid, bool temp)
{
    int rm = 0;

    switch (you.species)
    {
    default:
        rm = you.experience_level * 3;
        break;
    case SP_HIGH_ELF:
    case SP_SLUDGE_ELF:
    case SP_DEEP_ELF:
    case SP_VAMPIRE:
    case SP_DEMIGOD:
    case SP_OGRE:
        rm = you.experience_level * 4;
        break;
    case SP_NAGA:
    case SP_MUMMY:
        rm = you.experience_level * 5;
        break;
    case SP_PURPLE_DRACONIAN:
    case SP_DEEP_DWARF:
    case SP_FELID:
        rm = you.experience_level * 6;
        break;
    case SP_SPRIGGAN:
        rm = you.experience_level * 7;
        break;
    }

    // All effects negated by magical suppression should go in here.
    if (!you.suppressed())
    {
        // randarts
        rm += you.scan_artefacts(ARTP_MAGIC, calc_unid);

        // armour
        rm += 30 * you.wearing_ego(EQ_ALL_ARMOUR, SPARM_MAGIC_RESISTANCE,
                                         calc_unid);

        // rings of magic resistance
        rm += 40 * you.wearing(EQ_RINGS, RING_PROTECTION_FROM_MAGIC, calc_unid);
    }

    // Mutations
    rm += 30 * player_mutation_level(MUT_MAGIC_RESISTANCE);

    // transformations
    if (you.form == TRAN_LICH && temp)
        rm += 50;

    // Trog's Hand
    if (you.attribute[ATTR_DIVINE_REGENERATION] && temp)
        rm += 70;

    // Enchantment effect
    if (you.duration[DUR_LOWERED_MR] && temp)
        rm /= 2;

    if (rm < 0)
        rm = 0;

    return rm;
}

bool player::no_tele(bool calc_unid, bool permit_id, bool blinking) const
{
    if (you.duration[DUR_DIMENSION_ANCHOR])
        return true;

    if (crawl_state.game_is_sprint() && !blinking)
        return true;

    if (you.form == TRAN_TREE)
        return true;

    return (you.has_notele_item(calc_unid)
            || stasis_blocks_effect(calc_unid, permit_id, NULL)
            || crawl_state.game_is_zotdef() && orb_haloed(you.pos()));
}

bool player::fights_well_unarmed(int heavy_armour_penalty)
{
    return (you.burden_state == BS_UNENCUMBERED
            && x_chance_in_y(you.skill(SK_UNARMED_COMBAT, 10), 200)
            && x_chance_in_y(2, 1 + heavy_armour_penalty));
}

bool player::cancellable_flight() const
{
    return you.duration[DUR_FLIGHT] && !you.permanent_flight()
           && !you.attribute[ATTR_FLIGHT_UNCANCELLABLE];
}

bool player::permanent_flight() const
{
    return you.attribute[ATTR_PERM_FLIGHT];
}

bool player::racial_permanent_flight() const
{
    return (you.species == SP_TENGU && you.experience_level >= 15
            || you.species == SP_BLACK_DRACONIAN && you.experience_level >= 14);
}

bool player::tengu_flight() const
{
    // Only Tengu get perks for flying.
    return (species == SP_TENGU && flight_mode());
}

bool player::nightvision() const
{
    return (is_undead
            || (religion == GOD_YREDELEMNUL && piety >= piety_breakpoint(2)));
}

monster_type player::mons_species(bool zombie_base) const
{
    return player_species_to_mons_species(you.species);
}

bool player::poison(actor *agent, int amount, bool force)
{
    return ::poison_player(amount, agent? agent->name(DESC_A, true) : "", "",
                           force);
}

void player::expose_to_element(beam_type element, int _strength,
                               bool damage_inventory, bool slow_cold_blood)
{
    ::expose_player_to_element(element, _strength, damage_inventory,
                               slow_cold_blood);
}

void player::blink(bool allow_partial_control)
{
    random_blink(allow_partial_control);
}

void player::teleport(bool now, bool abyss_shift, bool wizard_tele)
{
    ASSERT(!crawl_state.game_is_arena());

    if (now)
        you_teleport_now(true, abyss_shift, wizard_tele);
    else
        you_teleport();
}

int player::hurt(const actor *agent, int amount, beam_type flavour,
                 bool cleanup_dead)
{
    // We ignore cleanup_dead here.
    if (agent->is_monster())
    {
        const monster* mon = agent->as_monster();
        ouch(amount, mon->mindex(),
             KILLED_BY_MONSTER, "", mon->visible_to(&you));
    }
    else
    {
        // Should never happen!
        die("player::hurt() called for self-damage");
    }

    if ((flavour == BEAM_NUKE || flavour == BEAM_DISINTEGRATION) && can_bleed())
        blood_spray(pos(), type, amount / 5);

    return amount;
}

void player::drain_stat(stat_type s, int amount, actor *attacker)
{
    if (attacker == NULL)
        lose_stat(s, amount, false, "");
    else if (attacker->is_monster())
        lose_stat(s, amount, attacker->as_monster(), false);
    else if (attacker->is_player())
        lose_stat(s, amount, false, "suicide");
    else
        lose_stat(s, amount, false, "");
}

bool player::rot(actor *who, int amount, int immediate, bool quiet)
{
    ASSERT(!crawl_state.game_is_arena());

    if (amount <= 0 && immediate <= 0)
        return false;

    if (res_rotting() || you.duration[DUR_DEATHS_DOOR])
    {
        mpr("You feel terrible.");
        return false;
    }

    if (you.duration[DUR_DIVINE_STAMINA] > 0)
    {
        mpr("Your divine stamina protects you from decay!");
        return false;
    }

    if (immediate > 0)
        rot_hp(immediate);

    // Either this, or the actual rotting message should probably
    // be changed so that they're easier to tell apart. -- bwr
    if (!quiet)
    {
        mprf(MSGCH_WARN, "You feel your flesh %s away!",
             (rotting > 0 || immediate) ? "rotting" : "start to rot");
    }

    rotting += amount;

    learned_something_new(HINT_YOU_ROTTING);

    if (one_chance_in(4))
        sicken(50 + random2(100));

    return true;
}

bool player::drain_exp(actor *who, const char *aux, bool quiet, int pow)
{
    return ::drain_exp(!quiet, who->mindex(), aux);
}

void player::confuse(actor *who, int str)
{
    confuse_player(str);
}

/*
 * Paralyse the player for str turns.
 *
 *  Duration is capped at 13.
 *
 * @param who Pointer to the actor who paralysed the player.
 * @param str The number of turns the paralysis will last.
 * @param source Description of the source of the paralysis.
 */
void player::paralyse(actor *who, int str, string source)
{
    ASSERT(!crawl_state.game_is_arena());

    // The shock is too mild to do damage.
    if (stasis_blocks_effect(true, true, "%s gives you a mild electric shock."))
        return;

    if (!(who && who->as_monster() && who->as_monster()->type == MONS_RED_WASP)
        && who && (duration[DUR_PARALYSIS] || duration[DUR_PARALYSIS_IMMUNITY]))
    {
        canned_msg(MSG_YOU_RESIST);
        return;
    }

    int &paralysis(duration[DUR_PARALYSIS]);

    if (source.empty() && who)
        source = who->name(DESC_A);

    if (!paralysis && !source.empty())
    {
        take_note(Note(NOTE_PARALYSIS, str, 0, source.c_str()));
        you.props["paralysed_by"] = source;
    }


    mprf("You %s the ability to move!",
         paralysis ? "still haven't" : "suddenly lose");

    str *= BASELINE_DELAY;
    if (str > paralysis && (paralysis < 3 || one_chance_in(paralysis)))
        paralysis = str;

    if (paralysis > 13 * BASELINE_DELAY)
        paralysis = 13 * BASELINE_DELAY;

    stop_constricting_all();
}

void player::petrify(actor *who)
{
    ASSERT(!crawl_state.game_is_arena());

    if (you.res_petrify())
    {
        canned_msg(MSG_YOU_UNAFFECTED);
        return;
    }

    if (you.duration[DUR_DIVINE_STAMINA] > 0)
    {
        mpr("Your divine stamina protects you from petrification!");
        return;
    }

    if (you.petrifying())
    {
        mpr("Your limbs have turned to stone.");
        you.duration[DUR_PETRIFYING] = 1;
        return;
    }

    if (you.petrified())
        return;

    you.duration[DUR_PETRIFYING] = 3 * BASELINE_DELAY;

    you.redraw_evasion = true;
    mpr("You are slowing down.", MSGCH_WARN);
}

bool player::fully_petrify(actor *foe, bool quiet)
{
    you.duration[DUR_PETRIFIED] = 6 * BASELINE_DELAY
                        + random2(4 * BASELINE_DELAY);
    you.redraw_evasion = true;
    mpr("You have turned to stone.");
    return true;
}

void player::slow_down(actor *foe, int str)
{
    ::slow_player(str);
}

int player::has_claws(bool allow_tran) const
{
    if (allow_tran)
    {
        // these transformations bring claws with them
        if (form == TRAN_DRAGON)
            return 3;

        // blade hands override claws
        if (form == TRAN_BLADE_HANDS)
            return 0;

        // Most forms suppress natural claws.
        if (!form_keeps_mutations())
            return 0;
    }

    if (const int c = species_has_claws(you.species))
        return c;

    return player_mutation_level(MUT_CLAWS, allow_tran);
}

bool player::has_usable_claws(bool allow_tran) const
{
    return (!player_wearing_slot(EQ_GLOVES) && has_claws(allow_tran));
}

int player::has_talons(bool allow_tran) const
{
    // XXX: Do merfolk in water belong under allow_tran?
    if (you.fishtail)
        return 0;

    return player_mutation_level(MUT_TALONS, allow_tran);
}

bool player::has_usable_talons(bool allow_tran) const
{
    return (!player_wearing_slot(EQ_BOOTS) && has_talons(allow_tran));
}

int player::has_fangs(bool allow_tran) const
{
    if (allow_tran)
    {
        // these transformations bring fangs with them
        if (form == TRAN_DRAGON)
            return 3;
    }

    return player_mutation_level(MUT_FANGS, allow_tran);
}

int player::has_usable_fangs(bool allow_tran) const
{
    return has_fangs(allow_tran);
}

int player::has_tail(bool allow_tran) const
{
    if (allow_tran)
    {
        // these transformations bring a tail with them
        if (form == TRAN_DRAGON)
            return 1;

        // Most transformations suppress a tail.
        if (!form_keeps_mutations())
            return 0;
    }

    // XXX: Do merfolk in water belong under allow_tran?
    if (player_genus(GENPC_DRACONIAN)
        || you.fishtail
        || player_mutation_level(MUT_STINGER, allow_tran))
    {
        return 1;
    }

    return 0;
}

int player::has_usable_tail(bool allow_tran) const
{
    // TSO worshippers don't use their stinger in order
    // to avoid poisoning.
    if (you.religion == GOD_SHINING_ONE
        && player_mutation_level(MUT_STINGER, allow_tran) > 0)
    {
        return 0;
    }

    return has_tail(allow_tran);
}

// Whether the player has a usable offhand for the
// purpose of punching.
bool player::has_usable_offhand() const
{
    if (player_wearing_slot(EQ_SHIELD))
        return false;

    const item_def* wp = slot_item(EQ_WEAPON);
    return (!wp || hands_reqd(*wp, body_size()) != HANDS_TWO);
}

bool player::has_usable_tentacle() const
{
    return usable_tentacles();
}

int player::usable_tentacles() const
{
    int numtentacle = has_usable_tentacles();

    if (numtentacle == 0)
        return false;

    int free_tentacles = numtentacle - num_constricting();

    if (you.shield())
        free_tentacles -= 2;

    const item_def* wp = slot_item(EQ_WEAPON);
    if (wp)
    {
        hands_reqd_type hands_req = hands_reqd(*wp, body_size());
        free_tentacles -= 2 * hands_req + 2;
    }

    return free_tentacles;
}

int player::has_pseudopods(bool allow_tran) const
{
    return player_mutation_level(MUT_PSEUDOPODS, allow_tran);
}

int player::has_usable_pseudopods(bool allow_tran) const
{
    return has_pseudopods(allow_tran);
}

int player::has_tentacles(bool allow_tran) const
{
    if (allow_tran)
    {
        // Most transformations suppress tentacles.
        if (!form_keeps_mutations())
            return 0;
    }

    if (you.species == SP_OCTOPODE)
        return 8;

    return 0;
}

int player::has_usable_tentacles(bool allow_tran) const
{
    return has_tentacles(allow_tran);
}

bool player::sicken(int amount, bool allow_hint, bool quiet)
{
    ASSERT(!crawl_state.game_is_arena());

    if (res_rotting() || amount <= 0)
        return false;

    if (you.duration[DUR_DIVINE_STAMINA] > 0)
    {
        mpr("Your divine stamina protects you from disease!");
        return false;
    }

    if (!quiet)
        mpr("You feel ill.");

    disease += amount * BASELINE_DELAY;
    if (disease > 210 * BASELINE_DELAY)
        disease = 210 * BASELINE_DELAY;

    if (allow_hint)
        learned_something_new(HINT_YOU_SICK);
    return true;
}

bool player::can_see_invisible(bool calc_unid, bool items) const
{
    if (crawl_state.game_is_arena())
        return true;

    // All effects negated by magical suppression should go in here.
    if (items && !you.suppressed())
    {
        if (you.wearing(EQ_RINGS, RING_SEE_INVISIBLE, calc_unid)
            // armour: (checks head armour only)
            || you.wearing_ego(EQ_HELMET, SPARM_SEE_INVISIBLE)
            // randart gear
            || you.scan_artefacts(ARTP_EYESIGHT, calc_unid) > 0)
        {
            return true;
        }
    }

    // Possible to have both with a temp mutation.
    if (player_mutation_level(MUT_ACUTE_VISION)
        && !player_mutation_level(MUT_BLURRY_VISION))
    {
        return true;
    }

    // antennae give sInvis at 3
    if (player_mutation_level(MUT_ANTENNAE) == 3)
        return true;

    if (player_mutation_level(MUT_EYEBALLS) == 3)
        return true;

    if (you.religion == GOD_ASHENZARI && you.piety >= piety_breakpoint(2)
        && !player_under_penance())
    {
        return true;
    }

    return false;
}

bool player::can_see_invisible() const
{
    return can_see_invisible(true, true);
}

bool player::invisible() const
{
    return (duration[DUR_INVIS] && !backlit());
}

bool player::misled() const
{
    return (duration[DUR_MISLED]);
}

bool player::visible_to(const actor *looker) const
{
    if (crawl_state.game_is_arena())
        return false;

    if (this == looker)
        return (can_see_invisible() || !invisible());

    const monster* mon = looker->as_monster();
    return (mons_sense_invis(mon) && distance2(pos(), mon->pos()) <= dist_range(4))
            || (!mon->has_ench(ENCH_BLIND) && (!invisible() || mon->can_see_invisible()));
}

bool player::backlit(bool check_haloed, bool self_halo, bool check_corona) const
{
    if (get_contamination_level() > 1
        || check_corona && duration[DUR_CORONA]
        || duration[DUR_LIQUID_FLAMES]
        || duration[DUR_QUAD_DAMAGE])
    {
        return true;
    }
    if (check_haloed)
        return (!umbraed() && haloed()
                && (self_halo || halo_radius2() == -1));
    return false;
}

bool player::umbra(bool check_haloed, bool self_halo) const
{
    if (backlit())
        return false;

    if (check_haloed)
        return (umbraed() && !haloed()
                && (self_halo || umbra_radius2() == -1));
    return false;
}

bool player::glows_naturally() const
{
    return false;
}

// This is the imperative version.
void player::backlight()
{
    if (!duration[DUR_INVIS])
    {
        if (duration[DUR_CORONA] || you.glows_naturally())
            mpr("You glow brighter.");
        else
            mpr("You are outlined in light.");

        you.increase_duration(DUR_CORONA, random_range(15, 35), 250);
    }
    else
    {
        mpr("You feel strangely conspicuous.");

        you.increase_duration(DUR_CORONA, random_range(3, 5), 250);
    }
}

bool player::has_lifeforce() const
{
    const mon_holy_type holi = holiness();

    return (holi == MH_NATURAL || holi == MH_PLANT);
}

bool player::can_mutate() const
{
    return true;
}

bool player::can_safely_mutate() const
{
    if (!can_mutate())
        return false;

    return (!is_undead
            || is_undead == US_SEMI_UNDEAD
               && hunger_state == HS_ENGORGED);
}

bool player::can_polymorph() const
{
    if (you.transform_uncancellable)
        return false;
    if (you.is_undead)
        return is_undead == US_SEMI_UNDEAD && hunger_state > HS_SATIATED;
    return true;
}

bool player::can_bleed(bool allow_tran) const
{
    if (allow_tran)
    {
        // These transformations don't bleed. Lichform is handled as undead.
        if (you.form == TRAN_STATUE || you.form == TRAN_ICE_BEAST
            || you.form == TRAN_SPIDER || you.form == TRAN_TREE
            || you.form == TRAN_FUNGUS || you.form == TRAN_PORCUPINE)
        {
            return false;
        }
    }

    if ((is_undead && is_undead != US_SEMI_UNDEAD)
        || (is_undead == US_SEMI_UNDEAD && hunger_state <= HS_SATIATED))
    {
        return false;
    }

    return true;
}

bool player::mutate(const string &reason)
{
    ASSERT(!crawl_state.game_is_arena());

    if (!can_mutate())
        return false;

    if (one_chance_in(5))
    {
        if (::mutate(RANDOM_MUTATION, reason))
        {
            learned_something_new(HINT_YOU_MUTATED);
            return true;
        }
    }

    return give_bad_mutation(reason);
}

bool player::polymorph(int pow)
{
    ASSERT(!crawl_state.game_is_arena());

    if (!can_polymorph())
        return false;

    // Be unreliable over lava.  This is not that important as usually when
    // it matters you'll have temp flight and thus that pig will fly (and
    // when flight times out, we'll have roasted bacon).
    for (int tries = 0; tries < 3; tries++)
    {
        // Whole-body transformations only; mere appendage doesn't seem fitting.
        transformation_type f = random_choose_weighted(
            100, TRAN_BAT,
            100, TRAN_FUNGUS,
            100, TRAN_PIG,
            100, TRAN_TREE,
            100, TRAN_PORCUPINE,
            100, TRAN_WISP,
             20, TRAN_SPIDER,
             20, TRAN_ICE_BEAST,
              5, TRAN_STATUE,
              1, TRAN_DRAGON,
              0);
        if (transform(pow, f))
        {
            you.transform_uncancellable = true;
            return true;
        }
    }

    return false;
}

bool player::is_icy() const
{
    return (form == TRAN_ICE_BEAST);
}

bool player::is_fiery() const
{
    return false;
}

bool player::is_skeletal() const
{
    return false;
}

void player::shiftto(const coord_def &c)
{
    crawl_view.shift_player_to(c);
    set_position(c);
    clear_far_constrictions();
}

void player::reset_prev_move()
{
    prev_move.reset();
}

bool player::asleep() const
{
    return (duration[DUR_SLEEP]);
}

bool player::cannot_act() const
{
    return (asleep() || cannot_move());
}

bool player::can_throw_large_rocks() const
{
    return (species == SP_OGRE || species == SP_TROLL);
}

bool player::can_smell() const
{
    return (species != SP_MUMMY);
}

void player::hibernate(int)
{
    ASSERT(!crawl_state.game_is_arena());

    if (!can_hibernate())
    {
        canned_msg(MSG_YOU_UNAFFECTED);
        return;
    }

    stop_constricting_all();
    mpr("You fall asleep.");

    stop_delay();
    flash_view(DARKGREY);

    // Do this *after* redrawing the view, or viewwindow() will no-op.
    set_duration(DUR_SLEEP, 3 + random2avg(5, 2));
}

void player::put_to_sleep(actor*, int power)
{
    ASSERT(!crawl_state.game_is_arena());

    if (!can_sleep())
    {
        canned_msg(MSG_YOU_UNAFFECTED);
        return;
    }

    mpr("You fall asleep.");

    stop_constricting_all();
    stop_delay();
    flash_view(DARKGREY);

    // As above, do this after redraw.
    set_duration(DUR_SLEEP, 5 + random2avg(power/10, 5));
}

void player::awake()
{
    ASSERT(!crawl_state.game_is_arena());

    duration[DUR_SLEEP] = 0;
    mpr("You wake up.");
    flash_view(BLACK);
}

void player::check_awaken(int disturbance)
{
    if (asleep() && x_chance_in_y(disturbance + 1, 50))
        awake();
}

int player::beam_resists(bolt &beam, int hurted, bool doEffects, string source)
{
    return check_your_resists(hurted, beam.flavour, source, &beam, doEffects);
}

void player::set_place_info(PlaceInfo place_info)
{
    place_info.assert_validity();

    if (place_info.is_global())
        global_info = place_info;
    else
        branch_info[place_info.branch] = place_info;
}

vector<PlaceInfo> player::get_all_place_info(bool visited_only,
                                             bool dungeon_only) const
{
    vector<PlaceInfo> list;

    for (int i = 0; i < NUM_BRANCHES; i++)
    {
        if (visited_only && branch_info[i].num_visits == 0
            || dungeon_only && !is_connected_branch((branch_type)i))
        {
            continue;
        }
        list.push_back(branch_info[i]);
    }

    return list;
}

bool player::do_shaft()
{
    dungeon_feature_type force_stair = DNGN_UNSEEN;

    if (!is_valid_shaft_level())
        return false;

    // Handle instances of do_shaft() being invoked magically when
    // the player isn't standing over a shaft.
    if (get_trap_type(pos()) != TRAP_SHAFT)
    {
        switch (grd(pos()))
        {
        case DNGN_FLOOR:
        case DNGN_OPEN_DOOR:
        case DNGN_TRAP_MECHANICAL:
        case DNGN_TRAP_MAGICAL:
        case DNGN_TRAP_NATURAL:
        case DNGN_UNDISCOVERED_TRAP:
        case DNGN_ENTER_SHOP:
            break;

        default:
            return false;
        }

        handle_items_on_shaft(pos(), false);

        if (!ground_level() || total_weight() == 0)
            return true;

        force_stair = DNGN_TRAP_NATURAL;
    }

    down_stairs(force_stair);

    return true;
}

bool player::did_escape_death() const
{
    return (escaped_death_cause != NUM_KILLBY);
}

void player::reset_escaped_death()
{
    escaped_death_cause = NUM_KILLBY;
    escaped_death_aux   = "";
}

void player::add_gold(int delta)
{
    set_gold(gold + delta);
}

void player::del_gold(int delta)
{
    set_gold(gold - delta);
}

void player::set_gold(int amount)
{
    ASSERT(amount >= 0);

    if (amount != gold)
    {
        const int old_gold = gold;
        gold = amount;
        shopping_list.gold_changed(old_gold, gold);
    }
}

void player::increase_duration(duration_type dur, int turns, int cap,
                               const char* msg)
{
    if (msg)
        mpr(msg);
    cap *= BASELINE_DELAY;

    you.duration[dur] += turns * BASELINE_DELAY;
    if (cap && you.duration[dur] > cap)
        you.duration[dur] = cap;
}

void player::set_duration(duration_type dur, int turns,
                          int cap, const char * msg)
{
    you.duration[dur] = 0;
    increase_duration(dur, turns, cap, msg);
}

void player::goto_place(const level_id &lid)
{
    where_are_you = static_cast<branch_type>(lid.branch);
    depth = lid.depth;
    ASSERT(depth >= 1);
    ASSERT(depth <= brdepth[you.where_are_you]);
}

bool player::attempt_escape(int attempts)
{
    monster *themonst;

    if (!is_constricted())
        return true;

    themonst = monster_by_mid(constricted_by);
    ASSERT(themonst);
    escape_attempts += attempts;

    // player breaks free if (4+n)d(8+str/4) >= 5d(8+HD/4)
    if (roll_dice(4 + escape_attempts, 8 + div_rand_round(strength(), 4))
        >= roll_dice(5, 8 + div_rand_round(themonst->hit_dice, 4)))
    {
        mprf("You escape %s's grasp.", themonst->name(DESC_THE, true).c_str());

        // Stun the monster to prevent it from constricting again right away.
        themonst->speed_increment -= 5;

        stop_being_constricted(true);

        return true;
    }
    else
    {
        string emsg = "Your attempt to break free from ";
        emsg += themonst->name(DESC_THE, true);
        emsg += " fails, but you feel that another attempt might succeed.";
        mpr(emsg);
        you.turn_is_over = true;
        return false;
    }
}

void player::sentinel_mark(bool trap)
{
    if (duration[DUR_SENTINEL_MARK])
    {
        mpr("The mark upon you grows brighter.");
        you.increase_duration(DUR_SENTINEL_MARK, random_range(30, 50), 250);
    }
    else
    {
        mpr("A sentinel's mark forms upon you.", MSGCH_WARN);
        you.increase_duration(DUR_SENTINEL_MARK, (trap ? random_range(35, 55)
                                                       : random_range(50, 80)),
                              250);
    }
}

bool player::made_nervous_by(const coord_def &p)
{
    if (you.form != TRAN_FUNGUS)
        return false;
    monster* mons = monster_at(p);
    if (mons && !mons_is_firewood(mons))
        return false;
    for (monster_iterator mi(you.get_los()); mi; ++mi)
    {
            if (!(mons_is_wandering(*mi)
                        || mi->asleep()
                        || mi->confused()
                        || mi->cannot_act())
                && you.see_cell(mi->pos())
                && !mons_is_firewood(*mi)
                && !mi->neutral())
                return true;
    }
    return false;
}

void player::weaken(actor *attacker, int pow)
{
    if (!duration[DUR_WEAK])
        mpr("You feel yourself grow feeble.", MSGCH_WARN);
    else
        mpr("You feel as though you will be weak longer.", MSGCH_WARN);

    you.increase_duration(DUR_WEAK, pow + random2(pow + 3), 50);
}

/*
 * Check if the player is about to die from flight/form expiration.
 *
 * Check whether the player is on a cell which would be deadly if not for some
 * temporary condition, and if such condition is expiring. In that case, we
 * give a strong warning to the player. The actual message printing is done
 * by the caller.
 *
 * @param dur the duration to check for dangerous expiration.
 * @param p the coordinates of the cell to check. Defaults to player position.
 * @return whether the player is in immediate danger.
 */
bool need_expiration_warning(duration_type dur, coord_def p)
{
    if (!is_feat_dangerous(env.grid(p), true) || !dur_expiring(dur))
        return false;

    if (dur == DUR_FLIGHT)
        return true;
    else if (dur == DUR_TRANSFORMATION
             && (!you.airborne() || form_can_fly()))
    {
        return true;
    }
    return false;
}

bool need_expiration_warning(coord_def p)
{
    return need_expiration_warning(DUR_FLIGHT, p)
           || need_expiration_warning(DUR_TRANSFORMATION, p);
}

static string _constriction_description()
{
    string cinfo = "";
    vector<string> c_name;

    const int num_free_tentacles = you.usable_tentacles();
    if (num_free_tentacles)
    {
        cinfo += make_stringf("You have %d tentacle%s available for constriction.",
                              num_free_tentacles,
                              num_free_tentacles > 1 ? "s" : "");
    }
    // name of what this monster is constricted by, if any
    if (you.is_constricted())
    {
        if (!cinfo.empty())
            cinfo += "\n";

        cinfo += make_stringf("You are being %s by %s.",
                      you.held == HELD_MONSTER ? "held" : "constricted",
                      monster_by_mid(you.constricted_by)->name(DESC_A).c_str());
    }

    if (you.constricting && !you.constricting->empty())
    {
        actor::constricting_t::const_iterator i;
        for (i = you.constricting->begin(); i != you.constricting->end(); ++i)
        {
            monster *whom = monster_by_mid(i->first);
            ASSERT(whom);
            c_name.push_back(whom->name(DESC_A));
        }

        if (!cinfo.empty())
            cinfo += "\n";

        cinfo += "You are constricting ";
        cinfo += comma_separated_line(c_name.begin(), c_name.end());
        cinfo += ".";
    }

    return cinfo;
}

void count_action(caction_type type, int subtype)
{
    pair<caction_type, int> pair(type, subtype);
    if (you.action_count.find(pair) == you.action_count.end())
        you.action_count[pair].init(0);
    you.action_count[pair][you.experience_level - 1]++;
}<|MERGE_RESOLUTION|>--- conflicted
+++ resolved
@@ -492,20 +492,12 @@
                 && form_likes_water());
 }
 
-<<<<<<< HEAD
 bool player_likes_lava(bool permanently)
 {
     return (species_likes_lava(you.species)
             || (!permanently && form_likes_lava()));
 }
 
-bool player_in_bat_form()
-{
-    return (you.form == TRAN_BAT);
-}
-
-=======
->>>>>>> 1ef5305b
 bool player_can_open_doors()
 {
     return (you.form != TRAN_BAT && you.form != TRAN_JELLY);
