--- conflicted
+++ resolved
@@ -388,11 +388,7 @@
 # This replaces dungeon.cc:_plan_3().
 #
 NAME: layout_rooms
-<<<<<<< HEAD
-DEPTH: Pan, 4-22, Zot
-=======
-DEPTH: Pan, 1-, !Vaults
->>>>>>> f4c54933
+DEPTH: Pan, 1-
 WEIGHT: 60 (Pan), 10 (Zot), 20
 ORIENT: encompass
 TAGS: overwritable layout allow_dup unrand
@@ -590,11 +586,7 @@
 #
 # This replaces dungeon.cc:_plan_5().
 NAME: layout_misc
-<<<<<<< HEAD
-DEPTH: Pan, 4-22, Zot
-=======
-DEPTH: Pan, 1-, !Vaults
->>>>>>> f4c54933
+DEPTH: Pan, 1-
 WEIGHT: 10
 ORIENT: encompass
 TAGS: overwritable layout allow_dup unrand
@@ -707,11 +699,7 @@
 
 ## This replaces dungeon.cc:_roguey_level.
 NAME: layout_roguey
-<<<<<<< HEAD
-DEPTH: 1-, !Pan, !Zot
-=======
-DEPTH: 2-, !Vaults, !Pan, !Zot
->>>>>>> f4c54933
+DEPTH: 2-, !Pan, !Zot
 WEIGHT: 20
 ORIENT: encompass
 TAGS: overwritable layout no_primary_vault allow_dup unrand
@@ -1055,13 +1043,8 @@
 
 # Dummy layouts that just call C++ functions that do all the work.
 NAME: layout_basic
-<<<<<<< HEAD
 DEPTH: 1-, !Pan
-WEIGHT: 90, 200 (Geh), 200 (Coc), 10 (Zot)
-=======
-DEPTH: 1-, !Vaults, !Pan
 WEIGHT: 90, 10 (D:1), 200 (Geh), 200 (Coc), 10 (Zot)
->>>>>>> f4c54933
 ORIENT: encompass
 TAGS: overwritable layout allow_dup unrand
 {{
