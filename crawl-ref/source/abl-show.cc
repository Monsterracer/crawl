/**
 * @file
 * @brief Functions related to special abilities.
**/

#include "AppHdr.h"

#include "abl-show.h"

#include <sstream>
#include <iomanip>
#include <string.h>
#include <stdio.h>
#include <ctype.h>
#include <cmath>

#include "externs.h"

#include "abyss.h"
#include "acquire.h"
#include "artefact.h"
#include "beam.h"
#include "branch.h"
#include "cloud.h"
#include "coordit.h"
#include "database.h"
#include "decks.h"
#include "delay.h"
#include "describe.h"
#include "dungeon.h"
#include "effects.h"
#include "env.h"
#include "exercise.h"
#include "food.h"
#include "godabil.h"
#include "godconduct.h"
#include "items.h"
#include "item_use.h"
#include "libutil.h"
#include "evoke.h"
#include "macro.h"
#include "maps.h"
#include "melee_attack.h"
#include "message.h"
#include "menu.h"
#include "misc.h"
#include "mon-place.h"
#include "mon-stuff.h"
#include "mon-util.h"
#include "mgen_data.h"
#include "mutation.h"
#include "notes.h"
#include "ouch.h"
#include "output.h"
#include "player.h"
#include "player-stats.h"
#include "potion.h"
#include "religion.h"
#include "shout.h"
#include "skills.h"
#include "skills2.h"
#include "species.h"
#include "spl-cast.h"
#include "spl-clouds.h"
#include "spl-damage.h"
#include "spl-goditem.h"
#include "spl-other.h"
#include "spl-transloc.h"
#include "spl-selfench.h"
#include "spl-summoning.h"
#include "spl-miscast.h"
#include "stairs.h"
#include "state.h"
#include "stuff.h"
#include "target.h"
#include "tilepick.h"
#include "traps.h"
#include "areas.h"
#include "transform.h"
#include "hints.h"
#include "terrain.h"
#include "traps.h"
#include "zotdef.h"

enum ability_flag_type
{
    ABFLAG_NONE           = 0x00000000,
    ABFLAG_BREATH         = 0x00000001, // ability uses DUR_BREATH_WEAPON
    ABFLAG_UNUSED_1       = 0x00000002, // was ABFLAG_DELAY
    ABFLAG_PAIN           = 0x00000004, // ability must hurt player (ie torment)
    ABFLAG_PIETY          = 0x00000008, // ability has its own piety cost
    ABFLAG_EXHAUSTION     = 0x00000010, // fails if you.exhausted
    ABFLAG_INSTANT        = 0x00000020, // doesn't take time to use
    ABFLAG_PERMANENT_HP   = 0x00000040, // costs permanent HPs
    ABFLAG_PERMANENT_MP   = 0x00000080, // costs permanent MPs
    ABFLAG_CONF_OK        = 0x00000100, // can use even if confused
    ABFLAG_FRUIT          = 0x00000200, // ability requires fruit
    ABFLAG_VARIABLE_FRUIT = 0x00000400, // ability requires fruit or piety
    ABFLAG_HEX_MISCAST    = 0x00000800, // severity 3 enchantment miscast
    ABFLAG_TLOC_MISCAST   = 0x00001000, // severity 3 translocation miscast
    ABFLAG_NECRO_MISCAST_MINOR = 0x00002000, // severity 2 necro miscast
    ABFLAG_NECRO_MISCAST  = 0x00004000, // severity 3 necro miscast
    ABFLAG_TMIG_MISCAST   = 0x00008000, // severity 3 transmigration miscast
    ABFLAG_LEVEL_DRAIN    = 0x00010000, // drains 2 levels
    ABFLAG_STAT_DRAIN     = 0x00020000, // stat drain
    ABFLAG_ZOTDEF         = 0x00040000, // ZotDef ability, w/ appropriate hotkey
};

static int  _find_ability_slot(const ability_def& abil);
static bool _do_ability(const ability_def& abil);
static void _pay_ability_costs(const ability_def& abil, int zpcost);
static int _scale_piety_cost(ability_type abil, int original_cost);
static string _zd_mons_description_for_ability(const ability_def &abil);
static monster_type _monster_for_ability(const ability_def& abil);
static bool _jump_player(int jump_range);

/**
 * This all needs to be split into data/util/show files
 * and the struct mechanism here needs to be rewritten (again)
 * along with the display routine to piece the strings
 * together dynamically ... I'm getting to it now {dlb}
 *
 * This array corresponds with ::god_gain_power_messages and
 * ::god_lose_power_messages, which have the same shape.
 *
 * It makes more sense to think of them as an array
 * of structs than two arrays that share common index
 * values -- well, doesn't it? {dlb}
 *
 * @note Declaring this const messes up externs later, so don't do it!
 */
ability_type god_abilities[NUM_GODS][MAX_GOD_ABILITIES] =
{
    // no god
    { ABIL_NON_ABILITY, ABIL_NON_ABILITY, ABIL_NON_ABILITY, ABIL_NON_ABILITY,
      ABIL_NON_ABILITY },
    // Zin
    { ABIL_ZIN_RECITE, ABIL_ZIN_VITALISATION, ABIL_ZIN_IMPRISON,
      ABIL_NON_ABILITY, ABIL_ZIN_SANCTUARY },
    // TSO
    { ABIL_NON_ABILITY, ABIL_TSO_DIVINE_SHIELD, ABIL_NON_ABILITY,
      ABIL_TSO_CLEANSING_FLAME, ABIL_TSO_SUMMON_DIVINE_WARRIOR },
    // Kikubaaqudgha
    { ABIL_KIKU_RECEIVE_CORPSES, ABIL_NON_ABILITY, ABIL_NON_ABILITY,
      ABIL_NON_ABILITY, ABIL_KIKU_TORMENT },
    // Yredelemnul
    { ABIL_YRED_ANIMATE_REMAINS_OR_DEAD, ABIL_YRED_RECALL_UNDEAD_SLAVES,
      ABIL_NON_ABILITY, ABIL_YRED_DRAIN_LIFE, ABIL_YRED_ENSLAVE_SOUL },
    // Xom
    { ABIL_NON_ABILITY, ABIL_NON_ABILITY, ABIL_NON_ABILITY, ABIL_NON_ABILITY,
      ABIL_NON_ABILITY },
    // Vehumet
    { ABIL_NON_ABILITY, ABIL_NON_ABILITY, ABIL_NON_ABILITY, ABIL_NON_ABILITY,
      ABIL_NON_ABILITY },
    // Okawaru
    { ABIL_OKAWARU_HEROISM, ABIL_NON_ABILITY, ABIL_NON_ABILITY,
      ABIL_NON_ABILITY, ABIL_OKAWARU_FINESSE },
    // Makhleb
    { ABIL_NON_ABILITY, ABIL_MAKHLEB_MINOR_DESTRUCTION,
      ABIL_MAKHLEB_LESSER_SERVANT_OF_MAKHLEB, ABIL_MAKHLEB_MAJOR_DESTRUCTION,
      ABIL_MAKHLEB_GREATER_SERVANT_OF_MAKHLEB },
    // Sif Muna
    { ABIL_SIF_MUNA_CHANNEL_ENERGY, ABIL_SIF_MUNA_FORGET_SPELL,
      ABIL_NON_ABILITY, ABIL_NON_ABILITY, ABIL_NON_ABILITY },
    // Trog
    { ABIL_TROG_BERSERK, ABIL_TROG_REGEN_MR, ABIL_NON_ABILITY,
      ABIL_TROG_BROTHERS_IN_ARMS, ABIL_NON_ABILITY },
    // Nemelex
    { ABIL_NEMELEX_DRAW_ONE, ABIL_NEMELEX_PEEK_TWO, ABIL_NEMELEX_TRIPLE_DRAW,
      ABIL_NEMELEX_DEAL_FOUR, ABIL_NEMELEX_STACK_FIVE },
    // Elyvilon
    { ABIL_ELYVILON_LESSER_HEALING_SELF, ABIL_ELYVILON_PURIFICATION,
      ABIL_ELYVILON_GREATER_HEALING_OTHERS, ABIL_NON_ABILITY,
      ABIL_ELYVILON_DIVINE_VIGOUR },
    // Lugonu
    { ABIL_LUGONU_ABYSS_EXIT, ABIL_LUGONU_BEND_SPACE, ABIL_LUGONU_BANISH,
      ABIL_LUGONU_CORRUPT, ABIL_LUGONU_ABYSS_ENTER },
    // Beogh
    { ABIL_NON_ABILITY, ABIL_BEOGH_SMITING, ABIL_NON_ABILITY,
      ABIL_BEOGH_RECALL_ORCISH_FOLLOWERS, ABIL_NON_ABILITY },
    // Jiyva
    { ABIL_JIYVA_CALL_JELLY, ABIL_JIYVA_JELLY_PARALYSE, ABIL_NON_ABILITY,
      ABIL_JIYVA_SLIMIFY, ABIL_JIYVA_CURE_BAD_MUTATION },
    // Fedhas
    { ABIL_FEDHAS_EVOLUTION, ABIL_FEDHAS_SUNLIGHT, ABIL_FEDHAS_PLANT_RING,
      ABIL_FEDHAS_SPAWN_SPORES, ABIL_FEDHAS_RAIN},
    // Cheibriados
    { ABIL_CHEIBRIADOS_TIME_BEND, ABIL_NON_ABILITY, ABIL_CHEIBRIADOS_DISTORTION,
      ABIL_CHEIBRIADOS_SLOUCH, ABIL_CHEIBRIADOS_TIME_STEP },
    // Ashenzari
    { ABIL_NON_ABILITY, ABIL_NON_ABILITY, ABIL_NON_ABILITY,
      ABIL_ASHENZARI_SCRYING, ABIL_ASHENZARI_TRANSFER_KNOWLEDGE },
};

// The description screen was way out of date with the actual costs.
// This table puts all the information in one place... -- bwr
//
// The five numerical fields are: MP, HP, food, piety and ZP.
// Note:  food_cost  = val + random2avg(val, 2)
//        piety_cost = val + random2((val + 1) / 2 + 1);
//        hp cost is in per-mil of maxhp (i.e. 20 = 2% of hp, rounded up)
static const ability_def Ability_List[] =
{
    // NON_ABILITY should always come first
    { ABIL_NON_ABILITY, "No ability", 0, 0, 0, 0, 0, ABFLAG_NONE},
    { ABIL_SPIT_POISON, "Spit Poison", 0, 0, 40, 0, 0, ABFLAG_BREATH},

    { ABIL_BLINK, "Blink", 0, 50, 50, 0, 0, ABFLAG_NONE},
    { ABIL_WISP_BLINK, "Blink", 2, 0, 0, 0, 0, ABFLAG_CONF_OK},

    { ABIL_BREATHE_FIRE, "Breathe Fire", 0, 0, 125, 0, 0, ABFLAG_BREATH},
    { ABIL_BREATHE_FROST, "Breathe Frost", 0, 0, 125, 0, 0, ABFLAG_BREATH},
    { ABIL_BREATHE_POISON, "Breathe Poison Gas",
      0, 0, 125, 0, 0, ABFLAG_BREATH},
    { ABIL_BREATHE_MEPHITIC, "Breathe Noxious Fumes",
      0, 0, 125, 0, 0, ABFLAG_BREATH},
    { ABIL_BREATHE_LIGHTNING, "Breathe Lightning",
      0, 0, 125, 0, 0, ABFLAG_BREATH},
    { ABIL_BREATHE_POWER, "Breathe Dispelling Energy", 0, 0, 125, 0, 0, ABFLAG_BREATH},
    { ABIL_BREATHE_STICKY_FLAME, "Breathe Sticky Flame",
      0, 0, 125, 0, 0, ABFLAG_BREATH},
    { ABIL_BREATHE_STEAM, "Breathe Steam", 0, 0, 75, 0, 0, ABFLAG_BREATH},
    { ABIL_TRAN_BAT, "Bat Form", 2, 0, 0, 0, 0, ABFLAG_NONE},
    { ABIL_BOTTLE_BLOOD, "Bottle Blood", 0, 0, 0, 0, 0, ABFLAG_NONE}, // no costs

    { ABIL_SPIT_ACID, "Spit Acid", 0, 0, 125, 0, 0, ABFLAG_BREATH},

    { ABIL_FLY, "Fly", 3, 0, 100, 0, 0, ABFLAG_NONE},
    { ABIL_STOP_FLYING, "Stop Flying", 0, 0, 0, 0, 0, ABFLAG_NONE},
    { ABIL_JUMP, "Jump Attack", 0, 0, 125, 0, 0, ABFLAG_EXHAUSTION},
    { ABIL_HELLFIRE, "Hellfire", 0, 150, 200, 0, 0, ABFLAG_NONE},

    { ABIL_DELAYED_FIREBALL, "Release Delayed Fireball",
      0, 0, 0, 0, 0, ABFLAG_INSTANT},
    { ABIL_STOP_SINGING, "Stop Singing",
      0, 0, 0, 0, 0, ABFLAG_NONE},
    { ABIL_MUMMY_RESTORATION, "Self-Restoration",
      1, 0, 0, 0, 0, ABFLAG_PERMANENT_MP},

    { ABIL_DIG, "Dig", 0, 0, 75, 0, 0, ABFLAG_NONE},
    { ABIL_SHAFT_SELF, "Shaft Self", 0, 0, 250, 0, 0, ABFLAG_NONE},

    // EVOKE abilities use Evocations and come from items.
    // Teleportation and Blink can also come from mutations
    // so we have to distinguish them (see above).  The off items
    // below are labeled EVOKE because they only work now if the
    // player has an item with the evocable power (not just because
    // you used a wand, potion, or miscast effect).  I didn't see
    // any reason to label them as "Evoke" in the text, they don't
    // use or train Evocations (the others do).  -- bwr
    { ABIL_EVOKE_TELEPORTATION, "Evoke Teleportation",
      3, 0, 200, 0, 0, ABFLAG_NONE},
    { ABIL_EVOKE_BLINK, "Evoke Blink", 1, 0, 50, 0, 0, ABFLAG_NONE},
    { ABIL_RECHARGING, "Device Recharging", 1, 0, 0, 0, 0, ABFLAG_PERMANENT_MP},

    { ABIL_EVOKE_BERSERK, "Evoke Berserk Rage", 0, 0, 0, 0, 0, ABFLAG_NONE},

    { ABIL_EVOKE_TURN_INVISIBLE, "Evoke Invisibility",
      2, 0, 250, 0, 0, ABFLAG_NONE},
    { ABIL_EVOKE_TURN_VISIBLE, "Turn Visible", 0, 0, 0, 0, 0, ABFLAG_NONE},
    { ABIL_EVOKE_JUMP, "Evoke Jump Attack", 2, 0, 125, 0, 0, ABFLAG_EXHAUSTION},
    { ABIL_EVOKE_FLIGHT, "Evoke Flight", 1, 0, 100, 0, 0, ABFLAG_NONE},
    { ABIL_EVOKE_FOG, "Evoke Fog", 2, 0, 250, 0, 0, ABFLAG_NONE},
    { ABIL_EVOKE_TELEPORT_CONTROL, "Evoke Teleport Control", 4, 0, 200, 0, 0, ABFLAG_NONE},

    { ABIL_END_TRANSFORMATION, "End Transformation", 0, 0, 0, 0, 0, ABFLAG_NONE},

    // INVOCATIONS:
    // Zin
    { ABIL_ZIN_RECITE, "Recite", 0, 0, 0, 0, 0, ABFLAG_BREATH},
    { ABIL_ZIN_VITALISATION, "Vitalisation", 0, 0, 0, 1, 0, ABFLAG_CONF_OK},
    { ABIL_ZIN_IMPRISON, "Imprison", 5, 0, 125, 4, 0, ABFLAG_NONE},
    { ABIL_ZIN_SANCTUARY, "Sanctuary", 7, 0, 150, 15, 0, ABFLAG_NONE},
    { ABIL_ZIN_CURE_ALL_MUTATIONS, "Cure All Mutations",
      0, 0, 0, 0, 0, ABFLAG_NONE},

    // The Shining One
    { ABIL_TSO_DIVINE_SHIELD, "Divine Shield", 3, 0, 50, 2, 0, ABFLAG_NONE},
    { ABIL_TSO_CLEANSING_FLAME, "Cleansing Flame",
      5, 0, 100, 2, 0, ABFLAG_NONE},
    { ABIL_TSO_SUMMON_DIVINE_WARRIOR, "Summon Divine Warrior",
      8, 0, 150, 6, 0, ABFLAG_NONE},

    // Kikubaaqudgha
    { ABIL_KIKU_RECEIVE_CORPSES, "Receive Corpses",
      3, 0, 50, 2, 0, ABFLAG_NONE},
    { ABIL_KIKU_TORMENT, "Torment", 4, 0, 0, 8, 0, ABFLAG_NONE},

    // Yredelemnul
    { ABIL_YRED_INJURY_MIRROR, "Injury Mirror", 0, 0, 0, 0, 0, ABFLAG_PIETY},
    { ABIL_YRED_ANIMATE_REMAINS, "Animate Remains",
      2, 0, 100, 0, 0, ABFLAG_NONE},
    { ABIL_YRED_RECALL_UNDEAD_SLAVES, "Recall Undead Slaves",
      2, 0, 50, 0, 0, ABFLAG_NONE},
    { ABIL_YRED_ANIMATE_DEAD, "Animate Dead", 2, 0, 100, 0, 0, ABFLAG_NONE},
    { ABIL_YRED_DRAIN_LIFE, "Drain Life", 6, 0, 200, 2, 0, ABFLAG_NONE},
    { ABIL_YRED_ENSLAVE_SOUL, "Enslave Soul", 8, 0, 150, 4, 0, ABFLAG_NONE},
    // Placeholder for Animate Remains or Animate Dead.
    { ABIL_YRED_ANIMATE_REMAINS_OR_DEAD, "Animate Remains or Dead",
      2, 0, 100, 0, 0, ABFLAG_NONE},

    // Okawaru
    { ABIL_OKAWARU_HEROISM, "Heroism", 2, 0, 50, 1, 0, ABFLAG_NONE},
    { ABIL_OKAWARU_FINESSE, "Finesse", 5, 0, 100, 4, 0, ABFLAG_NONE},

    // Makhleb
    { ABIL_MAKHLEB_MINOR_DESTRUCTION, "Minor Destruction",
      0, scaling_cost::fixed(1), 20, 0, 0, ABFLAG_NONE},
    { ABIL_MAKHLEB_LESSER_SERVANT_OF_MAKHLEB, "Lesser Servant of Makhleb",
      0, scaling_cost::fixed(4), 50, 1, 0, ABFLAG_NONE},
    { ABIL_MAKHLEB_MAJOR_DESTRUCTION, "Major Destruction",
      0, scaling_cost::fixed(6), 100, generic_cost::range(0, 1), 0, ABFLAG_NONE},
    { ABIL_MAKHLEB_GREATER_SERVANT_OF_MAKHLEB, "Greater Servant of Makhleb",
      0, scaling_cost::fixed(10), 100, 5, 0, ABFLAG_NONE},

    // Sif Muna
    { ABIL_SIF_MUNA_CHANNEL_ENERGY, "Channel Energy",
      0, 0, 100, 0, 0, ABFLAG_NONE},
    { ABIL_SIF_MUNA_FORGET_SPELL, "Forget Spell", 5, 0, 0, 8, 0, ABFLAG_NONE},

    // Trog
    { ABIL_TROG_BURN_SPELLBOOKS, "Burn Spellbooks",
      0, 0, 10, 0, 0, ABFLAG_NONE},
    { ABIL_TROG_BERSERK, "Berserk", 0, 0, 200, 0, 0, ABFLAG_NONE},
    { ABIL_TROG_REGEN_MR, "Trog's Hand",
      0, 0, 50, generic_cost::range(2, 3), 0, ABFLAG_NONE},
    { ABIL_TROG_BROTHERS_IN_ARMS, "Brothers in Arms",
      0, 0, 100, generic_cost::range(5, 6), 0, ABFLAG_NONE},

    // Elyvilon
    { ABIL_ELYVILON_LIFESAVING, "Divine Protection",
      0, 0, 0, 0, 0, ABFLAG_NONE},
    { ABIL_ELYVILON_LESSER_HEALING_SELF, "Lesser Self-Healing",
      1, 0, 100, generic_cost::range(0, 1), 0, ABFLAG_CONF_OK},
    { ABIL_ELYVILON_LESSER_HEALING_OTHERS, "Lesser Healing",
      1, 0, 100, 0, 0, ABFLAG_NONE},
    { ABIL_ELYVILON_PURIFICATION, "Purification", 3, 0, 300, 3, 0,
      ABFLAG_CONF_OK},
    { ABIL_ELYVILON_GREATER_HEALING_SELF, "Greater Self-Healing",
      2, 0, 250, 2, 0, ABFLAG_CONF_OK},
    { ABIL_ELYVILON_GREATER_HEALING_OTHERS, "Greater Healing",
      2, 0, 250, 2, 0, ABFLAG_NONE},
    { ABIL_ELYVILON_DIVINE_VIGOUR, "Divine Vigour", 0, 0, 600, 6, 0,
      ABFLAG_CONF_OK},

    // Lugonu
    { ABIL_LUGONU_ABYSS_EXIT, "Depart the Abyss",
      1, 0, 150, 10, 0, ABFLAG_NONE},
    { ABIL_LUGONU_BEND_SPACE, "Bend Space", 1, 0, 50, 0, 0, ABFLAG_PAIN},
    { ABIL_LUGONU_BANISH, "Banish",
      4, 0, 200, generic_cost::range(3, 4), 0, ABFLAG_NONE},
    { ABIL_LUGONU_CORRUPT, "Corrupt",
      7, scaling_cost::fixed(5), 500, generic_cost::range(10, 14), 0, ABFLAG_NONE},
    { ABIL_LUGONU_ABYSS_ENTER, "Enter the Abyss",
      9, 0, 500, generic_cost::fixed(35), 0, ABFLAG_PAIN},

    // Nemelex
    { ABIL_NEMELEX_DRAW_ONE, "Draw One", 2, 0, 0, 0, 0, ABFLAG_NONE},
    { ABIL_NEMELEX_PEEK_TWO, "Peek at Two", 3, 0, 0, 1, 0, ABFLAG_INSTANT},
    { ABIL_NEMELEX_TRIPLE_DRAW, "Triple Draw", 2, 0, 100, 2, 0, ABFLAG_NONE},
    { ABIL_NEMELEX_DEAL_FOUR, "Deal Four", 8, 0, 200, 10, 0, ABFLAG_NONE},
    { ABIL_NEMELEX_STACK_FIVE, "Stack Five", 5, 0, 250, 10, 0, ABFLAG_NONE},

    // Beogh
    { ABIL_BEOGH_SMITING, "Smiting",
      3, 0, 80, generic_cost::fixed(3), 0, ABFLAG_NONE},
    { ABIL_BEOGH_RECALL_ORCISH_FOLLOWERS, "Recall Orcish Followers",
      2, 0, 50, 0, 0, ABFLAG_NONE},

    // Jiyva
    { ABIL_JIYVA_CALL_JELLY, "Request Jelly", 2, 0, 20, 1, 0, ABFLAG_NONE},
    { ABIL_JIYVA_JELLY_PARALYSE, "Jelly Paralyse", 0, 0, 0, 0, 0, ABFLAG_PIETY},
    { ABIL_JIYVA_SLIMIFY, "Slimify", 4, 0, 100, 8, 0, ABFLAG_NONE},
    { ABIL_JIYVA_CURE_BAD_MUTATION, "Cure Bad Mutation",
      8, 0, 200, 15, 0, ABFLAG_NONE},

    // Fedhas
    { ABIL_FEDHAS_EVOLUTION, "Evolution", 2, 0, 0, 0, 0, ABFLAG_VARIABLE_FRUIT},
    { ABIL_FEDHAS_SUNLIGHT, "Sunlight", 2, 0, 50, 0, 0, ABFLAG_NONE},
    { ABIL_FEDHAS_PLANT_RING, "Growth", 2, 0, 0, 0, 0, ABFLAG_FRUIT},
    { ABIL_FEDHAS_SPAWN_SPORES, "Reproduction", 4, 0, 100, 0, 0, ABFLAG_NONE},
    { ABIL_FEDHAS_RAIN, "Rain", 4, 0, 150, 4, 0, ABFLAG_NONE},

    // Cheibriados
    { ABIL_CHEIBRIADOS_TIME_BEND, "Bend Time", 3, 0, 50, 1, 0, ABFLAG_NONE},
    { ABIL_CHEIBRIADOS_DISTORTION, "Temporal Distortion",
      4, 0, 200, 3, 0, ABFLAG_INSTANT},
    { ABIL_CHEIBRIADOS_SLOUCH, "Slouch", 5, 0, 100, 8, 0, ABFLAG_NONE},
    { ABIL_CHEIBRIADOS_TIME_STEP, "Step From Time",
      10, 0, 200, 10, 0, ABFLAG_NONE},

    // Ashenzari
    { ABIL_ASHENZARI_SCRYING, "Scrying",
      4, 0, 50, generic_cost::range(2, 3), 0, ABFLAG_INSTANT},
    { ABIL_ASHENZARI_TRANSFER_KNOWLEDGE, "Transfer Knowledge",
      0, 0, 0, 20, 0, ABFLAG_NONE},
    { ABIL_ASHENZARI_END_TRANSFER, "End Transfer Knowledge",
      0, 0, 0, 0, 0, ABFLAG_NONE},

    { ABIL_STOP_RECALL, "Stop Recall", 0, 0, 0, 0, 0, ABFLAG_NONE},

    // zot defence abilities
    { ABIL_MAKE_FUNGUS, "Make mushroom circle", 0, 0, 0, 0, 10, ABFLAG_ZOTDEF},
    { ABIL_MAKE_DART_TRAP, "Make dart trap", 0, 0, 0, 0, 5, ABFLAG_ZOTDEF},
    { ABIL_MAKE_PLANT, "Make plant", 0, 0, 0, 0, 2, ABFLAG_ZOTDEF},
    { ABIL_MAKE_OKLOB_SAPLING, "Make oklob sapling", 0, 0, 0, 0, 60, ABFLAG_ZOTDEF},
    { ABIL_MAKE_BURNING_BUSH, "Make burning bush", 0, 0, 0, 0, 200, ABFLAG_ZOTDEF},
    { ABIL_MAKE_OKLOB_PLANT, "Make oklob plant", 0, 0, 0, 0, 250, ABFLAG_ZOTDEF},
    { ABIL_MAKE_ICE_STATUE, "Make ice statue", 0, 0, 0, 0, 2000, ABFLAG_ZOTDEF},
    { ABIL_MAKE_OCS, "Make crystal statue", 0, 0, 0, 0, 2000, ABFLAG_ZOTDEF},
    { ABIL_MAKE_SILVER_STATUE, "Make silver statue", 0, 0, 0, 0, 3000, ABFLAG_ZOTDEF},
    { ABIL_MAKE_CURSE_SKULL, "Make curse skull",
      0, 0, 600, 0, 10000, ABFLAG_ZOTDEF|ABFLAG_NECRO_MISCAST_MINOR},
    { ABIL_MAKE_TELEPORT, "Zot-teleport", 0, 0, 0, 0, 2, ABFLAG_ZOTDEF},
    { ABIL_MAKE_ARROW_TRAP, "Make arrow trap", 0, 0, 0, 0, 30, ABFLAG_ZOTDEF},
    { ABIL_MAKE_BOLT_TRAP, "Make bolt trap", 0, 0, 0, 0, 300, ABFLAG_ZOTDEF},
    { ABIL_MAKE_SPEAR_TRAP, "Make spear trap", 0, 0, 0, 0, 50, ABFLAG_ZOTDEF},
    { ABIL_MAKE_NEEDLE_TRAP, "Make needle trap", 0, 0, 0, 0, 30, ABFLAG_ZOTDEF},
    { ABIL_MAKE_NET_TRAP, "Make net trap", 0, 0, 0, 0, 2, ABFLAG_ZOTDEF},
    { ABIL_MAKE_ALARM_TRAP, "Make alarm trap", 0, 0, 0, 0, 2, ABFLAG_ZOTDEF},
    { ABIL_MAKE_BLADE_TRAP, "Make blade trap", 0, 0, 0, 0, 3000, ABFLAG_ZOTDEF},
    { ABIL_MAKE_OKLOB_CIRCLE, "Make oklob circle", 0, 0, 0, 0, 1000, ABFLAG_ZOTDEF},
    { ABIL_MAKE_ACQUIRE_GOLD, "Acquire gold",
      0, 0, 0, 0, 0, ABFLAG_ZOTDEF|ABFLAG_LEVEL_DRAIN},
    { ABIL_MAKE_ACQUIREMENT, "Acquirement",
      0, 0, 0, 0, 0, ABFLAG_ZOTDEF|ABFLAG_LEVEL_DRAIN},
    { ABIL_MAKE_WATER, "Make water", 0, 0, 0, 0, 10, ABFLAG_ZOTDEF},
    { ABIL_MAKE_LIGHTNING_SPIRE, "Make lightning spire", 0, 0, 0, 0, 100, ABFLAG_ZOTDEF},
    { ABIL_MAKE_BAZAAR, "Make bazaar",
      0, 30, 0, 0, 100, ABFLAG_ZOTDEF|ABFLAG_PERMANENT_HP},
    { ABIL_MAKE_ALTAR, "Make altar", 0, 0, 0, 0, 50, ABFLAG_ZOTDEF},
    { ABIL_MAKE_GRENADES, "Make grenades", 0, 0, 0, 0, 2, ABFLAG_ZOTDEF},
    { ABIL_MAKE_SAGE, "Sage", 0, 0, 0, 0, 0, ABFLAG_ZOTDEF|ABFLAG_STAT_DRAIN},
    { ABIL_REMOVE_CURSE, "Remove Curse",
      0, 0, 0, 0, 0, ABFLAG_ZOTDEF|ABFLAG_STAT_DRAIN},

    { ABIL_RENOUNCE_RELIGION, "Renounce Religion", 0, 0, 0, 0, 0, ABFLAG_NONE},
    { ABIL_CONVERT_TO_BEOGH, "Convert to Beogh", 0, 0, 0, 0, 0, ABFLAG_NONE},
};

const ability_def& get_ability_def(ability_type abil)
{
    for (unsigned int i = 0;
         i < sizeof(Ability_List) / sizeof(Ability_List[0]); i++)
    {
        if (Ability_List[i].ability == abil)
            return Ability_List[i];
    }

    return Ability_List[0];
}

bool string_matches_ability_name(const string& key)
{
    for (int i = ABIL_SPIT_POISON; i <= ABIL_RENOUNCE_RELIGION; ++i)
    {
        const ability_def abil = get_ability_def(static_cast<ability_type>(i));
        if (abil.ability == ABIL_NON_ABILITY)
            continue;

        const string name = lowercase_string(ability_name(abil.ability));
        if (name.find(key) != string::npos)
            return true;
    }
    return false;
}

string print_abilities()
{
    string text = "\n<w>a:</w> ";

    const vector<talent> talents = your_talents(false);

    if (talents.empty())
        text += "no special abilities";
    else
    {
        for (unsigned int i = 0; i < talents.size(); ++i)
        {
            if (i)
                text += ", ";
            text += ability_name(talents[i].which);
        }
    }

    return text;
}

static monster_type _monster_for_ability(const ability_def& abil)
{
    monster_type mtyp = MONS_PROGRAM_BUG;
    switch (abil.ability)
    {
        case ABIL_MAKE_PLANT:         mtyp = MONS_PLANT;         break;
        case ABIL_MAKE_FUNGUS:        mtyp = MONS_FUNGUS;        break;
        case ABIL_MAKE_OKLOB_SAPLING: mtyp = MONS_OKLOB_SAPLING; break;
        case ABIL_MAKE_OKLOB_CIRCLE:
        case ABIL_MAKE_OKLOB_PLANT:   mtyp = MONS_OKLOB_PLANT;   break;
        case ABIL_MAKE_BURNING_BUSH:  mtyp = MONS_BURNING_BUSH;  break;
        case ABIL_MAKE_LIGHTNING_SPIRE:  mtyp = MONS_LIGHTNING_SPIRE;  break;
        case ABIL_MAKE_ICE_STATUE:    mtyp = MONS_ICE_STATUE;    break;
        case ABIL_MAKE_OCS:           mtyp = MONS_ORANGE_STATUE; break;
        case ABIL_MAKE_SILVER_STATUE: mtyp = MONS_SILVER_STATUE; break;
        case ABIL_MAKE_CURSE_SKULL:   mtyp = MONS_CURSE_SKULL;   break;
        default:
            mprf("DEBUG: NO RELEVANT MONSTER FOR %d", abil.ability);
            break;
    }
    return mtyp;
}

static string _zd_mons_description_for_ability(const ability_def &abil)
{
    switch (abil.ability)
    {
    case ABIL_MAKE_PLANT:
        return "Tendrils and shoots erupt from the earth and gnarl into the form of a plant.";
    case ABIL_MAKE_OKLOB_SAPLING:
        return "A rhizome shoots up through the ground and merges with vitriolic spirits in the atmosphere.";
    case ABIL_MAKE_OKLOB_PLANT:
        return "A rhizome shoots up through the ground and merges with vitriolic spirits in the atmosphere.";
    case ABIL_MAKE_BURNING_BUSH:
        return "Blackened shoots writhe from the ground and burst into flame!";
    case ABIL_MAKE_ICE_STATUE:
        return "Water vapor collects and crystallises into an icy humanoid shape.";
    case ABIL_MAKE_OCS:
        return "Quartz juts from the ground and forms a humanoid shape. You smell citrus.";
    case ABIL_MAKE_SILVER_STATUE:
        return "Droplets of mercury fall from the ceiling and turn to silver, congealing into a humanoid shape.";
    case ABIL_MAKE_CURSE_SKULL:
        return "You sculpt a terrible being from the primitive principle of evil.";
    case ABIL_MAKE_LIGHTNING_SPIRE:
        return "You mount a charged rod inside a coil.";
    default:
        return "";
    }
}

static int _count_relevant_monsters(const ability_def& abil)
{
    monster_type mtyp = _monster_for_ability(abil);
    if (mtyp == MONS_PROGRAM_BUG)
        return 0;
    return count_monsters(mtyp, true);        // Friendly ones only
}

static trap_type _trap_for_ability(const ability_def& abil)
{
    switch (abil.ability)
    {
        case ABIL_MAKE_DART_TRAP: return TRAP_DART;
        case ABIL_MAKE_ARROW_TRAP: return TRAP_ARROW;
        case ABIL_MAKE_BOLT_TRAP: return TRAP_BOLT;
        case ABIL_MAKE_SPEAR_TRAP: return TRAP_SPEAR;
        case ABIL_MAKE_NEEDLE_TRAP: return TRAP_NEEDLE;
        case ABIL_MAKE_NET_TRAP: return TRAP_NET;
        case ABIL_MAKE_ALARM_TRAP: return TRAP_ALARM;
        case ABIL_MAKE_BLADE_TRAP: return TRAP_BLADE;
        default: return TRAP_UNASSIGNED;
    }
}

// Scale the zp cost by the number of friendly monsters
// of that type. Each successive critter costs 20% more
// than the last one, after the first two.
static int _zp_cost(const ability_def& abil)
{
    int cost = abil.zp_cost;
    int scale10 = 0;        // number of times to scale up by 10%
    int scale20 = 0;        // number of times to scale up by 20%
    int num;
    switch (abil.ability)
    {
        default:
            return abil.zp_cost;

        // Monster type 1: reasonably generous
        case ABIL_MAKE_PLANT:
        case ABIL_MAKE_FUNGUS:
        case ABIL_MAKE_OKLOB_SAPLING:
        case ABIL_MAKE_OKLOB_PLANT:
        case ABIL_MAKE_OKLOB_CIRCLE:
        case ABIL_MAKE_BURNING_BUSH:
        case ABIL_MAKE_LIGHTNING_SPIRE:
            num = _count_relevant_monsters(abil);
            // special case for oklob circles
            if (abil.ability == ABIL_MAKE_OKLOB_CIRCLE)
                num /= 3;
            // ... and for harmless stuff
            else if (abil.ability == ABIL_MAKE_PLANT
                     || abil.ability == ABIL_MAKE_FUNGUS)
            {
                num /= 5;
            }
            num -= 2;        // first two are base cost
            num = max(num, 0);
            scale10 = min(num, 10);       // next 10 at 10% increment
            scale20 = num - scale10;      // after that at 20% increment
            break;

        // Monster type 2: less generous
        case ABIL_MAKE_ICE_STATUE:
        case ABIL_MAKE_OCS:
            num = _count_relevant_monsters(abil);
            num -= 2; // first two are base cost
            scale20 = max(num, 0);        // after first two, 20% increment
            break;

        // Monster type 3: least generous
        case ABIL_MAKE_SILVER_STATUE:
        case ABIL_MAKE_CURSE_SKULL:
            scale20 = _count_relevant_monsters(abil); // scale immediately
            break;

        // Simple Traps
        case ABIL_MAKE_DART_TRAP:
            scale10 = max(count_traps(TRAP_DART)-10, 0); // First 10 at base cost
            break;

        case ABIL_MAKE_ARROW_TRAP:
        case ABIL_MAKE_BOLT_TRAP:
        case ABIL_MAKE_SPEAR_TRAP:
        case ABIL_MAKE_NEEDLE_TRAP:
        case ABIL_MAKE_NET_TRAP:
        case ABIL_MAKE_ALARM_TRAP:
            num = count_traps(_trap_for_ability(abil));
            scale10 = max(num-5, 0);   // First 5 at base cost
            break;

        case ABIL_MAKE_BLADE_TRAP:
            scale10 = count_traps(TRAP_BLADE); // Max of 18-ish at base cost 3000
            break;
    }

    float c = cost; // stave off round-off errors
    for (; scale10 > 0; scale10--)
        c = c * 1.1;        // +10%
    for (; scale20 > 0; scale20--)
        c = c * 1.2;        // +20%

    return c;
}

const string make_cost_description(ability_type ability)
{
    const ability_def& abil = get_ability_def(ability);
    string ret;
    int ep = 0;
    if (abil.mp_cost)
        if (you.species == SP_DJINNI)
        {
            ep += abil.mp_cost * DJ_MP_RATE;
            ASSERT(!(abil.flags & ABFLAG_PERMANENT_MP));
        }
        else
        {
            ret += make_stringf(", %d %sMP", abil.mp_cost,
                abil.flags & ABFLAG_PERMANENT_MP ? "Permanent " : "");
        }

    if (abil.hp_cost || ep)
    {
        ret += make_stringf(", %d %s%s", ep + abil.hp_cost.cost(you.hp_max),
            abil.flags & ABFLAG_PERMANENT_HP ? "Permanent " : "",
            you.species == SP_DJINNI ? "EP" : "HP");
    }

    if (abil.zp_cost)
        ret += make_stringf(", %d ZP", (int)_zp_cost(abil));

    if (abil.food_cost && !you_foodless(true)
        && (you.is_undead != US_SEMI_UNDEAD || you.hunger_state > HS_STARVING))
    {
        if (you.species == SP_DJINNI)
            ret += ", Glow";
        else
            ret += ", Food"; // randomised and exact amount hidden from player
    }

    if (abil.piety_cost || abil.flags & ABFLAG_PIETY)
        ret += ", Piety"; // randomised and exact amount hidden from player

    if (abil.flags & ABFLAG_BREATH)
        ret += ", Breath";

    if (abil.flags & ABFLAG_PAIN)
        ret += ", Pain";

    if (abil.flags & ABFLAG_EXHAUSTION)
        ret += ", Exhaustion";

    if (abil.flags & ABFLAG_INSTANT)
        ret += ", Instant"; // not really a cost, more of a bonus - bwr

    if (abil.flags & ABFLAG_FRUIT)
        ret += ", Fruit";

    if (abil.flags & ABFLAG_VARIABLE_FRUIT)
        ret += ", Fruit or Piety";

    if (abil.flags & ABFLAG_LEVEL_DRAIN)
        ret += ", Level drain";

    if (abil.flags & ABFLAG_STAT_DRAIN)
        ret += ", Stat drain";

    // If we haven't output anything so far, then the effect has no cost
    if (ret.empty())
        return "None";

    ret.erase(0, 2);
    return ret;
}

static string _get_piety_amount_str(int value)
{
    return (value > 15 ? "extremely large" :
            value > 10 ? "large" :
            value > 5  ? "moderate" :
                         "small");
}

static const string _detailed_cost_description(ability_type ability)
{
    const ability_def& abil = get_ability_def(ability);
    ostringstream ret;
    vector<string> values;
    string str;

    bool have_cost = false;
    ret << "This ability costs: ";

    if (abil.mp_cost > 0)
    {
        have_cost = true;
        if (abil.flags & ABFLAG_PERMANENT_MP)
            ret << "\nMax MP : ";
        else
            ret << "\nMP     : ";
        ret << abil.mp_cost;
    }
    if (abil.hp_cost)
    {
        have_cost = true;
        if (abil.flags & ABFLAG_PERMANENT_HP)
            ret << "\nMax HP : ";
        else
            ret << "\nHP     : ";
        ret << abil.hp_cost.cost(you.hp_max);
    }
    if (abil.zp_cost)
    {
        have_cost = true;
        ret << "\nZP     : ";
        ret << abil.zp_cost;
    }

    if (abil.food_cost && !you_foodless(true)
        && (you.is_undead != US_SEMI_UNDEAD || you.hunger_state > HS_STARVING))
    {
        have_cost = true;
        if (you.species == SP_DJINNI)
            ret << "\nGlow   : ";
        else
            ret << "\nHunger : ";
        ret << hunger_cost_string(abil.food_cost + abil.food_cost / 2);
    }

    if (abil.piety_cost)
    {
        have_cost = true;
        ret << "\nPiety  : ";
        int avgcost = abil.piety_cost.base + abil.piety_cost.add / 2;
        ret << _get_piety_amount_str(avgcost);
    }

    if (!have_cost)
        ret << "nothing.";

    if (abil.flags & ABFLAG_BREATH)
        ret << "\nYou must catch your breath between uses of this ability.";

    if (abil.flags & ABFLAG_PAIN)
        ret << "\nUsing this ability will hurt you.";

    if (abil.flags & ABFLAG_PIETY)
        ret << "\nIt will drain your piety while it is active.";

    if (abil.flags & ABFLAG_EXHAUSTION)
        ret << "\nIt cannot be used when exhausted.";

    if (abil.flags & ABFLAG_INSTANT)
        ret << "\nIt is instantaneous.";

    if (abil.flags & ABFLAG_CONF_OK)
        ret << "\nYou can use it even if confused.";

    if (abil.flags & ABFLAG_LEVEL_DRAIN)
        ret << "\nIt will lower your experience level by one when used.";

    if (abil.flags & ABFLAG_STAT_DRAIN)
        ret << "\nIt will temporarily drain your strength, intelligence or dexterity when used.";

    return ret.str();
}

static ability_type _fixup_ability(ability_type ability)
{
    switch (ability)
    {
    case ABIL_YRED_ANIMATE_REMAINS_OR_DEAD:
        // Placeholder for Animate Remains or Animate Dead.
        if (yred_can_animate_dead())
            return ABIL_YRED_ANIMATE_DEAD;
        else
            return ABIL_YRED_ANIMATE_REMAINS;

    case ABIL_YRED_RECALL_UNDEAD_SLAVES:
    case ABIL_BEOGH_RECALL_ORCISH_FOLLOWERS:
        if (!you.recall_list.empty())
            return ABIL_STOP_RECALL;

    default:
        return ability;
    }
}

talent get_talent(ability_type ability, bool check_confused)
{
    ASSERT(ability != ABIL_NON_ABILITY);

    talent result;
    // Placeholder handling, part 1: The ability we have might be a
    // placeholder, so convert it into its corresponding ability before
    // doing anything else, so that we'll handle its flags properly.
    result.which = _fixup_ability(ability);

    const ability_def &abil = get_ability_def(result.which);

    int failure = 0;
    bool invoc = false;

    if (check_confused)
    {
        if (you.confused() && !testbits(abil.flags, ABFLAG_CONF_OK))
        {
            // Initialize these so compilers don't complain.
            result.is_invocation = 0;
            result.is_zotdef = 0;
            result.hotkey = 0;
            result.fail = 0;

            result.which = ABIL_NON_ABILITY;
            return result;
        }
    }

    // Look through the table to see if there's a preference, else find
    // a new empty slot for this ability. - bwr
    const int index = _find_ability_slot(abil);
    if (index != -1)
        result.hotkey = index_to_letter(index);
    else
        result.hotkey = 0;      // means 'find later on'

    switch (ability)
    {
    // begin spell abilities
    case ABIL_DELAYED_FIREBALL:
    case ABIL_MUMMY_RESTORATION:
    case ABIL_STOP_SINGING:
        failure = 0;
        break;

    // begin zot defence abilities
    case ABIL_MAKE_FUNGUS:
    case ABIL_MAKE_PLANT:
    case ABIL_MAKE_OKLOB_PLANT:
    case ABIL_MAKE_OKLOB_SAPLING:
    case ABIL_MAKE_BURNING_BUSH:
    case ABIL_MAKE_DART_TRAP:
    case ABIL_MAKE_ICE_STATUE:
    case ABIL_MAKE_OCS:
    case ABIL_MAKE_SILVER_STATUE:
    case ABIL_MAKE_CURSE_SKULL:
    case ABIL_MAKE_TELEPORT:
    case ABIL_MAKE_ARROW_TRAP:
    case ABIL_MAKE_BOLT_TRAP:
    case ABIL_MAKE_SPEAR_TRAP:
    case ABIL_MAKE_NEEDLE_TRAP:
    case ABIL_MAKE_NET_TRAP:
    case ABIL_MAKE_ALARM_TRAP:
    case ABIL_MAKE_BLADE_TRAP:
    case ABIL_MAKE_OKLOB_CIRCLE:
    case ABIL_MAKE_ACQUIRE_GOLD:
    case ABIL_MAKE_ACQUIREMENT:
    case ABIL_MAKE_WATER:
    case ABIL_MAKE_LIGHTNING_SPIRE:
    case ABIL_MAKE_BAZAAR:
    case ABIL_MAKE_ALTAR:
    case ABIL_MAKE_GRENADES:
    case ABIL_MAKE_SAGE:
    case ABIL_REMOVE_CURSE:
    case ABIL_DIG:
    case ABIL_SHAFT_SELF:
        failure = 0;
        break;

    // begin species abilities - some are mutagenic, too {dlb}
    case ABIL_SPIT_POISON:
        failure = ((you.species == SP_NAGA) ? 20 : 40)
                        - 10 * player_mutation_level(MUT_SPIT_POISON)
                        - you.experience_level;
        break;

    case ABIL_BREATHE_FIRE:
        failure = ((you.species == SP_RED_DRACONIAN) ? 30 : 50)
                        - 10 * player_mutation_level(MUT_BREATHE_FLAMES)
                        - you.experience_level;

        if (you.form == TRAN_DRAGON)
            failure -= 20;
        break;
    case ABIL_BREATHE_FROST:
    case ABIL_BREATHE_POISON:
    case ABIL_SPIT_ACID:
    case ABIL_BREATHE_LIGHTNING:
    case ABIL_BREATHE_POWER:
    case ABIL_BREATHE_STICKY_FLAME:
    case ABIL_BREATHE_MEPHITIC:
        failure = 30 - you.experience_level;

        if (you.form == TRAN_DRAGON)
            failure -= 20;
        break;

    case ABIL_BREATHE_STEAM:
        failure = 20 - you.experience_level;

        if (you.form == TRAN_DRAGON)
            failure -= 20;
        break;

    case ABIL_JUMP:
        failure = 25 - you.experience_level;
        break;

    case ABIL_FLY:
        failure = 45 - (3 * you.experience_level);
        break;

    case ABIL_TRAN_BAT:
        failure = 45 - (2 * you.experience_level);
        break;

    case ABIL_BOTTLE_BLOOD:
        failure = 0;
        break;

    case ABIL_RECHARGING:       // this is for deep dwarves {1KB}
        failure = 45 - (2 * you.experience_level);
        break;
        // end species abilities (some mutagenic)

        // begin demonic powers {dlb}
    case ABIL_HELLFIRE:
        failure = 50 - you.experience_level;
        break;
        // end demonic powers {dlb}

    case ABIL_BLINK:
        failure = 48 - (12 * player_mutation_level(MUT_BLINK))
                  - you.experience_level / 2;
        break;

    case ABIL_WISP_BLINK:
        failure = 0;
        break;

        // begin transformation abilities {dlb}
    case ABIL_END_TRANSFORMATION:
        failure = 0;
        break;
        // end transformation abilities {dlb}

        // begin item abilities - some possibly mutagenic {dlb}
    case ABIL_EVOKE_TURN_INVISIBLE:
    case ABIL_EVOKE_TELEPORTATION:
        failure = 60 - you.skill(SK_EVOCATIONS, 2);
        break;

    case ABIL_EVOKE_TURN_VISIBLE:
    case ABIL_STOP_FLYING:
        failure = 0;
        break;

    case ABIL_EVOKE_FLIGHT:
    case ABIL_EVOKE_BLINK:
        failure = 40 - you.skill(SK_EVOCATIONS, 2);
        break;
    case ABIL_EVOKE_JUMP:
        failure = 30 - you.skill(SK_EVOCATIONS, 2);
        break;
    case ABIL_EVOKE_BERSERK:
    case ABIL_EVOKE_FOG:
    case ABIL_EVOKE_TELEPORT_CONTROL:
        failure = 50 - you.skill(SK_EVOCATIONS, 2);
        break;
        // end item abilities - some possibly mutagenic {dlb}

        // begin invocations {dlb}
    case ABIL_ELYVILON_PURIFICATION:
        invoc = true;
        failure = 20 - (you.piety / 20) - you.skill(SK_INVOCATIONS, 5);
        break;

    case ABIL_ZIN_RECITE:
    case ABIL_BEOGH_RECALL_ORCISH_FOLLOWERS:
    case ABIL_OKAWARU_HEROISM:
    case ABIL_ELYVILON_LESSER_HEALING_SELF:
    case ABIL_ELYVILON_LESSER_HEALING_OTHERS:
    case ABIL_LUGONU_ABYSS_EXIT:
    case ABIL_JIYVA_CALL_JELLY:
    case ABIL_FEDHAS_SUNLIGHT:
    case ABIL_FEDHAS_EVOLUTION:
        invoc = true;
        failure = 30 - (you.piety / 20) - you.skill(SK_INVOCATIONS, 6);
        break;

    // These don't train anything.
    case ABIL_ZIN_CURE_ALL_MUTATIONS:
    case ABIL_ELYVILON_LIFESAVING:
    case ABIL_TROG_BURN_SPELLBOOKS:
    case ABIL_ASHENZARI_TRANSFER_KNOWLEDGE:
    case ABIL_ASHENZARI_END_TRANSFER:
    case ABIL_ASHENZARI_SCRYING:
    case ABIL_JIYVA_CURE_BAD_MUTATION:
    case ABIL_JIYVA_JELLY_PARALYSE:
    case ABIL_STOP_RECALL:
        invoc = true;
        failure = 0;
        break;

    // These three are Trog abilities... Invocations means nothing -- bwr
    case ABIL_TROG_BERSERK:    // piety >= 30
        invoc = true;
        failure = 0;
        break;

    case ABIL_TROG_REGEN_MR:            // piety >= 50
        invoc = true;
        failure = piety_breakpoint(2) - you.piety; // starts at 25%
        break;

    case ABIL_TROG_BROTHERS_IN_ARMS:    // piety >= 100
        invoc = true;
        failure = piety_breakpoint(5) - you.piety; // starts at 60%
        break;

    case ABIL_YRED_ANIMATE_REMAINS_OR_DEAD: // Placeholder.
        invoc = true;
        break;

    case ABIL_YRED_ANIMATE_REMAINS:
    case ABIL_YRED_ANIMATE_DEAD:
    case ABIL_YRED_INJURY_MIRROR:
        invoc = true;
        failure = 40 - (you.piety / 20) - you.skill(SK_INVOCATIONS, 4);
        break;

    case ABIL_ZIN_VITALISATION:
    case ABIL_TSO_DIVINE_SHIELD:
    case ABIL_BEOGH_SMITING:
    case ABIL_MAKHLEB_MINOR_DESTRUCTION:
    case ABIL_SIF_MUNA_FORGET_SPELL:
    case ABIL_MAKHLEB_LESSER_SERVANT_OF_MAKHLEB:
    case ABIL_ELYVILON_GREATER_HEALING_SELF:
    case ABIL_ELYVILON_GREATER_HEALING_OTHERS:
    case ABIL_LUGONU_BEND_SPACE:
    case ABIL_JIYVA_SLIMIFY:
    case ABIL_FEDHAS_PLANT_RING:
        invoc = true;
        failure = 40 - (you.piety / 20) - you.skill(SK_INVOCATIONS, 5);
        break;

    case ABIL_KIKU_RECEIVE_CORPSES:
        invoc = true;
        failure = 40 - (you.piety / 20) - you.skill(SK_NECROMANCY, 5);
        break;

    case ABIL_SIF_MUNA_CHANNEL_ENERGY:
        invoc = true;
        failure = 40 - you.intel() - you.skill(SK_INVOCATIONS, 1);
        break;

    case ABIL_YRED_RECALL_UNDEAD_SLAVES:
    case ABIL_CHEIBRIADOS_TIME_BEND:
        invoc = true;
        failure = 50 - (you.piety / 20) - you.skill(SK_INVOCATIONS, 4);
        break;

    case ABIL_ZIN_IMPRISON:
    case ABIL_LUGONU_BANISH:
    case ABIL_CHEIBRIADOS_DISTORTION:
        invoc = true;
        failure = 60 - (you.piety / 20) - you.skill(SK_INVOCATIONS, 5);
        break;

    case ABIL_KIKU_TORMENT:
        invoc = true;
        failure = 60 - (you.piety / 20) - you.skill(SK_NECROMANCY, 5);
        break;

    case ABIL_MAKHLEB_MAJOR_DESTRUCTION:
    case ABIL_FEDHAS_SPAWN_SPORES:
    case ABIL_YRED_DRAIN_LIFE:
    case ABIL_CHEIBRIADOS_SLOUCH:
    case ABIL_OKAWARU_FINESSE:
        invoc = true;
        failure = 60 - (you.piety / 25) - you.skill(SK_INVOCATIONS, 4);
        break;

    case ABIL_TSO_CLEANSING_FLAME:
    case ABIL_MAKHLEB_GREATER_SERVANT_OF_MAKHLEB:
    case ABIL_LUGONU_CORRUPT:
    case ABIL_FEDHAS_RAIN:
        invoc = true;
        failure = 70 - (you.piety / 25) - you.skill(SK_INVOCATIONS, 4);
        break;

    case ABIL_ZIN_SANCTUARY:
    case ABIL_TSO_SUMMON_DIVINE_WARRIOR:
    case ABIL_YRED_ENSLAVE_SOUL:
    case ABIL_ELYVILON_DIVINE_VIGOUR:
    case ABIL_LUGONU_ABYSS_ENTER:
    case ABIL_CHEIBRIADOS_TIME_STEP:
        invoc = true;
        failure = 80 - (you.piety / 25) - you.skill(SK_INVOCATIONS, 4);
        break;

    case ABIL_NEMELEX_STACK_FIVE:
        invoc = true;
        failure = 80 - (you.piety / 25) - you.skill(SK_EVOCATIONS, 4);
        break;

    case ABIL_NEMELEX_DEAL_FOUR:
        invoc = true;
        failure = 70 - (you.piety * 2 / 45) - you.skill(SK_EVOCATIONS, 9) / 2;
        break;

    case ABIL_NEMELEX_TRIPLE_DRAW:
        invoc = true;
        failure = 60 - (you.piety / 20) - you.skill(SK_EVOCATIONS, 5);
        break;

    case ABIL_NEMELEX_PEEK_TWO:
        invoc = true;
        failure = 40 - (you.piety / 20) - you.skill(SK_EVOCATIONS, 5);
        break;

    case ABIL_NEMELEX_DRAW_ONE:
        invoc = true;
        failure = 50 - (you.piety / 20) - you.skill(SK_EVOCATIONS, 5);
        break;

    case ABIL_RENOUNCE_RELIGION:
    case ABIL_CONVERT_TO_BEOGH:
        invoc = true;
        failure = 0;
        break;

        // end invocations {dlb}
    default:
        failure = -1;
        break;
    }

    if (failure < 0)
        failure = 0;

    if (failure > 100)
        failure = 100;

    result.fail = failure;
    result.is_invocation = invoc;
    result.is_zotdef = abil.flags & ABFLAG_ZOTDEF;

    return result;
}

const char* ability_name(ability_type ability)
{
    return get_ability_def(ability).name;
}

vector<const char*> get_ability_names()
{
    vector<talent> talents = your_talents(false);
    vector<const char*> result;
    for (unsigned int i = 0; i < talents.size(); ++i)
        result.push_back(ability_name(talents[i].which));
    return result;
}

// XXX: should this be in describe.cc?
string get_ability_desc(const ability_type ability)
{
    const string& name = ability_name(ability);

    string lookup = getLongDescription(name + " ability");

    if (lookup.empty()) // Nothing found?
        lookup = "No description found.\n";

    ostringstream res;
    res << name << "\n\n" << lookup << "\n"
        << _detailed_cost_description(ability);

    const string quote = getQuoteString(name + " ability");
    if (!quote.empty())
        res << "\n\n" << quote;

    return res.str();
}

static void _print_talent_description(const talent& tal)
{
    clrscr();

    print_description(get_ability_desc(tal.which));

    getchm();
    clrscr();
}

void no_ability_msg()
{
    // Give messages if the character cannot use innate talents right now.
    // * Vampires can't turn into bats when full of blood.
    // * Tengu can't start to fly if already flying.
    if (you.species == SP_VAMPIRE && you.experience_level >= 3)
        mpr("Sorry, you're too full to transform right now.");
    else if (you.species == SP_TENGU && you.experience_level >= 5
             || player_mutation_level(MUT_BIG_WINGS))
    {
        if (you.flight_mode())
            mpr("You're already flying!");
    }
    else if (silenced(you.pos()) && !you_worship(GOD_NO_GOD))
    {
        // At the very least the player has "Renounce Religion", but
        // cannot use it in silence.
        mprf("You cannot call out to %s while silenced.",
             god_name(you.religion).c_str());
    }
    else
        mpr("Sorry, you're not good enough to have a special ability.");
}

bool activate_ability()
{
    if (you.berserk())
    {
        canned_msg(MSG_TOO_BERSERK);
        crawl_state.zero_turns_taken();
        return false;
    }

    vector<talent> talents = your_talents(false);
    if (talents.empty())
    {
        no_ability_msg();
        crawl_state.zero_turns_taken();
        return false;
    }

    if (you.confused())
    {
        talents = your_talents(true);
        if (talents.empty())
        {
            canned_msg(MSG_TOO_CONFUSED);
            crawl_state.zero_turns_taken();
            return false;
        }
    }
#ifdef TOUCH_UI
    int selected = choose_ability_menu(talents);
    if (selected == -1)
    {
        canned_msg(MSG_OK);
        crawl_state.zero_turns_taken();
        return false;
    }
#else
    int selected = -1;
    while (selected < 0)
    {
        msg::streams(MSGCH_PROMPT) << "Use which ability? (? or * to list) "
                                   << endl;

        const int keyin = get_ch();

        if (keyin == '?' || keyin == '*')
        {
            selected = choose_ability_menu(talents);
            if (selected == -1)
            {
                canned_msg(MSG_OK);
                crawl_state.zero_turns_taken();
                return false;
            }
        }
        else if (key_is_escape(keyin) || keyin == ' ' || keyin == '\r'
                 || keyin == '\n')
        {
            canned_msg(MSG_OK);
            crawl_state.zero_turns_taken();
            return false;
        }
        else if (isaalpha(keyin))
        {
            // Try to find the hotkey.
            for (unsigned int i = 0; i < talents.size(); ++i)
            {
                if (talents[i].hotkey == keyin)
                {
                    selected = static_cast<int>(i);
                    break;
                }
            }

            // If we can't, cancel out.
            if (selected < 0)
            {
                mpr("You can't do that.");
                crawl_state.zero_turns_taken();
                return false;
            }
        }
    }
#endif
    return activate_talent(talents[selected]);
}

// Check prerequisites for a number of abilities.
// Abort any attempt if these cannot be met, without losing the turn.
// TODO: Many more cases need to be added!
static bool _check_ability_possible(const ability_def& abil,
                                    bool hungerCheck = true,
                                    bool quiet = false)
{
    if (you.berserk())
    {
        if (!quiet)
            canned_msg(MSG_TOO_BERSERK);
        return false;
    }

    if (you.confused() && !testbits(abil.flags, ABFLAG_CONF_OK))
    {
        if (!quiet)
            canned_msg(MSG_TOO_CONFUSED);
        return false;
    }

    if (silenced(you.pos()) && !you_worship(GOD_NEMELEX_XOBEH))
    {
        talent tal = get_talent(abil.ability, false);
        if (tal.is_invocation)
        {
            if (!quiet)
                mprf("You cannot call out to %s while silenced.",
                     god_name(you.religion).c_str());
            return false;
        }
    }
    // Don't insta-starve the player.
    // (Losing consciousness possible from 400 downward.)
    if (hungerCheck && !you.is_undead)
    {
        const int expected_hunger = you.hunger - abil.food_cost * 2;
        if (!quiet)
            dprf("hunger: %d, max. food_cost: %d, expected hunger: %d",
                 you.hunger, abil.food_cost * 2, expected_hunger);
        // Safety margin for natural hunger, mutations etc.
        if (expected_hunger <= 50)
        {
            if (!quiet)
                canned_msg(MSG_TOO_HUNGRY);
            return false;
        }
    }

    switch (abil.ability)
    {
    case ABIL_ZIN_RECITE:
    {
        if (!zin_check_able_to_recite(quiet))
            return false;

        const int result = zin_check_recite_to_monsters(0);
        if (result == -1)
        {
            if (!quiet)
                mpr("There's no appreciative audience!");
            return false;
        }
        else if (result == 0)
        {
            if (!quiet)
                mpr("There's no-one here to preach to!");
            return false;
        }
        return true;
    }

    case ABIL_ZIN_CURE_ALL_MUTATIONS:
        return how_mutated();

    case ABIL_ZIN_SANCTUARY:
        if (env.sanctuary_time)
        {
            if (!quiet)
                mpr("There's already a sanctuary in place on this level.");
            return false;
        }
        return true;

    case ABIL_ELYVILON_PURIFICATION:
        if (!you.disease && !you.rotting && !you.duration[DUR_POISONING]
            && !you.duration[DUR_CONF] && !you.duration[DUR_SLOW]
            && !you.petrifying()
            && you.strength(false) == you.max_strength()
            && you.intel(false) == you.max_intel()
            && you.dex(false) == you.max_dex()
            && !player_rotted()
            && !you.duration[DUR_RETCHING]
            && !you.duration[DUR_WEAK])
        {
            if (!quiet)
                mpr("Nothing ails you!");
            return false;
        }
        return true;

    case ABIL_MUMMY_RESTORATION:
        if (you.strength(false) == you.max_strength()
            && you.intel(false) == you.max_intel()
            && you.dex(false) == you.max_dex()
            && !player_rotted())
        {
            if (!quiet)
                mprf("You don't need to restore your stats or hit points!");
            return false;
        }
        return true;

    case ABIL_LUGONU_ABYSS_EXIT:
        if (!player_in_branch(BRANCH_ABYSS))
        {
            if (!quiet)
                mpr("You aren't in the Abyss!");
            return false;
        }
        return true;

    case ABIL_LUGONU_CORRUPT:
        return !is_level_incorruptible(quiet);

    case ABIL_LUGONU_ABYSS_ENTER:
        if (player_in_branch(BRANCH_ABYSS) || brdepth[BRANCH_ABYSS] == -1)
        {
            if (!quiet)
                mpr("You're already here!");
            return false;
        }
        return true;

    case ABIL_SIF_MUNA_FORGET_SPELL:
        if (you.spell_no == 0)
        {
            if (!quiet)
                canned_msg(MSG_NO_SPELLS);
            return false;
        }
        return true;

    case ABIL_ASHENZARI_TRANSFER_KNOWLEDGE:
        if (all_skills_maxed(true))
        {
            mpr("You have nothing more to learn.");
            return false;
        }
        return true;

    case ABIL_SPIT_POISON:
    case ABIL_BREATHE_FIRE:
    case ABIL_BREATHE_FROST:
    case ABIL_BREATHE_POISON:
    case ABIL_BREATHE_LIGHTNING:
    case ABIL_SPIT_ACID:
    case ABIL_BREATHE_POWER:
    case ABIL_BREATHE_STICKY_FLAME:
    case ABIL_BREATHE_STEAM:
    case ABIL_BREATHE_MEPHITIC:
        if (you.duration[DUR_BREATH_WEAPON])
        {
            if (!quiet)
                canned_msg(MSG_CANNOT_DO_YET);
            return false;
        }
        return true;

    case ABIL_BLINK:
    case ABIL_WISP_BLINK:
    case ABIL_EVOKE_BLINK:
        if (you.no_tele(false, false, true))
        {
            if (!quiet)
            {
                if (you.species == SP_FORMICID)
                    mpr("You cannot teleport.");
                else
                    mpr("You cannot teleport right now.");
            }
            return false;
        }
        return true;

    case ABIL_EVOKE_BERSERK:
    case ABIL_TROG_BERSERK:
        return (you.can_go_berserk(true, false, true)
                && (quiet || berserk_check_wielded_weapon()));

    case ABIL_EVOKE_FOG:
        if (env.cgrid(you.pos()) != EMPTY_CLOUD)
        {
            mpr("It's too cloudy to do that here.");
            return false;
        }
        return true;

    default:
        return true;
    }
}

bool check_ability_possible(const ability_type ability, bool hungerCheck,
                            bool quiet)
{
    return _check_ability_possible(get_ability_def(ability), hungerCheck,
                                   quiet);
}

bool activate_talent(const talent& tal)
{
    if (you.berserk())
    {
        canned_msg(MSG_TOO_BERSERK);
        crawl_state.zero_turns_taken();
        return false;
    }

    // Doing these would outright kill the player.
    if (tal.which == ABIL_STOP_FLYING)
    {
        if (grd(you.pos()) == DNGN_DEEP_WATER && !player_likes_water()
            || grd(you.pos()) == DNGN_LAVA && !player_likes_lava())
        {
            mpr("Stopping flight right now would be fatal!");
            crawl_state.zero_turns_taken();
            return false;
        }
    }
    else if (tal.which == ABIL_TRAN_BAT)
    {
        if (you.strength() <= 5
            && !yesno("Turning into a bat will reduce your strength to zero. Continue?", false, 'n'))
        {
            canned_msg(MSG_OK);
            crawl_state.zero_turns_taken();
            return false;
        }
    }
    else if (tal.which == ABIL_END_TRANSFORMATION)
    {
        if (feat_dangerous_for_form(TRAN_NONE, env.grid(you.pos())))
        {
            mprf("Turning back right now would cause you to %s!",
                 env.grid(you.pos()) == DNGN_LAVA ? "burn" : "drown");

            crawl_state.zero_turns_taken();
            return false;
        }
        if (you.form == TRAN_BAT && you.dex() <= 5
            && !yesno("Turning back will reduce your dexterity to zero. Continue?", false, 'n'))
        {
            canned_msg(MSG_OK);
            crawl_state.zero_turns_taken();
            return false;
        }
    }

    if ((tal.which == ABIL_EVOKE_BERSERK || tal.which == ABIL_TROG_BERSERK)
        && !you.can_go_berserk(true))
    {
        crawl_state.zero_turns_taken();
        return false;
    }

    if ((tal.which == ABIL_EVOKE_JUMP || tal.which == ABIL_JUMP)
        && !you.can_jump())
    {
        crawl_state.zero_turns_taken();
        return false;
    }

    if ((tal.which == ABIL_EVOKE_FLIGHT || tal.which == ABIL_TRAN_BAT || tal.which == ABIL_FLY)
        && !flight_allowed())
    {
        crawl_state.zero_turns_taken();
        return false;
    }

    // Some abilities don't need a hunger check.
    bool hungerCheck = true;
    switch (tal.which)
    {
        case ABIL_RENOUNCE_RELIGION:
        case ABIL_CONVERT_TO_BEOGH:
        case ABIL_STOP_FLYING:
        case ABIL_EVOKE_TURN_VISIBLE:
        case ABIL_END_TRANSFORMATION:
        case ABIL_DELAYED_FIREBALL:
        case ABIL_STOP_SINGING:
        case ABIL_MUMMY_RESTORATION:
        case ABIL_TRAN_BAT:
        case ABIL_BOTTLE_BLOOD:
        case ABIL_ASHENZARI_END_TRANSFER:
        case ABIL_ZIN_VITALISATION:
            hungerCheck = false;
            break;
        default:
            break;
    }

    if (hungerCheck && !you.is_undead && !you_foodless()
        && you.hunger_state == HS_STARVING)
    {
        canned_msg(MSG_TOO_HUNGRY);
        crawl_state.zero_turns_taken();
        return false;
    }

    const ability_def& abil = get_ability_def(tal.which);

    // Check that we can afford to pay the costs.
    // Note that mutation shenanigans might leave us with negative MP,
    // so don't fail in that case if there's no MP cost.
    if (abil.mp_cost > 0
        && !enough_mp(abil.mp_cost, false, true, !(abil.flags & ABFLAG_PERMANENT_MP)))
    {
        crawl_state.zero_turns_taken();
        return false;
    }

    if (!enough_hp(abil.hp_cost.cost(you.hp_max), false))
    {
        crawl_state.zero_turns_taken();
        return false;
    }

    int zpcost = _zp_cost(abil);
    if (zpcost)
    {
        if (!enough_zp(zpcost, false))
        {
            crawl_state.zero_turns_taken();
            return false;
        }
    }

    if (!_check_ability_possible(abil, hungerCheck))
    {
        crawl_state.zero_turns_taken();
        return false;
    }

    // No turning back now... {dlb}
    if (random2avg(100, 3) < tal.fail)
    {
        mpr("You fail to use your ability.");
        you.turn_is_over = true;
        return false;
    }

    const bool success = _do_ability(abil);
    if (success)
    {
        practise(EX_USED_ABIL, abil.ability);
        _pay_ability_costs(abil, zpcost);
        count_action(tal.is_invocation ? CACT_INVOKE : CACT_ABIL, abil.ability);
    }

    return success;
}

static int _calc_breath_ability_range(ability_type ability)
{
    // Following monster draconian abilities.
    switch (ability)
    {
    case ABIL_BREATHE_FIRE:         return 6;
    case ABIL_BREATHE_FROST:        return 6;
    case ABIL_BREATHE_MEPHITIC:     return 7;
    case ABIL_BREATHE_LIGHTNING:    return 8;
    case ABIL_SPIT_ACID:            return 8;
    case ABIL_BREATHE_POWER:        return 8;
    case ABIL_BREATHE_STICKY_FLAME: return 1;
    case ABIL_BREATHE_STEAM:        return 7;
    case ABIL_BREATHE_POISON:       return 7;
    default:
        die("Bad breath type!");
        break;
    }
    return -2;
}

static bool _sticky_flame_can_hit(const actor *act)
{
    if (act->is_monster())
    {
        const monster* mons = act->as_monster();
        bolt testbeam;
        testbeam.thrower = KILL_YOU;
        zappy(ZAP_BREATHE_STICKY_FLAME, 100, testbeam);

        return !testbeam.ignores_monster(mons);
    }
    else
        return false;
}

static bool _do_ability(const ability_def& abil)
{
    int power;
    dist abild;
    bolt beam;
    dist spd;

    direction_chooser_args args;
    args.restricts = DIR_TARGET;
    args.needs_path = false;
    args.may_target_monster = false;

    // Note: the costs will not be applied until after this switch
    // statement... it's assumed that only failures have returned! - bwr
    switch (abil.ability)
    {
    case ABIL_MAKE_FUNGUS:
        if (count_allies() > MAX_MONSTERS / 2)
        {
            mpr("Mushrooms don't grow well in such thickets.");
            return false;
        }
        args.top_prompt="Center fungus circle where?";
        direction(abild, args);
        if (!abild.isValid)
        {
            if (abild.isCancel)
            canned_msg(MSG_OK);
            return false;
        }
        for (adjacent_iterator ai(abild.target); ai; ++ai)
        {
            place_monster(mgen_data(MONS_FUNGUS, BEH_FRIENDLY, &you, 0, 0, *ai,
                          you.pet_target), true);
        }
        break;

    // Begin ZotDef allies
    case ABIL_MAKE_PLANT:
    case ABIL_MAKE_OKLOB_SAPLING:
    case ABIL_MAKE_OKLOB_PLANT:
    case ABIL_MAKE_BURNING_BUSH:
    case ABIL_MAKE_ICE_STATUE:
    case ABIL_MAKE_OCS:
    case ABIL_MAKE_SILVER_STATUE:
    case ABIL_MAKE_CURSE_SKULL:
    case ABIL_MAKE_LIGHTNING_SPIRE:
        if (!create_zotdef_ally(_monster_for_ability(abil),
            _zd_mons_description_for_ability(abil).c_str()))
        {
            return false;
        }
        break;
    // End ZotDef Allies

    case ABIL_MAKE_TELEPORT:
        you_teleport_now(true, true);
        break;

    // ZotDef traps
    case ABIL_MAKE_DART_TRAP:
    case ABIL_MAKE_ARROW_TRAP:
    case ABIL_MAKE_BOLT_TRAP:
    case ABIL_MAKE_SPEAR_TRAP:
    case ABIL_MAKE_NEEDLE_TRAP:
    case ABIL_MAKE_NET_TRAP:
    case ABIL_MAKE_ALARM_TRAP:
    case ABIL_MAKE_BLADE_TRAP:
        if (!create_trap(_trap_for_ability(abil)))
            return false;
        break;
    // End ZotDef traps

    case ABIL_MAKE_OKLOB_CIRCLE:
        args.top_prompt = "Center oklob circle where?";
        direction(abild, args);
        if (!abild.isValid)
        {
            if (abild.isCancel)
            canned_msg(MSG_OK);
            return false;
        }
        for (adjacent_iterator ai(abild.target); ai; ++ai)
        {
            place_monster(mgen_data(MONS_OKLOB_PLANT, BEH_FRIENDLY, &you, 0, 0,
                          *ai, you.pet_target), true);
        }
        break;

    case ABIL_MAKE_ACQUIRE_GOLD:
        acquirement(OBJ_GOLD, AQ_SCROLL);
        break;

    case ABIL_MAKE_ACQUIREMENT:
        acquirement(OBJ_RANDOM, AQ_SCROLL);
        break;

    case ABIL_MAKE_WATER:
        create_pond(you.pos(), 3, false);
        break;

    case ABIL_MAKE_BAZAAR:
    {
        // Early exit: don't clobber important features.
        if (is_critical_feature(grd(you.pos())))
        {
            mpr("The dungeon trembles momentarily.");
            return false;
        }

        // Generate a portal to something.
        const map_def *mapidx = random_map_for_tag("zotdef_bazaar", false);
        if (mapidx && dgn_safe_place_map(mapidx, false, true, you.pos()))
            mpr("A mystic portal forms.");
        else
        {
            mpr("A buggy portal flickers into view, then vanishes.");
            return false;
        }

        break;
    }

    case ABIL_MAKE_ALTAR:
        if (!zotdef_create_altar())
        {
            mpr("The dungeon dims for a moment.");
            return false;
        }
        break;

    case ABIL_MAKE_GRENADES:
        if (create_monster(
               mgen_data(MONS_GIANT_SPORE, BEH_FRIENDLY, &you, 6, 0,
                         you.pos(), you.pet_target,
                         0)))
        {
            mpr("You create a living grenade.");
        }
        if (create_monster(
               mgen_data(MONS_GIANT_SPORE, BEH_FRIENDLY, &you, 6, 0,
                         you.pos(), you.pet_target,
                         0)))
        {
            mpr("You create a living grenade.");
        }
        break;

    case ABIL_REMOVE_CURSE:
        remove_curse();
        lose_stat(STAT_RANDOM, 1, true, "zot ability");
        break;

    case ABIL_MAKE_SAGE:
        sage_card(20, DECK_RARITY_RARE);
        lose_stat(STAT_RANDOM, 1 + random2(3), true, "zot ability");
        break;

    case ABIL_MUMMY_RESTORATION:
    {
        mpr("You infuse your body with magical energy.");
        bool did_restore = restore_stat(STAT_ALL, 0, false);

        const int oldhpmax = you.hp_max;
        unrot_hp(9999);
        if (you.hp_max > oldhpmax)
            did_restore = true;

        // If nothing happened, don't take one max MP, don't use a turn.
        if (!did_restore)
        {
            canned_msg(MSG_NOTHING_HAPPENS);
            return false;
        }

        break;
    }
    case ABIL_JUMP:
    {
        if (!_jump_player(player_mutation_level(MUT_JUMP) + 2))
            return false;

        you.increase_duration(DUR_EXHAUSTED, 3 + random2(10)
                              + random2(30 - you.experience_level));
        break;
    }
    case ABIL_RECHARGING:
        if (recharge_wand() <= 0)
            return false; // fail message is already given
        break;

    case ABIL_DIG:
    {
        power = 0;
        beam.range = LOS_RADIUS;

        if (!spell_direction(abild, beam, DIR_NONE, TARG_ANY, 0,
                             true, true, false, NULL,
                             "Aiming: Dig",
                             true))
        {
            return false;
        }
        else
            zapping(ZAP_DIG, power, beam);
        break;
    }

    case ABIL_SHAFT_SELF:
    {
        if (you.can_do_shaft_ability())
        {
            if (yesno("Are you sure you want to shaft yourself? It is not instant."))
                start_delay(DELAY_SHAFT_SELF, 1);
            else
                return false;
        }
        else
        {
            mpr("You can't shaft here.");
            return false;
        }
        break;
    }

    case ABIL_DELAYED_FIREBALL:
    {
        // Note: Power level of ball calculated at release. - bwr
        power = calc_spell_power(SPELL_DELAYED_FIREBALL, true);
        beam.range = spell_range(SPELL_FIREBALL, power);

        targetter_beam tgt(&you, beam.range, ZAP_FIREBALL, power, 1, 1);

        if (!spell_direction(spd, beam, DIR_NONE, TARG_HOSTILE, beam.range,
                             true, true, false, NULL,
                             "Aiming: <white>Delayed Fireball</white>",
                             false, &tgt))
        {
            return false;
        }

        if (!zapping(ZAP_FIREBALL, power, beam, true, NULL, false))
            return false;

        // Only one allowed, since this is instantaneous. - bwr
        you.attribute[ATTR_DELAYED_FIREBALL] = 0;
        break;
    }

    case ABIL_SPIT_POISON:      // Naga + spit poison mutation
        power = you.experience_level
                + player_mutation_level(MUT_SPIT_POISON) * 5
                + (you.species == SP_NAGA) * 10;
        beam.range = 6;         // following Venom Bolt

        if (!spell_direction(abild, beam)
            || !player_tracer(ZAP_SPIT_POISON, power, beam))
        {
            return false;
        }
        else
        {
            zapping(ZAP_SPIT_POISON, power, beam);
            zin_recite_interrupt();
            you.set_duration(DUR_BREATH_WEAPON, 3 + random2(5));
        }
        break;

    case ABIL_EVOKE_TELEPORTATION:    // ring of teleportation
        you_teleport();
        break;

    case ABIL_BREATHE_STICKY_FLAME:
    {
        targetter_splash hitfunc(&you);
        beam.range = 1;
        if (!spell_direction(abild, beam,
                             DIR_NONE, TARG_HOSTILE, 0, true, true, false,
                             NULL, NULL, false,
                             &hitfunc))
        {
            return false;
        }

        if (stop_attack_prompt(hitfunc, "spit at", _sticky_flame_can_hit))
            return false;

        zapping(ZAP_BREATHE_STICKY_FLAME, (you.form == TRAN_DRAGON) ?
                2 * you.experience_level : you.experience_level,
            beam, false, "You spit a glob of burning liquid.");

        zin_recite_interrupt();
        you.increase_duration(DUR_BREATH_WEAPON,
                      3 + random2(10) + random2(30 - you.experience_level));
        break;
    }

    case ABIL_BREATHE_FIRE:
    case ABIL_BREATHE_FROST:
    case ABIL_BREATHE_POISON:
    case ABIL_SPIT_ACID:
    case ABIL_BREATHE_POWER:
    case ABIL_BREATHE_STEAM:
    case ABIL_BREATHE_MEPHITIC:
        beam.range = _calc_breath_ability_range(abil.ability);
        if (!spell_direction(abild, beam))
            return false;

    case ABIL_BREATHE_LIGHTNING: // not targeted

        switch (abil.ability)
        {
        case ABIL_BREATHE_FIRE:
            power = you.experience_level
                    + player_mutation_level(MUT_BREATHE_FLAMES) * 4;

            if (you.form == TRAN_DRAGON)
                power += 12;

            snprintf(info, INFO_SIZE, "You breathe a blast of fire%c",
                     (power < 15) ? '.':'!');

            if (!zapping(ZAP_BREATHE_FIRE, power, beam, true, info))
                return false;
            break;

        case ABIL_BREATHE_FROST:
            if (!zapping(ZAP_BREATHE_FROST,
                 (you.form == TRAN_DRAGON) ?
                     2 * you.experience_level : you.experience_level,
                 beam, true,
                         "You exhale a wave of freezing cold."))
            {
                return false;
            }
            break;

        case ABIL_BREATHE_POISON:
            if (!zapping(ZAP_BREATHE_POISON, you.experience_level, beam, true,
                         "You exhale a blast of poison gas."))
            {
                return false;
            }
            break;

        case ABIL_BREATHE_LIGHTNING:
            mpr("You breathe a wild blast of lightning!");
            disc_of_storms(true);
            break;

        case ABIL_SPIT_ACID:
            if (!zapping(ZAP_BREATHE_ACID,
                (you.form == TRAN_DRAGON) ?
                    2 * you.experience_level : you.experience_level,
                beam, true, "You spit a glob of acid."))
            {
                return false;
            }
            break;

        case ABIL_BREATHE_POWER:
            if (!zapping(ZAP_BREATHE_POWER,
                (you.form == TRAN_DRAGON) ?
                    2 * you.experience_level : you.experience_level,
                beam, true,
                         "You spit a bolt of dispelling energy."))
            {
                return false;
            }
            break;

        case ABIL_BREATHE_STICKY_FLAME:
            if (!zapping(ZAP_BREATHE_STICKY_FLAME,
                (you.form == TRAN_DRAGON) ?
                    2 * you.experience_level : you.experience_level,
                beam, true,
                         "You spit a glob of burning liquid."))
            {
                return false;
            }
            break;

        case ABIL_BREATHE_STEAM:
            if (!zapping(ZAP_BREATHE_STEAM,
                (you.form == TRAN_DRAGON) ?
                    2 * you.experience_level : you.experience_level,
                beam, true,
                         "You exhale a blast of scalding steam."))
            {
                return false;
            }
            break;

        case ABIL_BREATHE_MEPHITIC:
            if (!zapping(ZAP_BREATHE_MEPHITIC,
                (you.form == TRAN_DRAGON) ?
                    2 * you.experience_level : you.experience_level,
                beam, true,
                         "You exhale a blast of noxious fumes."))
            {
                return false;
            }
            break;

        default:
            break;
        }

        zin_recite_interrupt();
        you.increase_duration(DUR_BREATH_WEAPON,
                      3 + random2(10) + random2(30 - you.experience_level));

        if (abil.ability == ABIL_BREATHE_STEAM
            || abil.ability == ABIL_SPIT_ACID)
        {
            you.duration[DUR_BREATH_WEAPON] /= 2;
        }

        break;

    case ABIL_EVOKE_BLINK:      // randarts
    case ABIL_BLINK:            // mutation
    case ABIL_WISP_BLINK:       // wisp form
        random_blink(true);
        break;

    case ABIL_EVOKE_BERSERK:    // amulet of rage, randarts
        go_berserk(true);
        break;

    // Fly (tengu/drac) - permanent at high XL
    case ABIL_FLY:
        if (you.racial_permanent_flight())
        {
            you.attribute[ATTR_PERM_FLIGHT] = 1;
            float_player();
            if (you.species == SP_TENGU)
                mpr("You feel very comfortable in the air.");
        }
        else
            cast_fly(you.experience_level * 4);
        break;

    // DEMONIC POWERS:
    case ABIL_HELLFIRE:
        if (your_spells(SPELL_HELLFIRE,
                        you.experience_level * 10, false) == SPRET_ABORT)
        {
            return false;
        }
        break;

    case ABIL_EVOKE_TURN_INVISIBLE:     // ring, randarts, darkness items
        potion_effect(POT_INVISIBILITY, you.skill(SK_EVOCATIONS, 2) + 5);
        contaminate_player(1000 + random2(2000), true);
        break;

    case ABIL_EVOKE_TURN_VISIBLE:
        ASSERT(!you.attribute[ATTR_INVIS_UNCANCELLABLE]);
        mpr("You feel less transparent.");
        you.duration[DUR_INVIS] = 1;
        break;

    case ABIL_EVOKE_FLIGHT:             // ring, boots, randarts
        ASSERT(you.form != TRAN_TREE);
        if (you.wearing_ego(EQ_ALL_ARMOUR, SPARM_FLYING))
        {
            bool standing = !you.airborne();
            you.attribute[ATTR_PERM_FLIGHT] = 1;
            if (standing)
                float_player();
            else
                mpr("You feel more buoyant.");
        }
        else
            fly_player(you.skill(SK_EVOCATIONS, 2) + 30);
        break;
    case ABIL_EVOKE_JUMP:
    {
        if (!_jump_player(3))
            return false;

        you.increase_duration(DUR_EXHAUSTED, 3 + random2(10)
                              + random2(30 - you.skill(SK_EVOCATIONS, 1)));
        break;
    }
    case ABIL_EVOKE_FOG:     // cloak of the Thief
        mpr("With a swish of your cloak, you release a cloud of fog.");
        big_cloud(random_smoke_type(), &you, you.pos(), 50, 8 + random2(8));
        break;

    case ABIL_EVOKE_TELEPORT_CONTROL:
        cast_teleport_control(30 + you.skill(SK_EVOCATIONS, 2), false);
        break;

    case ABIL_STOP_SINGING:
        you.duration[DUR_SONG_OF_SLAYING] = 0;
        mpr("You stop singing.");
        break;

    case ABIL_STOP_FLYING:
        you.duration[DUR_FLIGHT] = 0;
        you.attribute[ATTR_PERM_FLIGHT] = 0;
        land_player();
        break;

    case ABIL_END_TRANSFORMATION:
        you.time_taken = div_rand_round(you.time_taken * 3, 2);
        untransform();
        break;

    // INVOCATIONS:
    case ABIL_ZIN_RECITE:
    {
        recite_type prayertype;
        if (zin_check_recite_to_monsters(&prayertype))
        {
            you.attribute[ATTR_RECITE_TYPE] = prayertype;
            you.attribute[ATTR_RECITE_SEED] = random2(2187); // 3^7
            you.attribute[ATTR_RECITE_HP]   = you.hp;
            you.duration[DUR_RECITE] = 3 * BASELINE_DELAY;
            mprf(MSGCH_PLAIN, "You clear your throat and prepare to recite %s.",
                 zin_recite_text(you.attribute[ATTR_RECITE_SEED],
                                 prayertype, -1).c_str());
        }
        else
        {
            mpr("That recitation seems somehow inappropriate.");
            return false;
        }
        break;
    }
    case ABIL_ZIN_VITALISATION:
        zin_recite_interrupt();
        zin_vitalisation();
        break;

    case ABIL_ZIN_IMPRISON:
    {
        beam.range = LOS_RADIUS;
        if (!spell_direction(spd, beam, DIR_TARGET, TARG_HOSTILE, 0, false))
            return false;

        if (beam.target == you.pos())
        {
            mpr("You cannot imprison yourself!");
            return false;
        }

        monster* mons = monster_at(beam.target);

        if (mons == NULL || !you.can_see(mons))
        {
            mpr("There is no monster there to imprison!");
            return false;
        }

        if (mons_is_firewood(mons) || mons_is_conjured(mons->type))
        {
            mpr("You cannot imprison that!");
            return false;
        }

        if (mons->friendly() || mons->good_neutral())
        {
            mpr("You cannot imprison a law-abiding creature!");
            return false;
        }

        zin_recite_interrupt();
        power = 3 + (roll_dice(5, you.skill(SK_INVOCATIONS, 5) + 12) / 26);

        if (!cast_imprison(power, mons, -GOD_ZIN))
            return false;
        break;
    }

    case ABIL_ZIN_SANCTUARY:
        zin_recite_interrupt();
        if (!zin_sanctuary())
            return false;
        break;

    case ABIL_ZIN_CURE_ALL_MUTATIONS:
        zin_recite_interrupt();
        zin_remove_all_mutations();
        break;

    case ABIL_TSO_DIVINE_SHIELD:
        tso_divine_shield();
        break;

    case ABIL_TSO_CLEANSING_FLAME:
        cleansing_flame(10 + you.skill_rdiv(SK_INVOCATIONS, 7, 6),
                        CLEANSING_FLAME_INVOCATION, you.pos(), &you);
        break;

    case ABIL_TSO_SUMMON_DIVINE_WARRIOR:
        summon_holy_warrior(you.skill(SK_INVOCATIONS, 4), false);
        break;

    case ABIL_KIKU_RECEIVE_CORPSES:
        kiku_receive_corpses(you.skill(SK_NECROMANCY, 4), you.pos());
        break;

    case ABIL_KIKU_TORMENT:
        if (!kiku_take_corpse())
        {
            mpr("There are no corpses to sacrifice!");
            return false;
        }
        simple_god_message(" torments the living!");
        torment(&you, TORMENT_KIKUBAAQUDGHA, you.pos());
        break;

    case ABIL_YRED_INJURY_MIRROR:
        if (yred_injury_mirror())
            mpr("Another wave of unholy energy enters you.");
        else
        {
            mprf("You offer yourself to %s, and fill with unholy energy.",
                 god_name(you.religion).c_str());
        }
        you.duration[DUR_MIRROR_DAMAGE] = 9 * BASELINE_DELAY
                     + random2avg(you.piety * BASELINE_DELAY, 2) / 10;
        break;

    case ABIL_YRED_ANIMATE_REMAINS:
    case ABIL_YRED_ANIMATE_DEAD:
        yred_animate_remains_or_dead();
        break;

    case ABIL_YRED_RECALL_UNDEAD_SLAVES:
        start_recall(1);
        break;

    case ABIL_YRED_DRAIN_LIFE:
        cast_los_attack_spell(SPELL_DRAIN_LIFE, you.skill_rdiv(SK_INVOCATIONS),
                              &you, true);
        break;

    case ABIL_YRED_ENSLAVE_SOUL:
    {
        god_acting gdact;
        power = you.skill(SK_INVOCATIONS, 4);
        beam.range = LOS_RADIUS;

        if (!spell_direction(spd, beam))
            return false;

        if (!zapping(ZAP_ENSLAVE_SOUL, power, beam))
            return false;
        break;
    }

    case ABIL_SIF_MUNA_CHANNEL_ENERGY:
        mpr("You channel some magical energy.");

        inc_mp(1 + random2(you.skill_rdiv(SK_INVOCATIONS, 1, 4) + 2));
        break;

    case ABIL_OKAWARU_HEROISM:
        mprf(MSGCH_DURATION, you.duration[DUR_HEROISM]
             ? "You feel more confident with your borrowed prowess."
             : "You gain the combat prowess of a mighty hero.");

        you.increase_duration(DUR_HEROISM,
            35 + random2(you.skill(SK_INVOCATIONS, 8)), 80);
        you.redraw_evasion      = true;
        you.redraw_armour_class = true;
        break;

    case ABIL_OKAWARU_FINESSE:
        if (you.species == SP_FORMICID)
        {
            mpr("You cannot use finesse because of your stasis.");
            return false;
        }
        if (stasis_blocks_effect(true, true, "%s emits a piercing whistle.",
                                 20, "%s makes your neck tingle."))
        {
            return false;
        }

        mprf(MSGCH_DURATION, you.duration[DUR_FINESSE]
             ? "Your hands get new energy."
             : "You can now deal lightning-fast blows.");

        you.increase_duration(DUR_FINESSE,
            40 + random2(you.skill(SK_INVOCATIONS, 8)), 80);

        did_god_conduct(DID_HASTY, 8); // Currently irrelevant.
        break;

    case ABIL_MAKHLEB_MINOR_DESTRUCTION:
        if (!spell_direction(spd, beam))
            return false;

        power = you.skill(SK_INVOCATIONS, 1)
                + random2(1 + you.skill(SK_INVOCATIONS, 1))
                + random2(1 + you.skill(SK_INVOCATIONS, 1));

        // Since the actual beam is random, check with BEAM_MMISSILE and the
        // highest range possible.
        if (!player_tracer(ZAP_DEBUGGING_RAY, power, beam, 8))
            return false;

        switch (random2(5))
        {
        case 0: beam.range =  8; zapping(ZAP_THROW_FLAME, power, beam); break;
        case 1: beam.range =  8; zapping(ZAP_PAIN,  power, beam); break;
        case 2: beam.range =  5; zapping(ZAP_STONE_ARROW, power, beam); break;
        case 3: beam.range =  8; zapping(ZAP_SHOCK, power, beam); break;
        case 4: beam.range =  8; zapping(ZAP_BREATHE_ACID, power/2, beam); break;
        }
        break;

    case ABIL_MAKHLEB_LESSER_SERVANT_OF_MAKHLEB:
        summon_demon_type(random_choose(MONS_HELLWING, MONS_NEQOXEC,
                          MONS_ORANGE_DEMON, MONS_SMOKE_DEMON, MONS_YNOXINUL, -1),
                          20 + you.skill(SK_INVOCATIONS, 3), GOD_MAKHLEB);
        break;

    case ABIL_MAKHLEB_MAJOR_DESTRUCTION:
        if (!spell_direction(spd, beam))
            return false;

        power = you.skill(SK_INVOCATIONS, 3)
                + random2(1 + you.skill(SK_INVOCATIONS, 1))
                + random2(1 + you.skill(SK_INVOCATIONS, 1));

        // Since the actual beam is random, check with BEAM_MMISSILE and the
        // highest range possible.
        if (!player_tracer(ZAP_DEBUGGING_RAY, power, beam, 8))
            return false;

        {
            zap_type ztype = ZAP_DEBUGGING_RAY;
            switch (random2(7))
            {
            case 0: beam.range =  7; ztype = ZAP_BOLT_OF_FIRE;       break;
            case 1: beam.range =  6; ztype = ZAP_FIREBALL;           break;
            case 2: beam.range =  8; ztype = ZAP_LIGHTNING_BOLT;     break;
            case 3: beam.range =  5; ztype = ZAP_STICKY_FLAME;       break;
            case 4: beam.range =  5; ztype = ZAP_IRON_SHOT;          break;
            case 5: beam.range =  6; ztype = ZAP_BOLT_OF_DRAINING;   break;
            case 6: beam.range =  8; ztype = ZAP_ORB_OF_ELECTRICITY; break;
            }
            zapping(ztype, power, beam);
        }
        break;

    case ABIL_MAKHLEB_GREATER_SERVANT_OF_MAKHLEB:
        summon_demon_type(random_choose(MONS_EXECUTIONER, MONS_GREEN_DEATH,
                          MONS_BLIZZARD_DEMON, MONS_BALRUG, MONS_CACODEMON, -1),
                          20 + you.skill(SK_INVOCATIONS, 3), GOD_MAKHLEB);
        break;

    case ABIL_TROG_BURN_SPELLBOOKS:
        if (!trog_burn_spellbooks())
            return false;
        break;

    case ABIL_TROG_BERSERK:
        // Trog abilities don't use or train invocations.
        go_berserk(true);
        break;

    case ABIL_TROG_REGEN_MR:
        // Trog abilities don't use or train invocations.
        cast_regen(you.piety / 2, true);
        break;

    case ABIL_TROG_BROTHERS_IN_ARMS:
        // Trog abilities don't use or train invocations.
        summon_berserker(you.piety +
                         random2(you.piety/4) - random2(you.piety/4),
                         &you);
        break;

    case ABIL_SIF_MUNA_FORGET_SPELL:
        if (!cast_selective_amnesia())
            return false;
        break;

    case ABIL_ELYVILON_LIFESAVING:
        if (you.duration[DUR_LIFESAVING])
            mpr("You renew your call for help.");
        else
        {
            mprf("You beseech %s to protect your life.",
                 god_name(you.religion).c_str());
        }
        // Might be a decrease, this is intentional (like Yred).
        you.duration[DUR_LIFESAVING] = 9 * BASELINE_DELAY
                     + random2avg(you.piety * BASELINE_DELAY, 2) / 10;
        break;

    case ABIL_ELYVILON_LESSER_HEALING_SELF:
    case ABIL_ELYVILON_LESSER_HEALING_OTHERS:
    {
        const bool self = (abil.ability == ABIL_ELYVILON_LESSER_HEALING_SELF);
        int pow = 3 + (you.skill_rdiv(SK_INVOCATIONS, 1, 6));
        if (self && you.species == SP_DJINNI)
            pow /= 2;
        if (cast_healing(pow,
                         3 + (int) ceil(you.skill(SK_INVOCATIONS, 1) / 6.0),
                         true, self ? you.pos() : coord_def(0, 0), !self,
                         self ? TARG_NUM_MODES : TARG_INJURED_FRIEND) < 0)
        {
            return false;
        }

        break;
    }

    case ABIL_ELYVILON_PURIFICATION:
        elyvilon_purification();
        break;

    case ABIL_ELYVILON_GREATER_HEALING_SELF:
    case ABIL_ELYVILON_GREATER_HEALING_OTHERS:
    {
        const bool self = (abil.ability == ABIL_ELYVILON_GREATER_HEALING_SELF);

        int pow = 10 + (you.skill_rdiv(SK_INVOCATIONS, 1, 3));
        if (self && you.species == SP_DJINNI)
            pow /= 2;
        if (cast_healing(pow,
                         10 + (int) ceil(you.skill(SK_INVOCATIONS, 1) / 3.0),
                         true, self ? you.pos() : coord_def(0, 0), !self,
                         self ? TARG_NUM_MODES : TARG_INJURED_FRIEND) < 0)
        {
            return false;
        }
        break;
    }

    case ABIL_ELYVILON_DIVINE_VIGOUR:
        if (!elyvilon_divine_vigour())
            return false;
        break;

    case ABIL_LUGONU_ABYSS_EXIT:
        down_stairs(DNGN_EXIT_ABYSS);
        break;

    case ABIL_LUGONU_BEND_SPACE:
        lugonu_bend_space();
        break;

    case ABIL_LUGONU_BANISH:
        beam.range = LOS_RADIUS;

        if (!spell_direction(spd, beam))
            return false;

        if (beam.target == you.pos())
        {
            mpr("You cannot banish yourself!");
            return false;
        }

        if (!zapping(ZAP_BANISHMENT, 16 + you.skill(SK_INVOCATIONS, 8), beam,
                     true))
        {
            return false;
        }
        break;

    case ABIL_LUGONU_CORRUPT:
        if (!lugonu_corrupt_level(300 + you.skill(SK_INVOCATIONS, 15)))
            return false;
        break;

    case ABIL_LUGONU_ABYSS_ENTER:
    {
        // Deflate HP.
        dec_hp(random2(you.hp), false);

        // Deflate MP.
        if (you.magic_points)
            dec_mp(random2(you.magic_points));

        bool note_status = notes_are_active();
        activate_notes(false);  // This banishment shouldn't be noted.
        banished();
        activate_notes(note_status);
        break;
    }
    case ABIL_NEMELEX_DRAW_ONE:
        if (!choose_deck_and_draw())
            return false;
        break;

    case ABIL_NEMELEX_PEEK_TWO:
        if (!deck_peek())
            return false;
        break;

    case ABIL_NEMELEX_TRIPLE_DRAW:
        if (!deck_triple_draw())
            return false;
        break;

    case ABIL_NEMELEX_DEAL_FOUR:
        if (!deck_deal())
            return false;
        break;

    case ABIL_NEMELEX_STACK_FIVE:
        if (!deck_stack())
            return false;
        break;

    case ABIL_BEOGH_SMITING:
        if (your_spells(SPELL_SMITING, 12 + skill_bump(SK_INVOCATIONS, 6),
                        false) == SPRET_ABORT)
        {
            return false;
        }
        break;

    case ABIL_BEOGH_RECALL_ORCISH_FOLLOWERS:
        start_recall(2);
        break;

    case ABIL_STOP_RECALL:
        mpr("You stop recalling your allies.");
        end_recall();
        break;

    case ABIL_FEDHAS_SUNLIGHT:
        if (!fedhas_sunlight())
        {
            canned_msg(MSG_OK);
            return false;
        }
        break;

    case ABIL_FEDHAS_PLANT_RING:
        if (!fedhas_plant_ring_from_fruit())
            return false;
        break;

    case ABIL_FEDHAS_RAIN:
        if (!fedhas_rain(you.pos()))
        {
            canned_msg(MSG_NOTHING_HAPPENS);
            return false;
        }
        break;

    case ABIL_FEDHAS_SPAWN_SPORES:
    {
        const int retval = fedhas_corpse_spores();
        if (retval <= 0)
        {
            if (retval == 0)
                mprf("No corpses are in range.");
            else
                canned_msg(MSG_OK);
            return false;
        }
        break;
    }

    case ABIL_FEDHAS_EVOLUTION:
        if (!fedhas_evolve_flora())
            return false;
        break;

    case ABIL_TRAN_BAT:
        if (!transform(100, TRAN_BAT))
        {
            crawl_state.zero_turns_taken();
            return false;
        }
        break;

    case ABIL_BOTTLE_BLOOD:
        if (!butchery(-1, true))
            return false;
        break;

    case ABIL_JIYVA_CALL_JELLY:
    {
        mgen_data mg(MONS_JELLY, BEH_STRICT_NEUTRAL, 0, 0, 0, you.pos(),
                     MHITNOT, 0, GOD_JIYVA);

        mg.non_actor_summoner = "Jiyva";

        if (!create_monster(mg))
            return false;
        break;
    }

    case ABIL_JIYVA_JELLY_PARALYSE:
        jiyva_paralyse_jellies();
        break;

    case ABIL_JIYVA_SLIMIFY:
    {
        const item_def* const weapon = you.weapon();
        const string msg = (weapon) ? weapon->name(DESC_YOUR)
                                    : ("your " + you.hand_name(true));
        mprf(MSGCH_DURATION, "A thick mucus forms on %s.", msg.c_str());
        you.increase_duration(DUR_SLIMIFY,
                              you.skill_rdiv(SK_INVOCATIONS, 3, 2) + 3,
                              100);
        break;
    }

    case ABIL_JIYVA_CURE_BAD_MUTATION:
        jiyva_remove_bad_mutation();
        break;

    case ABIL_CHEIBRIADOS_TIME_STEP:
        cheibriados_time_step(you.skill(SK_INVOCATIONS, 10) * you.piety / 100);
        break;

    case ABIL_CHEIBRIADOS_TIME_BEND:
        cheibriados_time_bend(16 + you.skill(SK_INVOCATIONS, 8));
        break;

    case ABIL_CHEIBRIADOS_DISTORTION:
        cheibriados_temporal_distortion();
        break;

    case ABIL_CHEIBRIADOS_SLOUCH:
        if (!cheibriados_slouch(0))
        {
            canned_msg(MSG_OK);
            return false;
        }
        break;

    case ABIL_ASHENZARI_SCRYING:
        if (you.duration[DUR_SCRYING])
            mpr("You extend your astral sight.");
        else
            mpr("You gain astral sight.");
        you.duration[DUR_SCRYING] = 100 + random2avg(you.piety * 2, 2);
        you.xray_vision = true;
        break;

    case ABIL_ASHENZARI_TRANSFER_KNOWLEDGE:
        if (!ashenzari_transfer_knowledge())
        {
            canned_msg(MSG_OK);
            return false;
        }
        break;

    case ABIL_ASHENZARI_END_TRANSFER:
        ashenzari_end_transfer();
        break;

    case ABIL_RENOUNCE_RELIGION:
        if (yesno("Really renounce your faith, foregoing its fabulous benefits?",
                  false, 'n')
            && yesno("Are you sure you won't change your mind later?",
                     false, 'n'))
        {
            excommunication();
        }
        else
        {
            canned_msg(MSG_OK);
            return false;
        }
        break;

    case ABIL_CONVERT_TO_BEOGH:
        god_pitch(GOD_BEOGH);
        if (you_worship(GOD_BEOGH))
        {
            spare_beogh_convert();
            break;
        }
        return false;

    case ABIL_NON_ABILITY:
        mpr("Sorry, you can't do that.");
        break;

    default:
        die("invalid ability");
    }

    return true;
}

// [ds] Increase piety cost for god abilities that are particularly
// overpowered in Sprint. Yes, this is a hack. No, I don't care.
static int _scale_piety_cost(ability_type abil, int original_cost)
{
    // Abilities that have aroused our ire earn 2.5x their classic
    // Crawl piety cost.
    return ((crawl_state.game_is_sprint()
             && (abil == ABIL_TROG_BROTHERS_IN_ARMS
                 || abil == ABIL_MAKHLEB_GREATER_SERVANT_OF_MAKHLEB))
            ? div_rand_round(original_cost * 5, 2)
            : original_cost);
}

// We pass in ability ZP cost as it may have changed during the exercise
// of the ability (if the cost is scaled, for example)
static void _pay_ability_costs(const ability_def& abil, int zpcost)
{
    if (abil.flags & ABFLAG_INSTANT)
    {
        you.turn_is_over = false;
        you.elapsed_time_at_last_input = you.elapsed_time;
        update_turn_count();
    }
    else
        you.turn_is_over = true;

    const int food_cost  = abil.food_cost + random2avg(abil.food_cost, 2);
    const int piety_cost =
        _scale_piety_cost(abil.ability, abil.piety_cost.cost());
    const int hp_cost    = abil.hp_cost.cost(you.hp_max);

    dprf("Cost: mp=%d; hp=%d; food=%d; piety=%d",
         abil.mp_cost, hp_cost, food_cost, piety_cost);

    if (abil.mp_cost)
    {
        dec_mp(abil.mp_cost);
        if (abil.flags & ABFLAG_PERMANENT_MP)
            rot_mp(1);
    }

    if (abil.hp_cost)
    {
        dec_hp(hp_cost, false);
        if (abil.flags & ABFLAG_PERMANENT_HP)
            rot_hp(hp_cost);
    }

    if (zpcost)
    {
        you.zot_points -= zpcost;
        you.redraw_experience = true;
    }

    if (abil.flags & ABFLAG_HEX_MISCAST)
    {
        MiscastEffect(&you, NON_MONSTER, SPTYP_HEXES, 10, 90,
                      "power out of control", NH_DEFAULT);
    }
    if (abil.flags & ABFLAG_NECRO_MISCAST)
    {
        MiscastEffect(&you, NON_MONSTER, SPTYP_NECROMANCY, 10, 90,
                      "power out of control");
    }
    if (abil.flags & ABFLAG_NECRO_MISCAST_MINOR)
    {
        MiscastEffect(&you, NON_MONSTER, SPTYP_NECROMANCY, 5, 90,
                      "power out of control");
    }
    if (abil.flags & ABFLAG_TLOC_MISCAST)
    {
        MiscastEffect(&you, NON_MONSTER, SPTYP_TRANSLOCATION, 10, 90,
                      "power out of control");
    }
    if (abil.flags & ABFLAG_TMIG_MISCAST)
    {
        MiscastEffect(&you, NON_MONSTER, SPTYP_TRANSMUTATION, 10, 90,
                      "power out of control");
    }
    if (abil.flags & ABFLAG_LEVEL_DRAIN)
        adjust_level(-1);

    if (food_cost)
        make_hungry(food_cost, false, true);

    if (piety_cost)
        lose_piety(piety_cost);
}

int choose_ability_menu(const vector<talent>& talents)
{
#ifdef USE_TILE_LOCAL
    const bool text_only = false;
#else
    const bool text_only = true;
#endif

    ToggleableMenu abil_menu(MF_SINGLESELECT | MF_ANYPRINTABLE
                             | MF_TOGGLE_ACTION | MF_ALWAYS_SHOW_MORE,
                             text_only);

    abil_menu.set_highlighter(NULL);
#ifdef USE_TILE_LOCAL
    {
        // Hack like the one in spl-cast.cc:list_spells() to align the title.
        ToggleableMenuEntry* me =
            new ToggleableMenuEntry("  Ability - do what?                 "
                                    "Cost                       Failure",
                                    "  Ability - describe what?           "
                                    "Cost                       Failure",
                                    MEL_ITEM);
        me->colour = BLUE;
        abil_menu.add_entry(me);
    }
#else
    abil_menu.set_title(
        new ToggleableMenuEntry("  Ability - do what?                 "
                                "Cost                       Failure",
                                "  Ability - describe what?           "
                                "Cost                       Failure",
                                MEL_TITLE));
#endif
    abil_menu.set_tag("ability");
    abil_menu.add_toggle_key('!');
    abil_menu.add_toggle_key('?');
    abil_menu.menu_action = Menu::ACT_EXECUTE;

    if (crawl_state.game_is_hints())
    {
        // XXX: This could be buggy if you manage to pick up lots and
        // lots of abilities during hints mode.
        abil_menu.set_more(hints_abilities_info());
    }
    else
    {
        abil_menu.set_more(formatted_string::parse_string(
                           "Press '<w>!</w>' or '<w>?</w>' to toggle "
                           "between ability selection and description."));
    }

    int numbers[52];
    for (int i = 0; i < 52; ++i)
        numbers[i] = i;

    bool found_invocations = false;
    bool found_zotdef = false;

    // First add all non-invocation, non-zotdef abilities.
    for (unsigned int i = 0; i < talents.size(); ++i)
    {
        if (talents[i].is_invocation)
            found_invocations = true;
        else if (talents[i].is_zotdef)
            found_zotdef = true;
        else
        {
            ToggleableMenuEntry* me =
                new ToggleableMenuEntry(describe_talent(talents[i]),
                                        describe_talent(talents[i]),
                                        MEL_ITEM, 1, talents[i].hotkey);
            me->data = &numbers[i];
#ifdef USE_TILE
            me->add_tile(tile_def(tileidx_ability(talents[i].which), TEX_GUI));
#endif
            abil_menu.add_entry(me);
        }
    }

    if (found_zotdef)
    {
#ifdef USE_TILE_LOCAL
        ToggleableMenuEntry* subtitle =
            new ToggleableMenuEntry("    Zot Defence -",
                                    "    Zot Defence -", MEL_ITEM);
        subtitle->colour = BLUE;
        abil_menu.add_entry(subtitle);
#else
        abil_menu.add_entry(
            new ToggleableMenuEntry("    Zot Defence - ",
                                    "    Zot Defence - ", MEL_SUBTITLE));
#endif
        for (unsigned int i = 0; i < talents.size(); ++i)
        {
            if (talents[i].is_zotdef)
            {
                ToggleableMenuEntry* me =
                    new ToggleableMenuEntry(describe_talent(talents[i]),
                                            describe_talent(talents[i]),
                                            MEL_ITEM, 1, talents[i].hotkey);
                me->data = &numbers[i];
#ifdef USE_TILE
                me->add_tile(tile_def(tileidx_ability(talents[i].which),
                                      TEX_GUI));
#endif
                abil_menu.add_entry(me);
            }
        }
    }

    if (found_invocations)
    {
#ifdef USE_TILE_LOCAL
        ToggleableMenuEntry* subtitle =
            new ToggleableMenuEntry("    Invocations - ",
                                    "    Invocations - ", MEL_ITEM);
        subtitle->colour = BLUE;
        abil_menu.add_entry(subtitle);
#else
        abil_menu.add_entry(
            new ToggleableMenuEntry("    Invocations - ",
                                    "    Invocations - ", MEL_SUBTITLE));
#endif
        for (unsigned int i = 0; i < talents.size(); ++i)
        {
            if (talents[i].is_invocation)
            {
                ToggleableMenuEntry* me =
                    new ToggleableMenuEntry(describe_talent(talents[i]),
                                            describe_talent(talents[i]),
                                            MEL_ITEM, 1, talents[i].hotkey);
                me->data = &numbers[i];
#ifdef USE_TILE
                me->add_tile(tile_def(tileidx_ability(talents[i].which),
                                      TEX_GUI));
#endif
                abil_menu.add_entry(me);
            }
        }
    }

    while (true)
    {
        vector<MenuEntry*> sel = abil_menu.show(false);
        if (!crawl_state.doing_prev_cmd_again)
            redraw_screen();
        if (sel.empty())
            return -1;

        ASSERT(sel.size() == 1);
        ASSERT(sel[0]->hotkeys.size() == 1);
        int selected = *(static_cast<int*>(sel[0]->data));

        if (abil_menu.menu_action == Menu::ACT_EXAMINE)
            _print_talent_description(talents[selected]);
        else
            return (*(static_cast<int*>(sel[0]->data)));
    }
}

string describe_talent(const talent& tal)
{
    ASSERT(tal.which != ABIL_NON_ABILITY);

    char* failure = failure_rate_to_string(tal.fail);

    ostringstream desc;
    desc << left
         << chop_string(ability_name(tal.which), 32)
         << chop_string(make_cost_description(tal.which), 27)
         << chop_string(failure, 10);
    free(failure);
    return desc.str();
}

static void _add_talent(vector<talent>& vec, const ability_type ability,
                        bool check_confused)
{
    const talent t = get_talent(ability, check_confused);
    if (t.which != ABIL_NON_ABILITY)
        vec.push_back(t);
}

vector<talent> your_talents(bool check_confused, bool include_unusable)
{
    vector<talent> talents;

    // zot defence abilities; must also be updated in player.cc when these levels are changed
    if (crawl_state.game_is_zotdef())
    {
        if (you.experience_level >= 1)
            _add_talent(talents, ABIL_MAKE_DART_TRAP, check_confused);
        if (you.experience_level >= 2)
            _add_talent(talents, ABIL_MAKE_OKLOB_SAPLING, check_confused);
        if (you.experience_level >= 3)
            _add_talent(talents, ABIL_MAKE_ARROW_TRAP, check_confused);
        if (you.experience_level >= 4)
            _add_talent(talents, ABIL_MAKE_PLANT, check_confused);
        if (you.experience_level >= 4)
            _add_talent(talents, ABIL_REMOVE_CURSE, check_confused);
        if (you.experience_level >= 5)
            _add_talent(talents, ABIL_MAKE_BURNING_BUSH, check_confused);
        if (you.experience_level >= 6)
            _add_talent(talents, ABIL_MAKE_ALTAR, check_confused);
        if (you.experience_level >= 6)
            _add_talent(talents, ABIL_MAKE_GRENADES, check_confused);
        if (you.experience_level >= 7)
            _add_talent(talents, ABIL_MAKE_OKLOB_PLANT, check_confused);
        if (you.experience_level >= 8)
            _add_talent(talents, ABIL_MAKE_NET_TRAP, check_confused);
        if (you.experience_level >= 9)
            _add_talent(talents, ABIL_MAKE_ICE_STATUE, check_confused);
        if (you.experience_level >= 10)
            _add_talent(talents, ABIL_MAKE_SPEAR_TRAP, check_confused);
        if (you.experience_level >= 11)
            _add_talent(talents, ABIL_MAKE_ALARM_TRAP, check_confused);
        if (you.experience_level >= 12)
            _add_talent(talents, ABIL_MAKE_FUNGUS, check_confused);
        if (you.experience_level >= 13)
            _add_talent(talents, ABIL_MAKE_BOLT_TRAP, check_confused);
        if (you.experience_level >= 14)
            _add_talent(talents, ABIL_MAKE_OCS, check_confused);
        if (you.experience_level >= 15)
            _add_talent(talents, ABIL_MAKE_NEEDLE_TRAP, check_confused);
        if (you.experience_level >= 16 && you.char_direction != GDT_ASCENDING)
            _add_talent(talents, ABIL_MAKE_TELEPORT, check_confused);
        if (you.experience_level >= 17)
            _add_talent(talents, ABIL_MAKE_WATER, check_confused);
        if (you.experience_level >= 19)
            _add_talent(talents, ABIL_MAKE_LIGHTNING_SPIRE, check_confused);
        if (you.experience_level >= 20)
            _add_talent(talents, ABIL_MAKE_SILVER_STATUE, check_confused);
        // gain bazaar and gold together
        if (you.experience_level >= 21)
            _add_talent(talents, ABIL_MAKE_BAZAAR, check_confused);
        if (you.experience_level >= 21)
            _add_talent(talents, ABIL_MAKE_ACQUIRE_GOLD, check_confused);
        if (you.experience_level >= 22)
            _add_talent(talents, ABIL_MAKE_OKLOB_CIRCLE, check_confused);
        if (you.experience_level >= 23)
            _add_talent(talents, ABIL_MAKE_SAGE, check_confused);
        if (you.experience_level >= 24)
            _add_talent(talents, ABIL_MAKE_ACQUIREMENT, check_confused);
        if (you.experience_level >= 25)
            _add_talent(talents, ABIL_MAKE_BLADE_TRAP, check_confused);
        if (you.experience_level >= 26)
            _add_talent(talents, ABIL_MAKE_CURSE_SKULL, check_confused);
        // 27 was: Make teleport trap
    }

    // Species-based abilities.
    if (you.species == SP_MUMMY && you.experience_level >= 13)
        _add_talent(talents, ABIL_MUMMY_RESTORATION, check_confused);

    if (you.species == SP_DEEP_DWARF)
        _add_talent(talents, ABIL_RECHARGING, check_confused);

<<<<<<< HEAD
    if (you.species == SP_FORMICID)
    {
        _add_talent(talents, ABIL_DIG, check_confused);
        _add_talent(talents, ABIL_SHAFT_SELF, check_confused);
    }
=======
    if (player_mutation_level(MUT_JUMP))
        _add_talent(talents, ABIL_JUMP, check_confused);
>>>>>>> d201e361

    // Spit Poison. Nagas can upgrade to Breathe Poison.
    if (you.species == SP_NAGA)
    {
        _add_talent(talents, player_mutation_level(MUT_BREATHE_POISON) ?
                    ABIL_BREATHE_POISON : ABIL_SPIT_POISON, check_confused);
    }
    else if (player_mutation_level(MUT_SPIT_POISON))
        _add_talent(talents, ABIL_SPIT_POISON, check_confused);

    if (player_genus(GENPC_DRACONIAN))
    {
        ability_type ability = ABIL_NON_ABILITY;
        switch (you.species)
        {
        case SP_GREEN_DRACONIAN:   ability = ABIL_BREATHE_MEPHITIC;     break;
        case SP_RED_DRACONIAN:     ability = ABIL_BREATHE_FIRE;         break;
        case SP_WHITE_DRACONIAN:   ability = ABIL_BREATHE_FROST;        break;
        case SP_YELLOW_DRACONIAN:  ability = ABIL_SPIT_ACID;            break;
        case SP_BLACK_DRACONIAN:   ability = ABIL_BREATHE_LIGHTNING;    break;
        case SP_PURPLE_DRACONIAN:  ability = ABIL_BREATHE_POWER;        break;
        case SP_PALE_DRACONIAN:    ability = ABIL_BREATHE_STEAM;        break;
        case SP_MOTTLED_DRACONIAN: ability = ABIL_BREATHE_STICKY_FLAME; break;
        default: break;
        }

        // Draconians don't maintain their original breath weapons
        // if shapechanged into a non-dragon form.
        if (form_changed_physiology() && you.form != TRAN_DRAGON)
            ability = ABIL_NON_ABILITY;

        if (ability != ABIL_NON_ABILITY)
            _add_talent(talents, ability, check_confused);
    }

    if (you.species == SP_VAMPIRE && you.experience_level >= 3
        && you.hunger_state <= HS_SATIATED
        && you.form != TRAN_BAT)
    {
        _add_talent(talents, ABIL_TRAN_BAT, check_confused);
    }

    if (you.species == SP_VAMPIRE && you.experience_level >= 6)
        _add_talent(talents, ABIL_BOTTLE_BLOOD, false);

    if ((you.species == SP_TENGU && you.experience_level >= 5
         || player_mutation_level(MUT_BIG_WINGS)) && !you.airborne()
        || you.racial_permanent_flight() && !you.attribute[ATTR_PERM_FLIGHT]
           && you.species != SP_DJINNI)
    {
        // Tengu can fly, but only from the ground
        // (until level 15, when it becomes permanent until revoked).
        // Black draconians and gargoyles get permaflight at XL 14, but they
        // don't get the tengu movement/evasion bonuses and they don't get
        // temporary flight before then.
        // Other dracs can mutate big wings whenever for temporary flight.
        _add_talent(talents, ABIL_FLY, check_confused);
    }

    if (you.attribute[ATTR_PERM_FLIGHT] && you.racial_permanent_flight())
        _add_talent(talents, ABIL_STOP_FLYING, check_confused);

    // Mutations
    if (player_mutation_level(MUT_HURL_HELLFIRE))
        _add_talent(talents, ABIL_HELLFIRE, check_confused);

    if (you.duration[DUR_TRANSFORMATION] && !you.transform_uncancellable)
        _add_talent(talents, ABIL_END_TRANSFORMATION, check_confused);

    if (you.form == TRAN_WISP)
        _add_talent(talents, ABIL_WISP_BLINK, false);
    else if (player_mutation_level(MUT_BLINK))
        _add_talent(talents, ABIL_BLINK, check_confused);

    // Religious abilities.
    vector<ability_type> abilities = get_god_abilities(include_unusable);
    for (unsigned int i = 0; i < abilities.size(); ++i)
        _add_talent(talents, abilities[i], check_confused);

    // And finally, the ability to opt-out of your faith {dlb}:
    if (!you_worship(GOD_NO_GOD)
        && (include_unusable || !silenced(you.pos())))
        _add_talent(talents, ABIL_RENOUNCE_RELIGION, check_confused);

    if (env.level_state & LSTATE_BEOGH && can_convert_to_beogh())
        _add_talent(talents, ABIL_CONVERT_TO_BEOGH, check_confused);

    //jmf: Check for breath weapons - they're exclusive of each other, I hope!
    //     Make better ones come first.
    if ((you.form == TRAN_DRAGON
        && dragon_form_dragon_type() == MONS_DRAGON
        && you.species != SP_RED_DRACONIAN)
        || player_mutation_level(MUT_BREATHE_FLAMES))
    {
        _add_talent(talents, ABIL_BREATHE_FIRE, check_confused);
    }

    // Checking for unreleased Delayed Fireball.
    if (you.attribute[ ATTR_DELAYED_FIREBALL ])
        _add_talent(talents, ABIL_DELAYED_FIREBALL, check_confused);

    if (you.duration[DUR_SONG_OF_SLAYING])
        _add_talent(talents, ABIL_STOP_SINGING, check_confused);

    // Evocations from items.
    if (!you.suppressed())
    {
        if (you.scan_artefacts(ARTP_BLINK))
            _add_talent(talents, ABIL_EVOKE_BLINK, check_confused);

        if (you.scan_artefacts(ARTP_FOG))
            _add_talent(talents, ABIL_EVOKE_FOG, check_confused);

        if (you.evokable_berserk())
            _add_talent(talents, ABIL_EVOKE_BERSERK, check_confused);

        if (you.evokable_invis() && !you.attribute[ATTR_INVIS_UNCANCELLABLE])
        {
            // Now you can only turn invisibility off if you have an
            // activatable item.  Wands and potions will have to time
            // out. -- bwr
            if (you.duration[DUR_INVIS])
                _add_talent(talents, ABIL_EVOKE_TURN_VISIBLE, check_confused);
            else
                _add_talent(talents, ABIL_EVOKE_TURN_INVISIBLE, check_confused);
        }

        if (you.evokable_flight())
        {
            // Has no effect on permanently flying Tengu.
            if (!you.permanent_flight() || !you.racial_permanent_flight())
            {
                // You can still evoke perm flight if you have temporary one.
                if (!you.flight_mode()
                    || !you.attribute[ATTR_PERM_FLIGHT]
                       && you.wearing_ego(EQ_ALL_ARMOUR, SPARM_FLYING))
                {
                    _add_talent(talents, ABIL_EVOKE_FLIGHT, check_confused);
                }
                // Now you can only turn flight off if you have an
                // activatable item.  Potions and spells will have to time
                // out.
                if (you.flight_mode() && !you.attribute[ATTR_FLIGHT_UNCANCELLABLE])
                    _add_talent(talents, ABIL_STOP_FLYING, check_confused);
            }
        }

        if (you.evokable_jump())
            _add_talent(talents, ABIL_EVOKE_JUMP, check_confused);

        if (you.wearing(EQ_RINGS, RING_TELEPORTATION)
            && !crawl_state.game_is_sprint())
        {
            _add_talent(talents, ABIL_EVOKE_TELEPORTATION, check_confused);
        }

        if (you.wearing(EQ_RINGS, RING_TELEPORT_CONTROL))
            _add_talent(talents, ABIL_EVOKE_TELEPORT_CONTROL, check_confused);
    }

    // Find hotkeys for the non-hotkeyed talents.
    for (unsigned int i = 0; i < talents.size(); ++i)
    {
        // Skip preassigned hotkeys.
        if (talents[i].hotkey != 0)
            continue;

        // Try to find a free hotkey for i, starting from Z.
        for (int k = 51; k >= 0; ++k)
        {
            const int kkey = index_to_letter(k);
            bool good_key = true;

            // Check that it doesn't conflict with other hotkeys.
            for (unsigned int j = 0; j < talents.size(); ++j)
            {
                if (talents[j].hotkey == kkey)
                {
                    good_key = false;
                    break;
                }
            }

            if (good_key)
            {
                talents[i].hotkey = k;
                you.ability_letter_table[k] = talents[i].which;
                break;
            }
        }
        // In theory, we could be left with an unreachable ability
        // here (if you have 53 or more abilities simultaneously).
    }

    return talents;
}

// Note: we're trying for a behaviour where the player gets
// to keep their assigned invocation slots if they get excommunicated
// and then rejoin (but if they spend time with another god we consider
// the old invocation slots void and erase them).  We also try to
// protect any bindings the character might have made into the
// traditional invocation slots (A-E and X). -- bwr
static void _set_god_ability_helper(ability_type abil, char letter)
{
    int i;
    const int index = letter_to_index(letter);

    for (i = 0; i < 52; i++)
        if (you.ability_letter_table[i] == abil)
            break;

    if (i == 52)    // Ability is not already assigned.
    {
        // If slot is unoccupied, move in.
        if (you.ability_letter_table[index] == ABIL_NON_ABILITY)
            you.ability_letter_table[index] = abil;
    }
}

// Return GOD_NO_GOD if it isn't a god ability, otherwise return
// the index of the god.
static int _is_god_ability(ability_type abil)
{
    if (abil == ABIL_NON_ABILITY)
        return GOD_NO_GOD;

    for (int i = 0; i < NUM_GODS; ++i)
        for (int j = 0; j < MAX_GOD_ABILITIES; ++j)
        {
            if (god_abilities[i][j] == abil)
                return i;
        }

    return GOD_NO_GOD;
}

void set_god_ability_slots()
{
    ASSERT(!you_worship(GOD_NO_GOD));

    _set_god_ability_helper(ABIL_RENOUNCE_RELIGION, 'X');

    // Clear out other god invocations.
    for (int i = 0; i < 52; i++)
    {
        const int god = _is_god_ability(you.ability_letter_table[i]);
        if (god != GOD_NO_GOD && god != you.religion)
            you.ability_letter_table[i] = ABIL_NON_ABILITY;
    }

    // Finally, add in current god's invocations in traditional slots.
    int num = 0;
    if (you_worship(GOD_ELYVILON))
    {
        _set_god_ability_helper(ABIL_ELYVILON_LESSER_HEALING_OTHERS,
                                'a' + num++);
    }

    for (int i = 0; i < MAX_GOD_ABILITIES; ++i)
    {
        if (god_abilities[you.religion][i] != ABIL_NON_ABILITY)
        {
            _set_god_ability_helper(god_abilities[you.religion][i],
                                    'a' + num++);

            if (you_worship(GOD_ELYVILON))
            {
                if (god_abilities[you.religion][i]
                        == ABIL_ELYVILON_LESSER_HEALING_SELF)
                {
                    _set_god_ability_helper(ABIL_ELYVILON_LIFESAVING, 'p');
                }
                else if (god_abilities[you.religion][i]
                            == ABIL_ELYVILON_GREATER_HEALING_OTHERS)
                {
                    _set_god_ability_helper(ABIL_ELYVILON_GREATER_HEALING_SELF,
                                            'a' + num++);
                }
            }
            else if (you_worship(GOD_YREDELEMNUL))
            {
                if (god_abilities[you.religion][i]
                        == ABIL_YRED_RECALL_UNDEAD_SLAVES)
                {
                    _set_god_ability_helper(ABIL_YRED_INJURY_MIRROR,
                                            'a' + num++);
                }
            }
        }
    }
}

// Returns an index (0-51) if successful, -1 if you should
// just use the next one.
static int _find_ability_slot(const ability_def &abil)
{
    for (int slot = 0; slot < 52; slot++)
        // Placeholder handling, part 2: The ability we have might
        // correspond to a placeholder, in which case the ability letter
        // table will contain that placeholder.  Convert the latter to
        // its corresponding ability before comparing the two, so that
        // we'll find the placeholder's index properly.
        if (_fixup_ability(you.ability_letter_table[slot]) == abil.ability)
            return slot;

    // No requested slot, find new one and make it preferred.

    // Skip over a-e (invocations), a-g for Elyvilon, a-E for ZotDef
    int first_slot = 5;
    if (you_worship(GOD_ELYVILON))
        first_slot = 7;
    if (abil.flags & ABFLAG_ZOTDEF)
        first_slot = 5 + 26; // capital F, for *some* memory compat.

    if (abil.ability == ABIL_ZIN_CURE_ALL_MUTATIONS)
        first_slot = 'W' - 'A' + 26;
    if (abil.ability == ABIL_CONVERT_TO_BEOGH)
        first_slot = 'Y' - 'A' + 26;

    for (int slot = first_slot; slot < 52; ++slot)
    {
        if (you.ability_letter_table[slot] == ABIL_NON_ABILITY)
        {
            you.ability_letter_table[slot] = abil.ability;
            return slot;
        }
    }

    // If we can't find anything else, try a-e.
    for (int slot = first_slot - 1; slot >= 0; --slot)
    {
        if (you.ability_letter_table[slot] == ABIL_NON_ABILITY)
        {
            you.ability_letter_table[slot] = abil.ability;
            return slot;
        }
    }

    // All letters are assigned.
    return -1;
}

vector<ability_type> get_god_abilities(bool include_unusable)
{
    vector<ability_type> abilities;
    if (you_worship(GOD_TROG) && (include_unusable || !silenced(you.pos())))
        abilities.push_back(ABIL_TROG_BURN_SPELLBOOKS);
    else if (you_worship(GOD_ELYVILON) && (include_unusable || !silenced(you.pos())))
        abilities.push_back(ABIL_ELYVILON_LESSER_HEALING_OTHERS);
    else if (you.transfer_skill_points > 0)
        abilities.push_back(ABIL_ASHENZARI_END_TRANSFER);

    // Remaining abilities are unusable if under penance, or if silenced if not
    // Nemelex abilities.
    if (!include_unusable && (player_under_penance()
                              || silenced(you.pos()) && !you_worship(GOD_NEMELEX_XOBEH)))
    {
        return abilities;
    }

    for (int i = 0; i < MAX_GOD_ABILITIES; ++i)
    {
        if (you.piety < piety_breakpoint(i))
            continue;

        const ability_type abil =
            _fixup_ability(god_abilities[you.religion][i]);
        if (abil == ABIL_NON_ABILITY
            || brdepth[BRANCH_ABYSS] == -1
               && (abil == ABIL_LUGONU_ABYSS_EXIT
                   || abil == ABIL_LUGONU_ABYSS_ENTER))
        {
            continue;
        }

        abilities.push_back(abil);
        if (abil == ABIL_ELYVILON_LESSER_HEALING_SELF)
            abilities.push_back(ABIL_ELYVILON_LIFESAVING);
        else if (abil == ABIL_ELYVILON_GREATER_HEALING_OTHERS)
            abilities.push_back(ABIL_ELYVILON_GREATER_HEALING_SELF);
        else if (abil == ABIL_YRED_RECALL_UNDEAD_SLAVES
                 || abil == ABIL_STOP_RECALL && you_worship(GOD_YREDELEMNUL))
        {
            abilities.push_back(ABIL_YRED_INJURY_MIRROR);
        }
    }

    if (you_worship(GOD_ZIN)
        && you.piety >= piety_breakpoint(5)
        && !you.one_time_ability_used[GOD_ZIN])
    {
        abilities.push_back(ABIL_ZIN_CURE_ALL_MUTATIONS);
    }

    return abilities;
}

void gain_god_ability(int i)
{
    you.start_train.insert(abil_skill(god_abilities[you.religion][i]));
    if (god_abilities[you.religion][i] == ABIL_TSO_DIVINE_SHIELD)
        you.start_train.insert(SK_SHIELDS);
}

void lose_god_ability(int i)
{
    you.stop_train.insert(abil_skill(god_abilities[you.religion][i]));
    if (god_abilities[you.religion][i] == ABIL_TSO_DIVINE_SHIELD)
        you.stop_train.insert(SK_SHIELDS);
}

////////////////////////////////////////////////////////////////////////
// generic_cost

int generic_cost::cost() const
{
    return (base + (add > 0 ? random2avg(add, rolls) : 0));
}

int scaling_cost::cost(int max) const
{
    return (value < 0) ? (-value) : ((value * max + 500) / 1000);
}


bool _jump_player(int jump_range)
{
    coord_def landing;
    direction_chooser_args args;
    targetter_jump tgt(&you, jump_range);
    dist jdirect;

    args.restricts = DIR_JUMP;
    args.mode = TARG_HOSTILE;
    args.just_looking = false;
    args.needs_path = true;
    args.may_target_monster = true;
    args.may_target_self = false;
    args.target_prefix = NULL;
    args.top_prompt = "Aiming: <white>Jump Attack</white>";
    args.behaviour = NULL;
    args.cancel_at_self = true;
    args.hitfunc = &tgt;
    args.range = jump_range;
    direction(jdirect, args);
    if (!jdirect.isValid)
    {
        // Check for user cancel.
        canned_msg(MSG_OK);
        return false;
    }
    return fight_jump(&you, actor_at(jdirect.target), jdirect.target,
                      tgt.landing_site, tgt.additional_sites,
                      tgt.jump_is_blocked);
}<|MERGE_RESOLUTION|>--- conflicted
+++ resolved
@@ -3181,16 +3181,14 @@
     if (you.species == SP_DEEP_DWARF)
         _add_talent(talents, ABIL_RECHARGING, check_confused);
 
-<<<<<<< HEAD
     if (you.species == SP_FORMICID)
     {
         _add_talent(talents, ABIL_DIG, check_confused);
         _add_talent(talents, ABIL_SHAFT_SELF, check_confused);
     }
-=======
+
     if (player_mutation_level(MUT_JUMP))
         _add_talent(talents, ABIL_JUMP, check_confused);
->>>>>>> d201e361
 
     // Spit Poison. Nagas can upgrade to Breathe Poison.
     if (you.species == SP_NAGA)
