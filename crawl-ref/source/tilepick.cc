/*
 *  File:       tilepick.cc
 *  Created by: ennewalker on Sat Jan 5 01:33:53 2008 UTC
 */

#include "AppHdr.h"

#ifdef USE_TILE
#include "tilepick.h"

#include "artefact.h"
#include "cloud.h"
#include "colour.h"
#include "coord.h"
#include "decks.h"
#include "describe.h"
#include "env.h"
#include "food.h"
#include "itemname.h"
#include "itemprop.h"
#include "libutil.h"
#include "mon-stuff.h"
#include "mon-util.h"
#include "options.h"
#include "player.h"
#include "shopping.h"
#include "showsymb.h"
#include "state.h"
#include "terrain.h"
#include "tiledef-dngn.h"
#include "tiledef-gui.h"
#include "tiledef-main.h"
#include "tiledef-player.h"
#include "tiledef-unrand.h"
#include "tilemcache.h"
#include "traps.h"

// This should not be changed.
COMPILE_CHECK(TILE_DNGN_UNSEEN == 0, c0);

// NOTE: If one of the following asserts fail, it's because the corresponding
// enum in itemprop-enum.h was modified, but rltiles/dc-item.txt was not
// modified in parallel.

// These brands start with "normal" which there's no tile for, so subtract 1.
COMPILE_CHECK(NUM_REAL_SPECIAL_WEAPONS - 1
              == TILE_BRAND_WEP_LAST - TILE_BRAND_WEP_FIRST + 1, c1);
COMPILE_CHECK(NUM_SPECIAL_ARMOURS - 1
              == TILE_BRAND_ARM_LAST - TILE_BRAND_ARM_FIRST + 1, c2);

COMPILE_CHECK(NUM_RINGS == TILE_RING_ID_LAST - TILE_RING_ID_FIRST + 1, c4);
COMPILE_CHECK(NUM_JEWELLERY - AMU_FIRST_AMULET
              == TILE_AMU_ID_LAST - TILE_AMU_ID_FIRST + 1, c5);
COMPILE_CHECK(NUM_SCROLLS == TILE_SCR_ID_LAST - TILE_SCR_ID_FIRST + 1, c6);
// Note: STAFF_FIRST_ROD == total number of staves that aren't rods
COMPILE_CHECK(STAFF_FIRST_ROD
              == TILE_STAFF_ID_LAST - TILE_STAFF_ID_FIRST + 1, c7);
COMPILE_CHECK(NUM_STAVES - STAFF_FIRST_ROD
              == TILE_ROD_ID_LAST - TILE_ROD_ID_FIRST + 1, c8);
COMPILE_CHECK(NUM_WANDS == TILE_WAND_ID_LAST - TILE_WAND_ID_FIRST + 1, c9);
COMPILE_CHECK(NUM_POTIONS == TILE_POT_ID_LAST - TILE_POT_ID_FIRST + 1, c10);

// Some tile sets have a corresponding tile for every colour (excepting black).
// If this assert breaks, then it means that either there are tiles that are
// being unused in the tileset or an incorrect type of tile will get used.
COMPILE_CHECK(MAX_TERM_COLOUR - 1
              == TILE_RING_COL_LAST - TILE_RING_COL_FIRST + 1, c11);
COMPILE_CHECK(MAX_TERM_COLOUR - 1
              == TILE_AMU_COL_LAST - TILE_AMU_COL_FIRST + 1, c12);
COMPILE_CHECK(MAX_TERM_COLOUR - 1
              == TILE_BOOK_COL_LAST - TILE_BOOK_COL_FIRST + 1, c12);

static tileidx_t _tileidx_monster_base(int type,
                                       bool in_water = false,
                                       int colour = 0,
                                       int number = 0,
                                       int tile_num_prop = 0);

static tileidx_t _tileidx_trap(trap_type type)
{
    switch (type)
    {
    case TRAP_DART:
        return TILE_DNGN_TRAP_DART;
    case TRAP_ARROW:
        return TILE_DNGN_TRAP_ARROW;
    case TRAP_SPEAR:
        return TILE_DNGN_TRAP_SPEAR;
    case TRAP_AXE:
        return TILE_DNGN_TRAP_AXE;
    case TRAP_TELEPORT:
        return TILE_DNGN_TRAP_TELEPORT;
    case TRAP_ALARM:
        return TILE_DNGN_TRAP_ALARM;
    case TRAP_BLADE:
        return TILE_DNGN_TRAP_BLADE;
    case TRAP_BOLT:
        return TILE_DNGN_TRAP_BOLT;
    case TRAP_NET:
        return TILE_DNGN_TRAP_NET;
    case TRAP_ZOT:
        return TILE_DNGN_TRAP_ZOT;
    case TRAP_NEEDLE:
        return TILE_DNGN_TRAP_NEEDLE;
    case TRAP_SHAFT:
        return TILE_DNGN_TRAP_SHAFT;
    default:
        return TILE_DNGN_ERROR;
    }
}

static tileidx_t _tileidx_shop(coord_def where)
{
    const shop_struct *shop = get_shop(where);
    if (!shop)
        return TILE_DNGN_ERROR;

    switch (shop->type)
    {
        case SHOP_WEAPON:
        case SHOP_WEAPON_ANTIQUE:
            return TILE_SHOP_WEAPONS;
        case SHOP_ARMOUR:
        case SHOP_ARMOUR_ANTIQUE:
            return TILE_SHOP_ARMOUR;
        case SHOP_JEWELLERY:
            return TILE_SHOP_JEWELLERY;
        case SHOP_WAND:
            return TILE_SHOP_WANDS;
        case SHOP_FOOD:
            return TILE_SHOP_FOOD;
        case SHOP_BOOK:
            return TILE_SHOP_BOOKS;
        case SHOP_SCROLL:
            return TILE_SHOP_SCROLLS;
        case SHOP_DISTILLERY:
            return TILE_SHOP_POTIONS;
        case SHOP_GENERAL:
        case SHOP_GENERAL_ANTIQUE:
            return TILE_SHOP_GENERAL;
        default:
            return TILE_DNGN_ERROR;
    }
}

static tileidx_t _tileidx_feature_base(dungeon_feature_type feat)
{
    switch (feat)
    {
    case DNGN_UNSEEN:
        return TILE_DNGN_UNSEEN;
    case DNGN_FLOOR_SPECIAL:
    case DNGN_ROCK_WALL:
    case DNGN_PERMAROCK_WALL:
        return TILE_WALL_NORMAL;
    case DNGN_SLIMY_WALL:
        return TILE_WALL_SLIME;
    case DNGN_OPEN_SEA:
        return TILE_DNGN_OPEN_SEA;
    case DNGN_SECRET_DOOR:
        return TILE_WALL_NORMAL;
    case DNGN_DETECTED_SECRET_DOOR:
        return TILE_DNGN_CLOSED_DOOR;
    case DNGN_CLEAR_ROCK_WALL:
    case DNGN_CLEAR_STONE_WALL:
    case DNGN_CLEAR_PERMAROCK_WALL:
        return TILE_DNGN_TRANSPARENT_WALL;
    case DNGN_STONE_WALL:
        return TILE_DNGN_STONE_WALL;
    case DNGN_CLOSED_DOOR:
        return TILE_DNGN_CLOSED_DOOR;
    case DNGN_METAL_WALL:
        return TILE_DNGN_METAL_WALL;
    case DNGN_GREEN_CRYSTAL_WALL:
        return TILE_DNGN_GREEN_CRYSTAL_WALL;
    case DNGN_ORCISH_IDOL:
        return TILE_DNGN_ORCISH_IDOL;
    case DNGN_WAX_WALL:
        return TILE_DNGN_WAX_WALL;
    case DNGN_TREE:
        return TILE_DNGN_TREE;
    case DNGN_GRANITE_STATUE:
        return TILE_DNGN_GRANITE_STATUE;
    case DNGN_LAVA:
        return TILE_DNGN_LAVA;
    case DNGN_DEEP_WATER:
        return TILE_DNGN_DEEP_WATER;
    case DNGN_SHALLOW_WATER:
        return TILE_DNGN_SHALLOW_WATER;
    case DNGN_FLOOR:
    case DNGN_UNDISCOVERED_TRAP:
        return TILE_FLOOR_NORMAL;
    case DNGN_ENTER_HELL:
        return TILE_DNGN_ENTER_HELL;
    case DNGN_OPEN_DOOR:
        return TILE_DNGN_OPEN_DOOR;
    case DNGN_TRAP_MECHANICAL:
        return TILE_DNGN_TRAP_DART;
    case DNGN_TRAP_MAGICAL:
        return TILE_DNGN_TRAP_ZOT;
    case DNGN_TRAP_NATURAL:
        return TILE_DNGN_TRAP_SHAFT;
    case DNGN_ENTER_SHOP:
        return TILE_SHOP_GENERAL;
    case DNGN_ABANDONED_SHOP:
        return TILE_DNGN_ABANDONED_SHOP;
    case DNGN_ENTER_LABYRINTH:
        return TILE_DNGN_ENTER_LABYRINTH;
    case DNGN_STONE_STAIRS_DOWN_I:
    case DNGN_STONE_STAIRS_DOWN_II:
    case DNGN_STONE_STAIRS_DOWN_III:
        return TILE_DNGN_STONE_STAIRS_DOWN;
    case DNGN_ESCAPE_HATCH_DOWN:
        return TILE_DNGN_ESCAPE_HATCH_DOWN;
    case DNGN_STONE_STAIRS_UP_I:
    case DNGN_STONE_STAIRS_UP_II:
    case DNGN_STONE_STAIRS_UP_III:
        if (player_in_hell())
            return TILE_DNGN_RETURN_HELL;
        return TILE_DNGN_STONE_STAIRS_UP;
    case DNGN_ESCAPE_HATCH_UP:
        return TILE_DNGN_ESCAPE_HATCH_UP;
    case DNGN_ENTER_DIS:
        return TILE_DNGN_ENTER_DIS;
    case DNGN_ENTER_GEHENNA:
        return TILE_DNGN_ENTER_GEHENNA;
    case DNGN_ENTER_COCYTUS:
        return TILE_DNGN_ENTER_COCYTUS;
    case DNGN_ENTER_TARTARUS:
        return TILE_DNGN_ENTER_TARTARUS;
    case DNGN_ENTER_ABYSS:
        return TILE_DNGN_ENTER_ABYSS;
    case DNGN_EXIT_ABYSS:
    case DNGN_EXIT_HELL:
    case DNGN_EXIT_PANDEMONIUM:
        return TILE_DNGN_EXIT_ABYSS;
    case DNGN_STONE_ARCH:
        return TILE_DNGN_STONE_ARCH;
    case DNGN_ENTER_PANDEMONIUM:
        return TILE_DNGN_ENTER_PANDEMONIUM;
    case DNGN_TRANSIT_PANDEMONIUM:
        return TILE_DNGN_TRANSIT_PANDEMONIUM;
    case DNGN_ENTER_ORCISH_MINES:
    case DNGN_ENTER_HIVE:
    case DNGN_ENTER_LAIR:
    case DNGN_ENTER_SLIME_PITS:
    case DNGN_ENTER_VAULTS:
    case DNGN_ENTER_CRYPT:
    case DNGN_ENTER_HALL_OF_BLADES:
    case DNGN_ENTER_TEMPLE:
    case DNGN_ENTER_SNAKE_PIT:
    case DNGN_ENTER_ELVEN_HALLS:
    case DNGN_ENTER_TOMB:
    case DNGN_ENTER_SWAMP:
    case DNGN_ENTER_SHOALS:
        return TILE_DNGN_ENTER;

    case DNGN_ENTER_ZOT:
        if (you.opened_zot)
            return TILE_DNGN_ENTER_ZOT_OPEN;
        return TILE_DNGN_ENTER_ZOT_CLOSED;

    case DNGN_RETURN_FROM_ORCISH_MINES:
    case DNGN_RETURN_FROM_HIVE:
    case DNGN_RETURN_FROM_LAIR:
    case DNGN_RETURN_FROM_SLIME_PITS:
    case DNGN_RETURN_FROM_VAULTS:
    case DNGN_RETURN_FROM_CRYPT:
    case DNGN_RETURN_FROM_HALL_OF_BLADES:
    case DNGN_RETURN_FROM_TEMPLE:
    case DNGN_RETURN_FROM_SNAKE_PIT:
    case DNGN_RETURN_FROM_ELVEN_HALLS:
    case DNGN_RETURN_FROM_TOMB:
    case DNGN_RETURN_FROM_SWAMP:
    case DNGN_RETURN_FROM_SHOALS:
        return TILE_DNGN_RETURN;
    case DNGN_RETURN_FROM_ZOT:
        return TILE_DNGN_RETURN_ZOT;
    case DNGN_ENTER_PORTAL_VAULT:
    case DNGN_EXIT_PORTAL_VAULT:
        return TILE_DNGN_PORTAL;

    // altars
    case DNGN_ALTAR_ZIN:
        return TILE_DNGN_ALTAR_ZIN;
    case DNGN_ALTAR_SHINING_ONE:
        return TILE_DNGN_ALTAR_SHINING_ONE;
    case DNGN_ALTAR_KIKUBAAQUDGHA:
        return TILE_DNGN_ALTAR_KIKUBAAQUDGHA;
    case DNGN_ALTAR_YREDELEMNUL:
        return TILE_DNGN_ALTAR_YREDELEMNUL;
    case DNGN_ALTAR_XOM:
        return TILE_DNGN_ALTAR_XOM;
    case DNGN_ALTAR_VEHUMET:
        return TILE_DNGN_ALTAR_VEHUMET;
    case DNGN_ALTAR_OKAWARU:
        return TILE_DNGN_ALTAR_OKAWARU;
    case DNGN_ALTAR_MAKHLEB:
        return TILE_DNGN_ALTAR_MAKHLEB;
    case DNGN_ALTAR_SIF_MUNA:
        return TILE_DNGN_ALTAR_SIF_MUNA;
    case DNGN_ALTAR_TROG:
        return TILE_DNGN_ALTAR_TROG;
    case DNGN_ALTAR_NEMELEX_XOBEH:
        return TILE_DNGN_ALTAR_NEMELEX_XOBEH;
    case DNGN_ALTAR_ELYVILON:
        return TILE_DNGN_ALTAR_ELYVILON;
    case DNGN_ALTAR_LUGONU:
        return TILE_DNGN_ALTAR_LUGONU;
    case DNGN_ALTAR_BEOGH:
        return TILE_DNGN_ALTAR_BEOGH;
    case DNGN_ALTAR_JIYVA:
        return TILE_DNGN_ALTAR_JIYVA;
    case DNGN_ALTAR_FEDHAS:
        return TILE_DNGN_ALTAR_FEDHAS;
    case DNGN_ALTAR_CHEIBRIADOS:
        return TILE_DNGN_ALTAR_CHEIBRIADOS;
    case DNGN_FOUNTAIN_BLUE:
        return TILE_DNGN_BLUE_FOUNTAIN;
    case DNGN_FOUNTAIN_SPARKLING:
        return TILE_DNGN_SPARKLING_FOUNTAIN;
    case DNGN_FOUNTAIN_BLOOD:
        return TILE_DNGN_BLOOD_FOUNTAIN;
    case DNGN_DRY_FOUNTAIN_BLUE:
    case DNGN_DRY_FOUNTAIN_SPARKLING:
    case DNGN_DRY_FOUNTAIN_BLOOD:
    case DNGN_PERMADRY_FOUNTAIN:
        return TILE_DNGN_DRY_FOUNTAIN;
    default:
        return TILE_DNGN_ERROR;
    }
}

tileidx_t tileidx_feature(const coord_def &gc)
{
    dungeon_feature_type feat = env.grid(gc);

    tileidx_t override = env.tile_flv(gc).feat;
    bool can_override = !feat_is_door(grd(gc))
                        && feat != DNGN_FLOOR
                        && feat != DNGN_UNSEEN;
    if (override && can_override)
        return (override);

    // Any grid-specific tiles.
    switch (feat)
    {
    case DNGN_SECRET_DOOR:
    case DNGN_DETECTED_SECRET_DOOR:
        {
            coord_def door;
            dungeon_feature_type door_feat;
            find_secret_door_info(gc, &door_feat, &door);

            // If surrounding tiles from a secret door are using tile
            // overrides, then use that tile for the secret door.
            if (env.tile_flv(door).feat)
                return (env.tile_flv(door).feat);
            else
                return (_tileidx_feature_base(door_feat));
        }
    case DNGN_TRAP_MECHANICAL:
    case DNGN_TRAP_MAGICAL:
    case DNGN_TRAP_NATURAL:
        return (_tileidx_trap(get_trap_type(gc)));
    case DNGN_ENTER_SHOP:
        return (_tileidx_shop(gc));
    case DNGN_DEEP_WATER:
        if (env.grid_colours(gc) == GREEN
            || env.grid_colours(gc) == LIGHTGREEN)
        {
            return (TILE_DNGN_DEEP_WATER_MURKY);
        }
        else if (player_in_branch(BRANCH_SHOALS))
            return (TILE_SHOALS_DEEP_WATER);

        return (TILE_DNGN_DEEP_WATER);
    case DNGN_SHALLOW_WATER:
        {
            tileidx_t t = TILE_DNGN_SHALLOW_WATER;
            if (env.grid_colours(gc) == GREEN
                || env.grid_colours(gc) == LIGHTGREEN)
            {
                t = TILE_DNGN_SHALLOW_WATER_MURKY;
            }
            else if (player_in_branch(BRANCH_SHOALS))
                t = TILE_SHOALS_SHALLOW_WATER;

            monsters *mon = monster_at(gc);
            if (mon)
            {
                // Add disturbance to tile.
                if (mon->submerged())
                    t += tile_dngn_count(t);
            }

            return (t);
        }
    default:
        return (_tileidx_feature_base(feat));
    }
}


tileidx_t tileidx_out_of_bounds(int branch)
{
    if (branch == BRANCH_SHOALS)
        return (TILE_DNGN_OPEN_SEA | TILE_FLAG_UNSEEN);
    else
        return (TILE_DNGN_UNSEEN | TILE_FLAG_UNSEEN);
}

void tileidx_from_map_cell(tileidx_t *fg, tileidx_t *bg, const map_cell &cell)
{
    *bg = _tileidx_feature_base(cell.feat());

    switch (get_cell_show_class(cell))
    {
    default:
    case SH_NOTHING:
    case SH_FEATURE:
        *fg = 0;
        break;
    case SH_ITEM:
        *fg = tileidx_item(*cell.item());
        break;
    case SH_CLOUD:
        *fg = TILE_CLOUD_GREY_SMOKE;
        break;
    case SH_INVIS_EXPOSED:
        *fg = TILE_UNSEEN_MONSTER;
        break;
    case SH_MONSTER:
        *fg = _tileidx_monster_base(cell.monster());
        break;
    }
}

void tileidx_out_of_los(tileidx_t *fg, tileidx_t *bg, const coord_def& gc)
{
    // Player memory.
    tileidx_t mem_fg = env.tile_bk_fg(gc);
    tileidx_t mem_bg = env.tile_bk_bg(gc);

    // Detected info is just stored in map_knowledge and doesn't get
    // written to what the player remembers.  We'll feather that in here.

    const map_cell &cell = env.map_knowledge(gc);

    // Override terrain for magic mapping.
    if (!cell.seen() && env.map_knowledge(gc).mapped())
        *bg = _tileidx_feature_base(cell.feat());
    else
        *bg = mem_bg;
    *bg |= tileidx_unseen_flag(gc);

    // Override foreground for monsters/items
    if (env.map_knowledge(gc).detected_monster())
        *fg = _tileidx_monster_base(cell.monster());
    else if (env.map_knowledge(gc).detected_item())
        *fg = tileidx_item(*cell.item());
    else
        *fg = mem_fg;
}

static bool _is_skeleton(const int z_type)
{
    return (z_type == MONS_SKELETON_SMALL || z_type == MONS_SKELETON_LARGE);
}

static tileidx_t _tileidx_monster_zombified(const monsters *mon)
{
    const int z_type = mon->type;

    // TODO: Add tiles and code for these as well.
    switch (z_type)
    {
    case MONS_SIMULACRUM_SMALL: return TILEP_MONS_SIMULACRUM_SMALL;
    case MONS_SIMULACRUM_LARGE: return TILEP_MONS_SIMULACRUM_LARGE;
    }

    const int subtype = (int) mons_zombie_base(mon);
    const int z_size = mons_zombie_size(subtype);

    tileidx_t z_tile;
    switch (get_mon_shape(mon))
    {
    case MON_SHAPE_HUMANOID:
    case MON_SHAPE_HUMANOID_WINGED:
    case MON_SHAPE_HUMANOID_TAILED:
    case MON_SHAPE_HUMANOID_WINGED_TAILED:
        if (z_type == MONS_SKELETON_SMALL)
            return TILEP_MONS_SKELETON_SMALL;
        else if (z_type == MONS_SKELETON_LARGE)
            return TILEP_MONS_SKELETON_LARGE;

        z_tile = (z_size == Z_SMALL ? TILEP_MONS_ZOMBIE_SMALL
                                    : TILEP_MONS_ZOMBIE_LARGE);
        break;
    case MON_SHAPE_CENTAUR:
        if (_is_skeleton(z_type))
            return TILEP_MONS_SKELETON_CENTAUR;

        z_tile = TILEP_MONS_ZOMBIE_CENTAUR;
        break;
    case MON_SHAPE_NAGA:
        if (_is_skeleton(z_type))
            return TILEP_MONS_SKELETON_NAGA;

        z_tile = TILEP_MONS_ZOMBIE_NAGA;
        break;
    case MON_SHAPE_QUADRUPED_WINGED:
        if (mons_genus(subtype) == MONS_DRAGON)
        {
            if (_is_skeleton(z_type))
                return TILEP_MONS_SKELETON_DRAGON;

            z_tile = TILEP_MONS_ZOMBIE_DRAGON;
            break;
        }
        // else fall-through
    case MON_SHAPE_QUADRUPED:
        if (mons_genus(subtype) == MONS_HYDRA)
        {
            if (_is_skeleton(z_type))
            {
                return TILEP_MONS_SKELETON_HYDRA
                       + std::min((int)mon->number, 5) - 1;
            }

            z_tile = TILEP_MONS_ZOMBIE_HYDRA
                     + std::min((int)mon->number, 5) - 1;
            break;
        }
        // else fall-through
    case MON_SHAPE_QUADRUPED_TAILLESS:
        if (z_type == MONS_SKELETON_SMALL)
            return TILEP_MONS_SKELETON_QUADRUPED_SMALL;
        else if (z_type == MONS_SKELETON_LARGE)
            return TILEP_MONS_SKELETON_QUADRUPED_LARGE;

        z_tile = (z_size == Z_SMALL ? TILEP_MONS_ZOMBIE_QUADRUPED_SMALL
                                    : TILEP_MONS_ZOMBIE_QUADRUPED_LARGE);
        break;
    case MON_SHAPE_BAT:
        if (_is_skeleton(z_type))
            return TILEP_MONS_SKELETON_BAT;

        z_tile = TILEP_MONS_ZOMBIE_BAT;
        break;
    case MON_SHAPE_SNAIL:
    case MON_SHAPE_SNAKE:
        if (_is_skeleton(z_type))
            return TILEP_MONS_SKELETON_SNAKE;

        z_tile = TILEP_MONS_ZOMBIE_SNAKE;
        break;
    case MON_SHAPE_FISH:
        if (_is_skeleton(z_type))
            return TILEP_MONS_SKELETON_FISH;

        z_tile = TILEP_MONS_ZOMBIE_FISH;
        break;
    case MON_SHAPE_CENTIPEDE:
    case MON_SHAPE_INSECT:
        z_tile = TILEP_MONS_ZOMBIE_BEETLE;
        break;
    case MON_SHAPE_INSECT_WINGED:
        z_tile = TILEP_MONS_ZOMBIE_BEE;
        break;
    case MON_SHAPE_ARACHNID:
        z_tile = TILEP_MONS_ZOMBIE_SPIDER;
        break;
    default:
        z_tile = TILEP_ERROR;
    }

    if (z_type == MONS_SPECTRAL_THING)
        z_tile += (TILEP_MONS_SPECTRAL_SMALL - TILEP_MONS_ZOMBIE_SMALL);

    return (z_tile);
}

// Special case for *taurs which have a different tile
// for when they have a bow.
static int _bow_offset(const monsters *mon)
{
    int mon_wep = mon->inv[MSLOT_WEAPON];
    if (mon_wep == NON_ITEM)
        return (1);

    switch (mitm[mon_wep].sub_type)
    {
    case WPN_BOW:
    case WPN_LONGBOW:
    case WPN_CROSSBOW:
        return (0);
    default:
        return (1);
    }
}

static tileidx_t _mon_mod(tileidx_t tile, int offset)
{
    int count = tile_player_count(tile);
    return (tile + offset % count);
}

static tileidx_t _mon_clamp(tileidx_t tile, int offset)
{
    int count = tile_player_count(tile);
    return (tile + std::min(std::max(offset, 0), count - 1));
}

static tileidx_t _mon_random(tileidx_t tile)
{
    int count = tile_player_count(tile);
    return (tile + random2(count));
}

// This function allows for getting a monster from "just" the type.
// To avoid needless duplication of a cases in tileidx_monster, some
// extra parameters that have reasonable defaults for monsters where
// only the type is known are pushed here.
static tileidx_t _tileidx_monster_base(int type, bool in_water, int colour,
                                       int number, int tile_num_prop)
{
    switch (type)
    {
    // program bug
    case MONS_PROGRAM_BUG:
        return TILEP_MONS_PROGRAM_BUG;
    case MONS_SENSED:
        return TILE_UNSEEN_MONSTER;

    // insects ('a')
    case MONS_GIANT_COCKROACH:
        return TILEP_MONS_GIANT_COCKROACH;
    case MONS_GIANT_ANT:
        return TILEP_MONS_GIANT_ANT;
    case MONS_SOLDIER_ANT:
        return TILEP_MONS_SOLDIER_ANT;
    case MONS_QUEEN_ANT:
        return TILEP_MONS_QUEEN_ANT;

    // batty monsters ('b')
    case MONS_GIANT_BAT:
        return TILEP_MONS_GIANT_BAT;
    case MONS_BUTTERFLY:
        return _mon_mod(TILEP_MONS_BUTTERFLY, colour);

    // centaurs ('c')
    case MONS_CENTAUR:
        return TILEP_MONS_CENTAUR;
    case MONS_CENTAUR_WARRIOR:
        return TILEP_MONS_CENTAUR_WARRIOR;
    case MONS_YAKTAUR:
        return TILEP_MONS_YAKTAUR;
    case MONS_YAKTAUR_CAPTAIN:
        return TILEP_MONS_YAKTAUR_CAPTAIN;

    // draconians ('d'):
    case MONS_DRACONIAN:
        return TILEP_DRACO_BASE;

    // elves ('e')
    case MONS_ELF:
        return TILEP_MONS_ELF;
    case MONS_DEEP_ELF_SOLDIER:
        return TILEP_MONS_DEEP_ELF_SOLDIER;
    case MONS_DEEP_ELF_FIGHTER:
        return TILEP_MONS_DEEP_ELF_FIGHTER;
    case MONS_DEEP_ELF_KNIGHT:
        return TILEP_MONS_DEEP_ELF_KNIGHT;
    case MONS_DEEP_ELF_MAGE:
        return TILEP_MONS_DEEP_ELF_MAGE;
    case MONS_DEEP_ELF_SUMMONER:
        return TILEP_MONS_DEEP_ELF_SUMMONER;
    case MONS_DEEP_ELF_CONJURER:
        return TILEP_MONS_DEEP_ELF_CONJURER;
    case MONS_DEEP_ELF_PRIEST:
        return TILEP_MONS_DEEP_ELF_PRIEST;
    case MONS_DEEP_ELF_HIGH_PRIEST:
        return TILEP_MONS_DEEP_ELF_HIGH_PRIEST;
    case MONS_DEEP_ELF_DEMONOLOGIST:
        return TILEP_MONS_DEEP_ELF_DEMONOLOGIST;
    case MONS_DEEP_ELF_ANNIHILATOR:
        return TILEP_MONS_DEEP_ELF_ANNIHILATOR;
    case MONS_DEEP_ELF_SORCERER:
        return TILEP_MONS_DEEP_ELF_SORCERER;
    case MONS_DEEP_ELF_DEATH_MAGE:
        return TILEP_MONS_DEEP_ELF_DEATH_MAGE;
    case MONS_DEEP_ELF_BLADEMASTER:
        return TILEP_MONS_DEEP_ELF_BLADEMASTER;
    case MONS_DEEP_ELF_MASTER_ARCHER:
        return TILEP_MONS_DEEP_ELF_MASTER_ARCHER;

    // fungi ('f')
    case MONS_BALLISTOMYCETE:
        return TILEP_MONS_BALLISTOMYCETE_INACTIVE;
    case MONS_TOADSTOOL:
        return _mon_mod(TILEP_MONS_TOADSTOOL, tile_num_prop);
    case MONS_FUNGUS:
        return TILEP_MONS_FUNGUS;
    case MONS_WANDERING_MUSHROOM:
        return TILEP_MONS_WANDERING_MUSHROOM;

    // goblins ('g')
    case MONS_GOBLIN:
        return TILEP_MONS_GOBLIN;
    case MONS_HOBGOBLIN:
        return TILEP_MONS_HOBGOBLIN;
    case MONS_GNOLL:
        return TILEP_MONS_GNOLL;
    case MONS_BOGGART:
        return TILEP_MONS_BOGGART;

    // hounds and hogs ('h')
    case MONS_JACKAL:
        return TILEP_MONS_JACKAL;
    case MONS_HOUND:
        return TILEP_MONS_HOUND;
    case MONS_WARG:
        return TILEP_MONS_WARG;
    case MONS_WOLF:
        return TILEP_MONS_WOLF;
    case MONS_WAR_DOG:
        return TILEP_MONS_WAR_DOG;
    case MONS_HOG:
        return TILEP_MONS_HOG;
    case MONS_HELL_HOUND:
        return TILEP_MONS_HELL_HOUND;
    case MONS_HELL_HOG:
        return TILEP_MONS_HELL_HOG;

    // slugs ('j')
    case MONS_ELEPHANT_SLUG:
        return TILEP_MONS_ELEPHANT_SLUG;
    case MONS_GIANT_SLUG:
        return TILEP_MONS_GIANT_SLUG;
    case MONS_GIANT_SNAIL:
        return TILEP_MONS_GIANT_SNAIL;

    // killer bees ('k')
    case MONS_KILLER_BEE:
        return TILEP_MONS_KILLER_BEE;
    case MONS_BUMBLEBEE:
        return TILEP_MONS_BUMBLEBEE;
    case MONS_QUEEN_BEE:
        return TILEP_MONS_QUEEN_BEE;
    case MONS_FIREFLY:
        return TILEP_MONS_FIREFLY;

    // lizards ('l')
    case MONS_GIANT_NEWT:
        return TILEP_MONS_GIANT_NEWT;
    case MONS_GIANT_GECKO:
        return TILEP_MONS_GIANT_GECKO;
    case MONS_IGUANA:
        return TILEP_MONS_IGUANA;
    case MONS_GILA_MONSTER:
        return TILEP_MONS_GILA_MONSTER;
    case MONS_KOMODO_DRAGON:
        return TILEP_MONS_KOMODO_DRAGON;

    // drakes (also 'l', but dragon type)
    case MONS_SWAMP_DRAKE:
        return TILEP_MONS_SWAMP_DRAKE;
    case MONS_FIRE_DRAKE:
        return TILEP_MONS_FIRE_DRAKE;
    case MONS_LINDWURM:
        return TILEP_MONS_LINDWURM;
    case MONS_DEATH_DRAKE:
        return TILEP_MONS_DEATH_DRAKE;

    // merfolk ('m')
    case MONS_MERFOLK:
        if (in_water)
            return TILEP_MONS_MERFOLK_WATER;
        else
            return TILEP_MONS_MERFOLK;
    case MONS_MERFOLK_IMPALER:
        if (in_water)
            return TILEP_MONS_MERFOLK_IMPALER_WATER;
        else
            return TILEP_MONS_MERFOLK_IMPALER;
    case MONS_MERFOLK_AQUAMANCER:
        if (in_water)
            return TILEP_MONS_MERFOLK_AQUAMANCER_WATER;
        else
            return TILEP_MONS_MERFOLK_AQUAMANCER;
    case MONS_MERFOLK_JAVELINEER:
        if (in_water)
            return TILEP_MONS_MERFOLK_JAVELINEER_WATER;
        else
            return TILEP_MONS_MERFOLK_JAVELINEER;
    case MONS_MERMAID:
        if (in_water)
            return TILEP_MONS_MERMAID_WATER;
        else
            return TILEP_MONS_MERMAID;
    case MONS_SIREN:
        if (in_water)
            return TILEP_MONS_SIREN_WATER;
        else
            return TILEP_MONS_SIREN;

    // rotting monsters ('n')
    case MONS_NECROPHAGE:
        return TILEP_MONS_NECROPHAGE;
    case MONS_GHOUL:
        return TILEP_MONS_GHOUL;
    case MONS_ROTTING_HULK:
        return TILEP_MONS_ROTTING_HULK;

    // orcs ('o')
    case MONS_ORC:
        return TILEP_MONS_ORC;
    case MONS_ORC_WIZARD:
        return TILEP_MONS_ORC_WIZARD;
    case MONS_ORC_PRIEST:
        return TILEP_MONS_ORC_PRIEST;
    case MONS_ORC_WARRIOR:
        return TILEP_MONS_ORC_WARRIOR;
    case MONS_ORC_KNIGHT:
        return TILEP_MONS_ORC_KNIGHT;
    case MONS_ORC_WARLORD:
        return TILEP_MONS_ORC_WARLORD;
    case MONS_ORC_SORCERER:
        return TILEP_MONS_ORC_SORCERER;
    case MONS_ORC_HIGH_PRIEST:
        return TILEP_MONS_ORC_HIGH_PRIEST;

    // phantoms and ghosts ('p')
    case MONS_PHANTOM:
        return TILEP_MONS_PHANTOM;
    case MONS_HUNGRY_GHOST:
        return TILEP_MONS_HUNGRY_GHOST;
    case MONS_FLAYED_GHOST:
        return TILEP_MONS_FLAYED_GHOST;
    case MONS_PLAYER_GHOST:
    case MONS_PLAYER_ILLUSION:
        return TILEP_MONS_PLAYER_GHOST;
    case MONS_INSUBSTANTIAL_WISP:
        return TILEP_MONS_INSUBSTANTIAL_WISP;

    // rodents ('r')
    case MONS_RAT:
        return TILEP_MONS_RAT;
    case MONS_QUOKKA:
        return TILEP_MONS_QUOKKA;
    case MONS_GREY_RAT:
        return TILEP_MONS_GREY_RAT;
    case MONS_GREEN_RAT:
        return TILEP_MONS_GREEN_RAT;
    case MONS_ORANGE_RAT:
        return TILEP_MONS_ORANGE_RAT;

    // spiders and insects ('s')
    case MONS_GIANT_MITE:
        return TILEP_MONS_GIANT_MITE;
    case MONS_GIANT_CENTIPEDE:
        return TILEP_MONS_GIANT_CENTIPEDE;
    case MONS_SCORPION:
        return TILEP_MONS_SCORPION;
    case MONS_GIANT_SCORPION:
        return TILEP_MONS_GIANT_SCORPION;
    case MONS_TARANTELLA:
        return TILEP_MONS_TARANTELLA;
    case MONS_JUMPING_SPIDER:
        return TILEP_MONS_JUMPING_SPIDER;
    case MONS_WOLF_SPIDER:
        return TILEP_MONS_WOLF_SPIDER;
    case MONS_TRAPDOOR_SPIDER:
        return TILEP_MONS_TRAPDOOR_SPIDER;
    case MONS_REDBACK:
        return TILEP_MONS_REDBACK;
    case MONS_DEMONIC_CRAWLER:
        return TILEP_MONS_DEMONIC_CRAWLER;

    // turtles and crocodiles ('t')
    case MONS_CROCODILE:
        return TILEP_MONS_CROCODILE;
    case MONS_BABY_ALLIGATOR:
        return TILEP_MONS_BABY_ALLIGATOR;
    case MONS_ALLIGATOR:
        return TILEP_MONS_ALLIGATOR;
    case MONS_SNAPPING_TURTLE:
        return TILEP_MONS_SNAPPING_TURTLE;
    case MONS_ALLIGATOR_SNAPPING_TURTLE:
        return TILEP_MONS_ALLIGATOR_SNAPPING_TURTLE;

    // ugly things ('u')
    case MONS_UGLY_THING:
    case MONS_VERY_UGLY_THING:
    {
        const tileidx_t ugly_tile = (type == MONS_VERY_UGLY_THING) ?
            TILEP_MONS_VERY_UGLY_THING : TILEP_MONS_UGLY_THING;
        int colour_offset = ugly_thing_colour_offset(colour);
        return _mon_clamp(ugly_tile, colour_offset);
    }

    // vortices ('v')
    case MONS_FIRE_VORTEX:
        return TILEP_MONS_FIRE_VORTEX;
    case MONS_SPATIAL_VORTEX:
        return TILEP_MONS_SPATIAL_VORTEX;

    // elementals (different symbols)
    case MONS_AIR_ELEMENTAL:
        return TILEP_MONS_AIR_ELEMENTAL;
    case MONS_EARTH_ELEMENTAL:
        return TILEP_MONS_EARTH_ELEMENTAL;
    case MONS_FIRE_ELEMENTAL:
        return TILEP_MONS_FIRE_ELEMENTAL;
    case MONS_WATER_ELEMENTAL:
        return TILEP_MONS_WATER_ELEMENTAL;
    case MONS_IRON_ELEMENTAL:
        return TILEP_MONS_IRON_ELEMENTAL;

    // worms and larvae ('w')
    case MONS_KILLER_BEE_LARVA:
        return TILEP_MONS_KILLER_BEE_LARVA;
    case MONS_WORM:
        return TILEP_MONS_WORM;
    case MONS_ANT_LARVA:
        return TILEP_MONS_ANT_LARVA;
    case MONS_BRAIN_WORM:
        return TILEP_MONS_BRAIN_WORM;
    case MONS_SWAMP_WORM:
        return TILEP_MONS_SWAMP_WORM;
    case MONS_GIANT_LEECH:
        return TILEP_MONS_GIANT_LEECH;
    case MONS_SPINY_WORM:
        return TILEP_MONS_SPINY_WORM;

    // small abominations ('x')
    case MONS_UNSEEN_HORROR:
        return TILEP_MONS_UNSEEN_HORROR;
    case MONS_ABOMINATION_SMALL:
        return TILEP_MONS_ABOMINATION_SMALL;

    // flying insects ('y')
    case MONS_YELLOW_WASP:
        return TILEP_MONS_YELLOW_WASP;
    case MONS_GIANT_MOSQUITO:
        return TILEP_MONS_GIANT_MOSQUITO;
    case MONS_GIANT_BLOWFLY:
        return TILEP_MONS_GIANT_BLOWFLY;
    case MONS_RED_WASP:
        return TILEP_MONS_RED_WASP;
    case MONS_GHOST_MOTH:
        return TILEP_MONS_GHOST_MOTH;
    case MONS_MOTH_OF_WRATH:
        return TILEP_MONS_MOTH_OF_WRATH;

    // small zombies etc. ('z')
    case MONS_ZOMBIE_SMALL:
        return TILEP_MONS_ZOMBIE_SMALL;
    case MONS_SIMULACRUM_SMALL:
        return TILEP_MONS_SIMULACRUM_SMALL;
    case MONS_SKELETON_SMALL:
        return TILEP_MONS_SKELETON_SMALL;
    case MONS_SKELETAL_WARRIOR:
        return TILEP_MONS_SKELETAL_WARRIOR;
    case MONS_FLYING_SKULL:
        return TILEP_MONS_FLYING_SKULL;
    case MONS_FLAMING_CORPSE:
        return TILEP_MONS_FLAMING_CORPSE;
    case MONS_CURSE_SKULL:
        return TILEP_MONS_CURSE_SKULL;
    case MONS_CURSE_TOE:
        return TILEP_MONS_CURSE_TOE;

    // angelic beings ('A')
    case MONS_ANGEL:
        return TILEP_MONS_ANGEL;
    case MONS_CHERUB:
        return TILEP_MONS_CHERUB;
    case MONS_DAEVA:
        return TILEP_MONS_DAEVA;
    //TODO
    case MONS_MENNAS:
        return TILEP_MONS_ANGEL;

    // beetles ('B')
    case MONS_GIANT_BEETLE:
        return TILEP_MONS_GIANT_BEETLE;
    case MONS_BOULDER_BEETLE:
        return TILEP_MONS_BOULDER_BEETLE;
    case MONS_BORING_BEETLE:
        return TILEP_MONS_BORING_BEETLE;

    // cyclops and giants ('C')
    case MONS_HILL_GIANT:
        return TILEP_MONS_HILL_GIANT;
    case MONS_ETTIN:
        return TILEP_MONS_ETTIN;
    case MONS_CYCLOPS:
        return TILEP_MONS_CYCLOPS;
    case MONS_FIRE_GIANT:
        return TILEP_MONS_FIRE_GIANT;
    case MONS_FROST_GIANT:
        return TILEP_MONS_FROST_GIANT;
    case MONS_STONE_GIANT:
        return TILEP_MONS_STONE_GIANT;
    case MONS_TITAN:
        return TILEP_MONS_TITAN;

    // dragons ('D')
    case MONS_WYVERN:
        return TILEP_MONS_WYVERN;
    case MONS_DRAGON:
        return TILEP_MONS_DRAGON;
    case MONS_HYDRA:
        // Number of heads
        return _mon_clamp(TILEP_MONS_HYDRA, number - 1);
    case MONS_ICE_DRAGON:
        return TILEP_MONS_ICE_DRAGON;
    case MONS_STEAM_DRAGON:
        return TILEP_MONS_STEAM_DRAGON;
    case MONS_SWAMP_DRAGON:
        return TILEP_MONS_SWAMP_DRAGON;
    case MONS_MOTTLED_DRAGON:
        return TILEP_MONS_MOTTLED_DRAGON;
    case MONS_QUICKSILVER_DRAGON:
        return TILEP_MONS_QUICKSILVER_DRAGON;
    case MONS_IRON_DRAGON:
        return TILEP_MONS_IRON_DRAGON;
    case MONS_STORM_DRAGON:
        return TILEP_MONS_STORM_DRAGON;
    case MONS_GOLDEN_DRAGON:
        return TILEP_MONS_GOLDEN_DRAGON;
    case MONS_SHADOW_DRAGON:
        return TILEP_MONS_SHADOW_DRAGON;
    case MONS_BONE_DRAGON:
        return TILEP_MONS_BONE_DRAGON;
    case MONS_SERPENT_OF_HELL:
        return TILEP_MONS_SERPENT_OF_HELL;
    case MONS_HOLY_DRAGON:
        return TILEP_MONS_HOLY_DRAGON;

    // efreet ('E')
    case MONS_EFREET:
        return TILEP_MONS_EFREET;

    // frogs ('F')
    case MONS_GIANT_FROG:
        return TILEP_MONS_GIANT_FROG;
    case MONS_GIANT_TOAD:
        return TILEP_MONS_GIANT_TOAD;
    case MONS_SPINY_FROG:
        return TILEP_MONS_SPINY_FROG;
    case MONS_BLINK_FROG:
        return TILEP_MONS_BLINK_FROG;

    // eyes and spores ('G')
    case MONS_GIANT_SPORE:
        return TILEP_MONS_GIANT_SPORE;
    case MONS_GIANT_EYEBALL:
        return TILEP_MONS_GIANT_EYEBALL;
    case MONS_EYE_OF_DRAINING:
        return TILEP_MONS_EYE_OF_DRAINING;
    case MONS_GIANT_ORANGE_BRAIN:
        return TILEP_MONS_GIANT_ORANGE_BRAIN;
    case MONS_GREAT_ORB_OF_EYES:
        return TILEP_MONS_GREAT_ORB_OF_EYES;
    case MONS_SHINING_EYE:
        return TILEP_MONS_SHINING_EYE;
    case MONS_EYE_OF_DEVASTATION:
        return TILEP_MONS_EYE_OF_DEVASTATION;
    case MONS_GOLDEN_EYE:
        return TILEP_MONS_GOLDEN_EYE;
    case MONS_OPHAN:
        return TILEP_MONS_OPHAN;

    // hybrids ('H')
    case MONS_HIPPOGRIFF:
        return TILEP_MONS_HIPPOGRIFF;
    case MONS_MANTICORE:
        return TILEP_MONS_MANTICORE;
    case MONS_GRIFFON:
        return TILEP_MONS_GRIFFON;
    case MONS_SPHINX:
        return TILEP_MONS_SPHINX;
    case MONS_HARPY:
        return TILEP_MONS_HARPY;
    case MONS_MINOTAUR:
        return TILEP_MONS_MINOTAUR;
<<<<<<< HEAD
    case MONS_SHEDU:
        return TILEP_MONS_SHEDU;
=======
    case MONS_KENKU:
        return TILEP_MONS_KENKU;
>>>>>>> d247c107

    // ice beast ('I')
    case MONS_ICE_BEAST:
        return TILEP_MONS_ICE_BEAST;

    // jellies ('J')
    case MONS_OOZE:
        return TILEP_MONS_OOZE;
    case MONS_JELLY:
        return TILEP_MONS_JELLY;
    case MONS_SLIME_CREATURE:
    case MONS_MERGED_SLIME_CREATURE:
        return _mon_clamp(TILEP_MONS_SLIME_CREATURE, number - 1);
    case MONS_PULSATING_LUMP:
        return TILEP_MONS_PULSATING_LUMP;
    case MONS_GIANT_AMOEBA:
        return TILEP_MONS_GIANT_AMOEBA;
    case MONS_BROWN_OOZE:
        return TILEP_MONS_BROWN_OOZE;
    case MONS_AZURE_JELLY:
        return TILEP_MONS_AZURE_JELLY;
    case MONS_DEATH_OOZE:
        return TILEP_MONS_DEATH_OOZE;
    case MONS_ACID_BLOB:
        return TILEP_MONS_ACID_BLOB;
    case MONS_ROYAL_JELLY:
        return TILEP_MONS_ROYAL_JELLY;

    // kobolds ('K')
    case MONS_KOBOLD:
        return TILEP_MONS_KOBOLD;
    case MONS_BIG_KOBOLD:
        return TILEP_MONS_BIG_KOBOLD;
    case MONS_KOBOLD_DEMONOLOGIST:
        return TILEP_MONS_KOBOLD_DEMONOLOGIST;

    // liches ('L')
    case MONS_LICH:
        return TILEP_MONS_LICH;
    case MONS_ANCIENT_LICH:
        return TILEP_MONS_ANCIENT_LICH;

    // mummies ('M')
    case MONS_MUMMY:
        return TILEP_MONS_MUMMY;
    case MONS_GUARDIAN_MUMMY:
        return TILEP_MONS_GUARDIAN_MUMMY;
    case MONS_GREATER_MUMMY:
        return TILEP_MONS_GREATER_MUMMY;
    case MONS_MUMMY_PRIEST:
        return TILEP_MONS_MUMMY_PRIEST;

    // nagas ('N')
    case MONS_NAGA:
        return TILEP_MONS_NAGA;
    case MONS_GUARDIAN_SERPENT:
        return TILEP_MONS_GUARDIAN_SERPENT;
    case MONS_NAGA_MAGE:
        return TILEP_MONS_NAGA_MAGE;
    case MONS_NAGA_WARRIOR:
        return TILEP_MONS_NAGA_WARRIOR;
    case MONS_GREATER_NAGA:
        return TILEP_MONS_GREATER_NAGA;

    // ogres ('O')
    case MONS_OGRE:
        return TILEP_MONS_OGRE;
    case MONS_TWO_HEADED_OGRE:
        return TILEP_MONS_TWO_HEADED_OGRE;
    case MONS_OGRE_MAGE:
        return TILEP_MONS_OGRE_MAGE;

    // plants ('P')
    case MONS_PLANT:
        return TILEP_MONS_PLANT;
    case MONS_BUSH:
        return TILEP_MONS_BUSH;
    case MONS_OKLOB_PLANT:
        return TILEP_MONS_OKLOB_PLANT;

    // rakshasa ('R')
    case MONS_RAKSHASA:
        return TILEP_MONS_RAKSHASA;
    case MONS_RAKSHASA_FAKE:
        return TILEP_MONS_RAKSHASA_FAKE;

    // snakes ('S')
    case MONS_SMALL_SNAKE:
        return TILEP_MONS_SMALL_SNAKE;
    case MONS_SNAKE:
        return TILEP_MONS_SNAKE;
    case MONS_WATER_MOCCASIN:
        return TILEP_MONS_WATER_MOCCASIN;
    case MONS_BLACK_MAMBA:
        return TILEP_MONS_BLACK_MAMBA;
    case MONS_VIPER:
        return TILEP_MONS_VIPER;
    case MONS_ANACONDA:
        return TILEP_MONS_ANACONDA;
    case MONS_SEA_SNAKE:
        return TILEP_MONS_SEA_SNAKE;

    // trolls ('T')
    case MONS_TROLL:
        return TILEP_MONS_TROLL;
    case MONS_ROCK_TROLL:
        return TILEP_MONS_ROCK_TROLL;
    case MONS_IRON_TROLL:
        return TILEP_MONS_IRON_TROLL;
    case MONS_DEEP_TROLL:
        return TILEP_MONS_DEEP_TROLL;

    // bears ('U')
    case MONS_BEAR:
        return TILEP_MONS_BEAR;
    case MONS_GRIZZLY_BEAR:
        return TILEP_MONS_GRIZZLY_BEAR;
    case MONS_POLAR_BEAR:
        return TILEP_MONS_POLAR_BEAR;
    case MONS_BLACK_BEAR:
        return TILEP_MONS_BLACK_BEAR;

    // vampires ('V')
    case MONS_VAMPIRE:
        return TILEP_MONS_VAMPIRE;
    case MONS_VAMPIRE_KNIGHT:
        return TILEP_MONS_VAMPIRE_KNIGHT;
    case MONS_VAMPIRE_MAGE:
        return TILEP_MONS_VAMPIRE_MAGE;

    // wraiths ('W')
    case MONS_WIGHT:
        return TILEP_MONS_WIGHT;
    case MONS_WRAITH:
        return TILEP_MONS_WRAITH;
    case MONS_SHADOW_WRAITH:
        return TILEP_MONS_SHADOW_WRAITH;
    case MONS_FREEZING_WRAITH:
        return TILEP_MONS_FREEZING_WRAITH;
    case MONS_SPECTRAL_WARRIOR:
        return TILEP_MONS_SPECTRAL_WARRIOR;
    case MONS_SPECTRAL_THING:
        return TILEP_MONS_SPECTRAL_LARGE;

    // large abominations ('X')
    case MONS_ABOMINATION_LARGE:
        return _mon_mod(TILEP_MONS_ABOMINATION_LARGE, colour);
    case MONS_TENTACLED_MONSTROSITY:
        return TILEP_MONS_TENTACLED_MONSTROSITY;
    case MONS_ORB_GUARDIAN:
        return TILEP_MONS_ORB_GUARDIAN;
    case MONS_TEST_SPAWNER:
        return TILEP_MONS_TEST_SPAWNER;

    // yaks, sheep and elephants ('Y')
    case MONS_SHEEP:
        return TILEP_MONS_SHEEP;
    case MONS_YAK:
        return TILEP_MONS_YAK;
    case MONS_DEATH_YAK:
        return TILEP_MONS_DEATH_YAK;
    case MONS_ELEPHANT:
        return TILEP_MONS_ELEPHANT;
    case MONS_DIRE_ELEPHANT:
        return TILEP_MONS_DIRE_ELEPHANT;
    case MONS_HELLEPHANT:
        return TILEP_MONS_HELLEPHANT;
    case MONS_APIS:
        return TILEP_MONS_APIS;

    // large zombies etc. ('Z')
    case MONS_ZOMBIE_LARGE:
        return TILEP_MONS_ZOMBIE_LARGE;
    case MONS_SKELETON_LARGE:
        return TILEP_MONS_SKELETON_LARGE;
    case MONS_SIMULACRUM_LARGE:
        return TILEP_MONS_SIMULACRUM_LARGE;

    // water monsters
    case MONS_BIG_FISH:
        return TILEP_MONS_BIG_FISH;
    case MONS_GIANT_GOLDFISH:
        return TILEP_MONS_GIANT_GOLDFISH;
    case MONS_ELECTRIC_EEL:
        return TILEP_MONS_ELECTRIC_EEL;
    case MONS_SHARK:
        return TILEP_MONS_SHARK;
    case MONS_JELLYFISH:
        return TILEP_MONS_JELLYFISH;
    case MONS_KRAKEN:
        return TILEP_MONS_KRAKEN_HEAD;
    case MONS_KRAKEN_TENTACLE:
        return _mon_random(TILEP_MONS_KRAKEN_TENTACLE);

    // lava monsters
    case MONS_LAVA_WORM:
        return TILEP_MONS_LAVA_WORM;
    case MONS_LAVA_FISH:
        return TILEP_MONS_LAVA_FISH;
    case MONS_LAVA_SNAKE:
        return TILEP_MONS_LAVA_SNAKE;
    case MONS_SALAMANDER:
        return TILEP_MONS_SALAMANDER;

    // monsters moving through rock
    case MONS_ROCK_WORM:
        return TILEP_MONS_ROCK_WORM;

    // humans ('@')
    case MONS_HUMAN:
    case MONS_DEMIGOD:
        return TILEP_MONS_HUMAN;
    case MONS_HELL_KNIGHT:
        return TILEP_MONS_HELL_KNIGHT;
    case MONS_NECROMANCER:
        return TILEP_MONS_NECROMANCER;
    case MONS_WIZARD:
        return TILEP_MONS_WIZARD;
    case MONS_VAULT_GUARD:
        return TILEP_MONS_VAULT_GUARD;
    case MONS_SHAPESHIFTER:
        return TILEP_MONS_SHAPESHIFTER;
    case MONS_GLOWING_SHAPESHIFTER:
        return TILEP_MONS_GLOWING_SHAPESHIFTER;
    case MONS_KILLER_KLOWN:
        return TILEP_MONS_KILLER_KLOWN;
    case MONS_DWARF:
        return TILEP_MONS_DWARF;
    case MONS_SLAVE:
        return _mon_mod(TILEP_MONS_SLAVE, tile_num_prop);
<<<<<<< HEAD
    case MONS_PALADIN:
        return TILEP_MONS_PALADIN;
=======
    case MONS_DEMONSPAWN:
        return TILEP_MONS_DEMONSPAWN;
    case MONS_HALFLING:
        return TILEP_MONS_HALFLING;
>>>>>>> d247c107

    // mimics
    case MONS_GOLD_MIMIC:
        return TILE_UNSEEN_GOLD;
    case MONS_WEAPON_MIMIC:
        return TILE_UNSEEN_WEAPON;
    case MONS_ARMOUR_MIMIC:
        return TILE_UNSEEN_ARMOUR;
    case MONS_SCROLL_MIMIC:
        return TILE_UNSEEN_SCROLL;
    case MONS_POTION_MIMIC:
        return TILE_UNSEEN_POTION;
    case MONS_DANCING_WEAPON:
        return TILE_UNSEEN_WEAPON;

    // '5' demons
    case MONS_IMP:
        return TILEP_MONS_IMP;
    case MONS_QUASIT:
        return TILEP_MONS_QUASIT;
    case MONS_WHITE_IMP:
        return TILEP_MONS_WHITE_IMP;
    case MONS_LEMURE:
        return TILEP_MONS_LEMURE;
    case MONS_UFETUBUS:
        return TILEP_MONS_UFETUBUS;
    case MONS_IRON_IMP:
        return TILEP_MONS_IRON_IMP;
    case MONS_MIDGE:
        return TILEP_MONS_MIDGE;
    case MONS_SHADOW_IMP:
        return TILEP_MONS_SHADOW_IMP;

    // '4' demons
    case MONS_RED_DEVIL:
        return TILEP_MONS_RED_DEVIL;
    case MONS_HAIRY_DEVIL:
        return TILEP_MONS_HAIRY_DEVIL;
    case MONS_ROTTING_DEVIL:
        return TILEP_MONS_ROTTING_DEVIL;
    case MONS_SMOKE_DEMON:
        return TILEP_MONS_SMOKE_DEMON;
    case MONS_SIXFIRHY:
        return TILEP_MONS_SIXFIRHY;
    case MONS_HELLWING:
        return TILEP_MONS_HELLWING;

    // '3' demons
    case MONS_HELLION:
        return TILEP_MONS_HELLION;
    case MONS_TORMENTOR:
        return TILEP_MONS_TORMENTOR;
    case MONS_BLUE_DEVIL:
        return TILEP_MONS_BLUE_DEVIL;
    case MONS_IRON_DEVIL:
        return TILEP_MONS_IRON_DEVIL;
    case MONS_NEQOXEC:
        return TILEP_MONS_NEQOXEC;
    case MONS_ORANGE_DEMON:
        return TILEP_MONS_ORANGE_DEMON;
    case MONS_YNOXINUL:
        return TILEP_MONS_YNOXINUL;
    case MONS_SHADOW_DEMON:
        return TILEP_MONS_SHADOW_DEMON;
    case MONS_CHAOS_SPAWN:
        return TILEP_MONS_CHAOS_SPAWN;

    // '2' demon
    case MONS_BEAST:
        return TILEP_MONS_BEAST;
    case MONS_SUN_DEMON:
        return TILEP_MONS_SUN_DEMON;
    case MONS_REAPER:
        return TILEP_MONS_REAPER;
    case MONS_SOUL_EATER:
        return TILEP_MONS_SOUL_EATER;
    case MONS_ICE_DEVIL:
        return TILEP_MONS_ICE_DEVIL;
    case MONS_LOROCYPROCA:
        return TILEP_MONS_LOROCYPROCA;

    // '1' demons
    case MONS_FIEND:
        return TILEP_MONS_FIEND;
    case MONS_ICE_FIEND:
        return TILEP_MONS_ICE_FIEND;
    case MONS_SHADOW_FIEND:
        return TILEP_MONS_SHADOW_FIEND;
    case MONS_PIT_FIEND:
        return TILEP_MONS_PIT_FIEND;
    case MONS_EXECUTIONER:
        return TILEP_MONS_EXECUTIONER;
    case MONS_GREEN_DEATH:
        return TILEP_MONS_GREEN_DEATH;
    case MONS_BLUE_DEATH:
        return TILEP_MONS_BLUE_DEATH;
    case MONS_BALRUG:
        return TILEP_MONS_BALRUG;
    case MONS_CACODEMON:
        return TILEP_MONS_CACODEMON;

    // non-living creatures
    // golems ('8')
    case MONS_CLAY_GOLEM:
        return TILEP_MONS_CLAY_GOLEM;
    case MONS_WOOD_GOLEM:
        return TILEP_MONS_WOOD_GOLEM;
    case MONS_IRON_GOLEM:
        return TILEP_MONS_IRON_GOLEM;
    case MONS_STONE_GOLEM:
        return TILEP_MONS_STONE_GOLEM;
    case MONS_CRYSTAL_GOLEM:
        return TILEP_MONS_CRYSTAL_GOLEM;
    case MONS_TOENAIL_GOLEM:
        return TILEP_MONS_TOENAIL_GOLEM;
    case MONS_ELECTRIC_GOLEM:
        return TILEP_MONS_ELECTRIC_GOLEM;

    // statues (also '8')
    case MONS_ICE_STATUE:
        return TILEP_MONS_ICE_STATUE;
    case MONS_SILVER_STATUE:
        return TILEP_MONS_SILVER_STATUE;
    case MONS_ORANGE_STATUE:
        return TILEP_MONS_ORANGE_STATUE;

    // gargoyles ('9')
    case MONS_GARGOYLE:
        return TILEP_MONS_GARGOYLE;
    case MONS_METAL_GARGOYLE:
        return TILEP_MONS_METAL_GARGOYLE;
    case MONS_MOLTEN_GARGOYLE:
        return TILEP_MONS_MOLTEN_GARGOYLE;

    // major demons ('&')
    case MONS_PANDEMONIUM_DEMON:
        return TILEP_MONS_PANDEMONIUM_DEMON;

    // ball lightning / orb of fire ('*')
    case MONS_BALL_LIGHTNING:
        return TILEP_MONS_BALL_LIGHTNING;
    case MONS_ORB_OF_FIRE:
        return TILEP_MONS_ORB_OF_FIRE;
    case MONS_ORB_OF_DESTRUCTION:
        return _mon_random(TILEP_MONS_ORB_OF_DESTRUCTION);

    // other symbols
    case MONS_VAPOUR:
        return TILEP_MONS_VAPOUR;
    case MONS_SHADOW:
        return TILEP_MONS_SHADOW;
    case MONS_DEATH_COB:
        return TILEP_MONS_DEATH_COB;

    // -------------------------------------
    // non-human uniques, sorted by glyph, then difficulty
    // -------------------------------------

    // centaur ('c')
    case MONS_NESSOS:
        return TILEP_MONS_NESSOS;

    // draconian ('d')
    case MONS_TIAMAT:
        return TILEP_MONS_TIAMAT;

    // elves ('e')
    case MONS_DOWAN:
        return TILEP_MONS_DOWAN;
    case MONS_DUVESSA:
        return TILEP_MONS_DUVESSA;

    // goblins and gnolls ('g')
    case MONS_IJYB:
        return TILEP_MONS_IJYB;
    case MONS_CRAZY_YIUF:
        return TILEP_MONS_CRAZY_YIUF;
    case MONS_GRUM:
        return TILEP_MONS_GRUM;

    // spriggans ('i')
    case MONS_SPRIGGAN:
        return TILEP_MONS_SPRIGGAN;
    case MONS_SPRIGGAN_RIDER:
        return TILEP_MONS_SPRIGGAN_RIDER;
    case MONS_SPRIGGAN_DRUID:
        return TILEP_MONS_SPRIGGAN_DRUID;
    case MONS_SPRIGGAN_DEFENDER:
        return TILEP_MONS_SPRIGGAN_DEFENDER;
    case MONS_THE_ENCHANTRESS:
        return TILEP_MONS_THE_ENCHANTRESS;

    // slug ('j')
    case MONS_GASTRONOK:
        return TILEP_MONS_GASTRONOK;

    // merfolk ('m')
    case MONS_ILSUIW:
        if (in_water)
            return TILEP_MONS_ILSUIW_WATER;
        else
            return TILEP_MONS_ILSUIW;

    // orcs ('o')
    case MONS_BLORK_THE_ORC:
        return TILEP_MONS_BLORK_THE_ORC;
    case MONS_URUG:
        return TILEP_MONS_URUG;
    case MONS_NERGALLE:
        return TILEP_MONS_NERGALLE;
    case MONS_SAINT_ROKA:
        return TILEP_MONS_SAINT_ROKA;

    // curse skull ('z')
    case MONS_MURRAY:
        return TILEP_MONS_MURRAY;

    // cyclops and giants ('C')
    case MONS_POLYPHEMUS:
        return TILEP_MONS_POLYPHEMUS;
    case MONS_ANTAEUS:
        return TILEP_MONS_ANTAEUS;
    // TODO
    case MONS_CHUCK:
        return TILEP_MONS_STONE_GIANT;
    // TODO
    case MONS_IRON_GIANT:
        return TILEP_MONS_STONE_GIANT;

    // dragons and hydras ('D')
    case MONS_LERNAEAN_HYDRA:
        return TILEP_MONS_LERNAEAN_HYDRA;
    case MONS_XTAHUA:
        return TILEP_MONS_XTAHUA;

    // efreet ('E')
    case MONS_AZRAEL:
        return TILEP_MONS_AZRAEL;

    // frog ('F')
    case MONS_PRINCE_RIBBIT:
        return TILEP_MONS_PRINCE_RIBBIT;

    // jelly ('J')
    case MONS_DISSOLUTION:
        return TILEP_MONS_DISSOLUTION;

    // kobolds ('K')
    case MONS_SONJA:
        return TILEP_MONS_SONJA;
    case MONS_PIKEL:
        return TILEP_MONS_PIKEL;

    // lich ('L')
    case MONS_BORIS:
        return TILEP_MONS_BORIS;

    // mummies ('M')
    case MONS_MENKAURE:
        return TILEP_MONS_MENKAURE;
    case MONS_KHUFU:
        return TILEP_MONS_KHUFU;

    // guardian serpent ('N')
    case MONS_AIZUL:
        return TILEP_MONS_AIZUL;

    // ogre ('O')
    case MONS_EROLCHA:
        return TILEP_MONS_EROLCHA;

    // rakshasas ('R')
    case MONS_MARA:
        return TILEP_MONS_MARA;
    case MONS_MARA_FAKE:
        return TILEP_MONS_MARA_FAKE;

    // trolls ('T')
    case MONS_PURGY:
        return TILEP_MONS_PURGY;
    case MONS_SNORG:
        return TILEP_MONS_SNORG;

    // elephants etc
    case MONS_NELLIE:
        return TILEP_MONS_NELLIE;

    // imps ('5')
    case MONS_GRINDER:
        return TILEP_MONS_GRINDER;

    // statue ('8')
    case MONS_ROXANNE:
        return TILEP_MONS_ROXANNE;

    // -------------------------------------
    // non-human uniques ('@')
    // -------------------------------------

    case MONS_TERENCE:
        return TILEP_MONS_TERENCE;
    case MONS_JESSICA:
        return TILEP_MONS_JESSICA;
    case MONS_SIGMUND:
        return TILEP_MONS_SIGMUND;
    case MONS_EDMUND:
        return TILEP_MONS_EDMUND;
    case MONS_PSYCHE:
        return TILEP_MONS_PSYCHE;
    case MONS_DONALD:
        return TILEP_MONS_DONALD;
    case MONS_JOSEPH:
        return TILEP_MONS_JOSEPH;
    case MONS_ERICA:
        return TILEP_MONS_ERICA;
    case MONS_JOSEPHINE:
        return TILEP_MONS_JOSEPHINE;
    case MONS_HAROLD:
        return TILEP_MONS_HAROLD;
    case MONS_NORBERT:
        return TILEP_MONS_NORBERT;
    case MONS_JOZEF:
        return TILEP_MONS_JOZEF;
    case MONS_AGNES:
        return TILEP_MONS_AGNES;
    case MONS_MAUD:
        return TILEP_MONS_MAUD;
    case MONS_LOUISE:
        return TILEP_MONS_LOUISE;
    case MONS_FRANCIS:
        return TILEP_MONS_FRANCIS;
    case MONS_FRANCES:
        return TILEP_MONS_FRANCES;
    case MONS_RUPERT:
        return TILEP_MONS_RUPERT;
    case MONS_WAYNE:
        return TILEP_MONS_WAYNE;
    case MONS_DUANE:
        return TILEP_MONS_DUANE;
    case MONS_NORRIS:
        return TILEP_MONS_NORRIS;
    case MONS_FREDERICK:
        return TILEP_MONS_FREDERICK;
    case MONS_MARGERY:
        return TILEP_MONS_MARGERY;
    case MONS_EUSTACHIO:
        return TILEP_MONS_EUSTACHIO;
    case MONS_KIRKE:
        return TILEP_MONS_KIRKE;
    case MONS_NIKOLA:
        return TILEP_MONS_NIKOLA;
    case MONS_MAURICE:
        return TILEP_MONS_MAURICE;

    // unique major demons ('&')
    case MONS_MNOLEG:
        return TILEP_MONS_MNOLEG;
    case MONS_LOM_LOBON:
        return TILEP_MONS_LOM_LOBON;
    case MONS_CEREBOV:
        return TILEP_MONS_CEREBOV;
    case MONS_GLOORX_VLOQ:
        return TILEP_MONS_GLOORX_VLOQ;
    case MONS_GERYON:
        return TILEP_MONS_GERYON;
    case MONS_DISPATER:
        return TILEP_MONS_DISPATER;
    case MONS_ASMODEUS:
        return TILEP_MONS_ASMODEUS;
    case MONS_ERESHKIGAL:
        return TILEP_MONS_ERESHKIGAL;
    }

    return TILEP_MONS_PROGRAM_BUG;
}

static tileidx_t _tileidx_monster_no_props(const monsters *mon)
{
    bool in_water = feat_is_water(grd(mon->pos()));
    const bool misled = (!crawl_state.game_is_arena() && you.misled());

    // Show only base class for detected monsters.
    if (!misled && mons_is_zombified(mon))
        return _tileidx_monster_zombified(mon);
    else if (mon->props.exists("monster_tile"))
    {
        tileidx_t t = mon->props["monster_tile"].get_short();
        if (t == TILEP_MONS_STATUE_GUARDIAN)
            return _mon_random(t);
        else
            return t;
    }
    else
    {
        int tile_num = 0;
        if (mon->props.exists("tile_num"))
            tile_num = mon->props["tile_num"].get_short();

        int type = mon->type;
        if (misled)
            type = mon->get_mislead_type();

        switch (type)
        {
        case MONS_CENTAUR:
            return TILEP_MONS_CENTAUR + _bow_offset(mon);
        case MONS_CENTAUR_WARRIOR:
            return TILEP_MONS_CENTAUR_WARRIOR + _bow_offset(mon);
        case MONS_YAKTAUR:
            return TILEP_MONS_YAKTAUR + _bow_offset(mon);
        case MONS_YAKTAUR_CAPTAIN:
            return TILEP_MONS_YAKTAUR_CAPTAIN + _bow_offset(mon);
        case MONS_BUSH:
            if (cloud_type_at(mon->pos()) == CLOUD_FIRE)
                return TILEP_MONS_BUSH_BURNING;
            else
                return TILEP_MONS_BUSH;
        case MONS_BALLISTOMYCETE:
            if (mon->has_ench(ENCH_SPORE_PRODUCTION))
                return TILEP_MONS_BALLISTOMYCETE_ACTIVE;
            else
                return TILEP_MONS_BALLISTOMYCETE_INACTIVE;
            break;
        case MONS_HYPERACTIVE_BALLISTOMYCETE:
            return TILEP_MONS_HYPERACTIVE_BALLISTOMYCETE;

        case MONS_GOLD_MIMIC:
        case MONS_WEAPON_MIMIC:
        case MONS_ARMOUR_MIMIC:
        case MONS_SCROLL_MIMIC:
        case MONS_POTION_MIMIC:
            {
                tileidx_t t = tileidx_item(get_mimic_item(mon));
                if (mons_is_known_mimic(mon))
                    t |= TILE_FLAG_ANIM_WEP;
                return t;
            }

        case MONS_DANCING_WEAPON:
            {
                // Use item tile.
                item_def item = mitm[mon->inv[MSLOT_WEAPON]];
                return tileidx_item(item) | TILE_FLAG_ANIM_WEP;
            }

        default:
            return _tileidx_monster_base(type, in_water, mon->colour,
                                           mon->number, tile_num);
        }
    }
}

tileidx_t tileidx_monster(const monsters *mons)
{
    tileidx_t ch = _tileidx_monster_no_props(mons);

    if (mons_flies(mons))
        ch |= TILE_FLAG_FLYING;
    if (mons->has_ench(ENCH_HELD))
        ch |= TILE_FLAG_NET;
    if (mons->has_ench(ENCH_POISON))
        ch |= TILE_FLAG_POISON;
    if (mons->has_ench(ENCH_STICKY_FLAME))
        ch |= TILE_FLAG_FLAME;
    if (mons->berserk())
        ch |= TILE_FLAG_BERSERK;

    if (mons->friendly())
        ch |= TILE_FLAG_PET;
    else if (mons->good_neutral())
        ch |= TILE_FLAG_GD_NEUTRAL;
    else if (mons->neutral())
        ch |= TILE_FLAG_NEUTRAL;
    else if (mons_looks_stabbable(mons))
        ch |= TILE_FLAG_STAB;
    else if (mons_looks_distracted(mons))
        ch |= TILE_FLAG_MAY_STAB;

    mon_dam_level_type damage_level = mons_get_damage_level(mons);

    switch (damage_level)
    {
    case MDAM_DEAD:
    case MDAM_ALMOST_DEAD:
        ch |= TILE_FLAG_MDAM_ADEAD;
        break;
    case MDAM_SEVERELY_DAMAGED:
        ch |= TILE_FLAG_MDAM_SEV;
        break;
    case MDAM_HEAVILY_DAMAGED:
        ch |= TILE_FLAG_MDAM_HEAVY;
        break;
    case MDAM_MODERATELY_DAMAGED:
        ch |= TILE_FLAG_MDAM_MOD;
        break;
    case MDAM_LIGHTLY_DAMAGED:
        ch |= TILE_FLAG_MDAM_LIGHT;
        break;
    case MDAM_OKAY:
    default:
        // no flag for okay.
        break;
    }

    if (Options.tile_show_demon_tier)
    {
        switch (mons_base_char(mons->type))
        {
        case '1':
            ch |= TILE_FLAG_DEMON_1;
            break;
        case '2':
            ch |= TILE_FLAG_DEMON_2;
            break;
        case '3':
            ch |= TILE_FLAG_DEMON_3;
            break;
        case '4':
            ch |= TILE_FLAG_DEMON_4;
            break;
        case '5':
            ch |= TILE_FLAG_DEMON_5;
            break;
        }
    }

    return ch;
}

tileidx_t tileidx_draco_base(const monsters *mon)
{
    int draco = draco_subspecies(mon);
    int colour = 0;

    switch (draco)
    {
    default:
    case MONS_DRACONIAN:        colour = 0; break;
    case MONS_BLACK_DRACONIAN:  colour = 1; break;
    case MONS_YELLOW_DRACONIAN: colour = 2; break;
    case MONS_GREEN_DRACONIAN:  colour = 3; break;
    case MONS_MOTTLED_DRACONIAN:colour = 4; break;
    case MONS_PALE_DRACONIAN:   colour = 5; break;
    case MONS_PURPLE_DRACONIAN: colour = 6; break;
    case MONS_RED_DRACONIAN:    colour = 7; break;
    case MONS_WHITE_DRACONIAN:  colour = 8; break;
    }

    return (TILEP_DRACO_BASE + colour);
}

tileidx_t tileidx_draco_job(const monsters *mon)
{

    switch (mon->type)
    {
        case MONS_DRACONIAN_CALLER:      return (TILEP_DRACO_CALLER);
        case MONS_DRACONIAN_MONK:        return (TILEP_DRACO_MONK);
        case MONS_DRACONIAN_ZEALOT:      return (TILEP_DRACO_ZEALOT);
        case MONS_DRACONIAN_SHIFTER:     return (TILEP_DRACO_SHIFTER);
        case MONS_DRACONIAN_ANNIHILATOR: return (TILEP_DRACO_ANNIHILATOR);
        case MONS_DRACONIAN_KNIGHT:      return (TILEP_DRACO_KNIGHT);
        case MONS_DRACONIAN_SCORCHER:    return (TILEP_DRACO_SCORCHER);
        default:                         return (0);
    }
}

static tileidx_t _tileidx_unrand_artefact(int idx)
{
    const tileidx_t tile = unrandart_to_tile(idx);
    return (tile ? tile : TILE_TODO);
}

static tileidx_t _tileidx_weapon_base(const item_def &item)
{
    int race  = item.flags & ISFLAG_RACIAL_MASK;

    switch (item.sub_type)
    {
    case WPN_KNIFE: return TILE_WPN_KNIFE;

    case WPN_DAGGER:
        if (race == ISFLAG_ORCISH)
            return TILE_WPN_DAGGER_ORC;
        if (race == ISFLAG_ELVEN)
            return TILE_WPN_DAGGER_ELF;
        return TILE_WPN_DAGGER;

    case WPN_SHORT_SWORD:
        if (race == ISFLAG_ORCISH)
            return TILE_WPN_SHORT_SWORD_ORC;
        if (race == ISFLAG_ELVEN)
            return TILE_WPN_SHORT_SWORD_ELF;
        return TILE_WPN_SHORT_SWORD;

    case WPN_QUICK_BLADE: return TILE_WPN_QUICK_BLADE;
    case WPN_SABRE: return TILE_WPN_SABRE;
    case WPN_FALCHION: return TILE_WPN_FALCHION;
    case WPN_KATANA: return TILE_WPN_KATANA;

    case WPN_LONG_SWORD:
        if (race == ISFLAG_ORCISH)
            return TILE_WPN_LONG_SWORD_ORC;
        return TILE_WPN_LONG_SWORD;

    case WPN_GREAT_SWORD:
        if (race == ISFLAG_ORCISH)
            return TILE_WPN_GREAT_SWORD_ORC;
        return TILE_WPN_GREAT_SWORD;

    case WPN_SCIMITAR:
        return TILE_WPN_SCIMITAR;

    case WPN_DOUBLE_SWORD:
        return TILE_WPN_DOUBLE_SWORD;

    case WPN_TRIPLE_SWORD:
        return TILE_WPN_TRIPLE_SWORD;

    case WPN_HAND_AXE:
        return TILE_WPN_HAND_AXE;

    case WPN_WAR_AXE:
        return TILE_WPN_WAR_AXE;

    case WPN_BROAD_AXE:
        return TILE_WPN_BROAD_AXE;

    case WPN_BATTLEAXE:
        return TILE_WPN_BATTLEAXE;

    case WPN_EXECUTIONERS_AXE:
        return TILE_WPN_EXECUTIONERS_AXE;

    case WPN_BLOWGUN:
        return TILE_WPN_BLOWGUN;

    case WPN_SLING:
        return TILE_WPN_SLING;

    case WPN_BOW:
        return TILE_WPN_BOW;

    case WPN_CROSSBOW:
        return TILE_WPN_CROSSBOW;

    case WPN_SPEAR:
        return TILE_WPN_SPEAR;

    case WPN_TRIDENT:
        return TILE_WPN_TRIDENT;

    case WPN_HALBERD:
        return TILE_WPN_HALBERD;

    case WPN_SCYTHE:
        return TILE_WPN_SCYTHE;

    case WPN_GLAIVE:
        if (race == ISFLAG_ORCISH)
            return TILE_WPN_GLAIVE_ORC;
        return TILE_WPN_GLAIVE;

    case WPN_QUARTERSTAFF:
        return TILE_WPN_QUARTERSTAFF;

    case WPN_CLUB:
        return TILE_WPN_CLUB;

    case WPN_HAMMER:
        return TILE_WPN_HAMMER;

    case WPN_MACE:
        return TILE_WPN_MACE;

    case WPN_FLAIL:
        return TILE_WPN_FLAIL;

    case WPN_SPIKED_FLAIL:
        return TILE_WPN_SPIKED_FLAIL;

    case WPN_GREAT_MACE:
        return TILE_WPN_GREAT_MACE;

    case WPN_DIRE_FLAIL:
        return TILE_WPN_GREAT_FLAIL;

    case WPN_MORNINGSTAR:
        return TILE_WPN_MORNINGSTAR;

    case WPN_EVENINGSTAR:
        return TILE_WPN_EVENINGSTAR;

    case WPN_GIANT_CLUB:
        return TILE_WPN_GIANT_CLUB;

    case WPN_GIANT_SPIKED_CLUB:
        return TILE_WPN_GIANT_SPIKED_CLUB;

    case WPN_ANKUS:
        return TILE_WPN_ANKUS;

    case WPN_WHIP:
        return TILE_WPN_WHIP;

    case WPN_DEMON_BLADE:
        return TILE_WPN_DEMON_BLADE;

    case WPN_EUDEMON_BLADE:
        return TILE_WPN_BLESSED_BLADE;

    case WPN_DEMON_WHIP:
        return TILE_WPN_DEMON_WHIP;

    case WPN_HOLY_SCOURGE:
        return TILE_WPN_HOLY_SCOURGE;

    case WPN_DEMON_TRIDENT:
        return TILE_WPN_DEMON_TRIDENT;

    case WPN_TRISHULA:
        return TILE_WPN_TRISHULA;

    case WPN_LONGBOW:
        return TILE_WPN_LONGBOW;

    case WPN_LAJATANG:
        return TILE_WPN_LAJATANG;

    case WPN_BARDICHE:
        return TILE_WPN_BARDICHE;

    case WPN_BLESSED_FALCHION:
        return TILE_WPN_FALCHION;

    case WPN_BLESSED_LONG_SWORD:
        return TILE_WPN_LONG_SWORD;

    case WPN_BLESSED_SCIMITAR:
        return TILE_WPN_SCIMITAR;

    case WPN_BLESSED_KATANA:
        return TILE_WPN_KATANA;

    case WPN_BLESSED_GREAT_SWORD:
        return TILE_WPN_GREAT_SWORD;

    case WPN_BLESSED_DOUBLE_SWORD:
        return TILE_WPN_DOUBLE_SWORD;

    case WPN_BLESSED_TRIPLE_SWORD:
        return TILE_WPN_TRIPLE_SWORD;
    }

    return TILE_ERROR;
}

static tileidx_t _tileidx_weapon(const item_def &item)
{
    tileidx_t tile = _tileidx_weapon_base(item);
    return tileidx_enchant_equ(item, tile);
}

static tileidx_t _tileidx_missile_base(const item_def &item)
{
    int brand = item.special;
    switch (item.sub_type)
    {
    case MI_STONE:        return TILE_MI_STONE;
    case MI_LARGE_ROCK:   return TILE_MI_LARGE_ROCK;
    case MI_THROWING_NET: return TILE_MI_THROWING_NET;


    case MI_DART:
        switch (brand)
        {
        default:             return TILE_MI_DART;
        case SPMSL_POISONED: return TILE_MI_DART_POISONED;
        case SPMSL_STEEL:    return TILE_MI_DART_STEEL;
        case SPMSL_SILVER:   return TILE_MI_DART_SILVER;
        }

    case MI_NEEDLE:
        if (brand == SPMSL_POISONED)
            return TILE_MI_NEEDLE_P;
        return TILE_MI_NEEDLE;

    case MI_ARROW:
        switch (brand)
        {
        default:             return TILE_MI_ARROW;
        case SPMSL_STEEL:    return TILE_MI_ARROW_STEEL;
        case SPMSL_SILVER:   return TILE_MI_ARROW_SILVER;
        }

    case MI_BOLT:
        switch (brand)
        {
        default:             return TILE_MI_BOLT;
        case SPMSL_STEEL:    return TILE_MI_BOLT_STEEL;
        case SPMSL_SILVER:   return TILE_MI_BOLT_SILVER;
        }

    case MI_SLING_BULLET:
        switch (brand)
        {
        default:             return TILE_MI_SLING_BULLET;
        case SPMSL_STEEL:    return TILE_MI_SLING_BULLET_STEEL;
        case SPMSL_SILVER:   return TILE_MI_SLING_BULLET_SILVER;
        }

    case MI_JAVELIN:
        switch (brand)
        {
        default:             return TILE_MI_JAVELIN;
        case SPMSL_STEEL:    return TILE_MI_JAVELIN_STEEL;
        case SPMSL_SILVER:   return TILE_MI_JAVELIN_SILVER;
        }
  }

  return TILE_ERROR;
}

static tileidx_t _tileidx_missile(const item_def &item)
{
    int tile = _tileidx_missile_base(item);
    return (tileidx_enchant_equ(item, tile));
}

static tileidx_t _tileidx_armour_base(const item_def &item)
{
    int race  = item.flags & ISFLAG_RACIAL_MASK;
    int type  = item.sub_type;
    switch (type)
    {
    case ARM_ROBE:
        return TILE_ARM_ROBE;

    case ARM_LEATHER_ARMOUR:
        if (race == ISFLAG_ORCISH)
            return TILE_ARM_LEATHER_ARMOUR_ORC;
        if (race == ISFLAG_ELVEN)
            return TILE_ARM_LEATHER_ARMOUR_ELF;
        return TILE_ARM_LEATHER_ARMOUR;

    case ARM_RING_MAIL:
        if (race == ISFLAG_ORCISH)
            return TILE_ARM_RING_MAIL_ORC;
        if (race == ISFLAG_ELVEN)
            return TILE_ARM_RING_MAIL_ELF;
        if (race == ISFLAG_DWARVEN)
            return TILE_ARM_RING_MAIL_DWA;
        return TILE_ARM_RING_MAIL;

    case ARM_SCALE_MAIL:
        if (race == ISFLAG_ELVEN)
            return TILE_ARM_SCALE_MAIL_ELF;
        return TILE_ARM_SCALE_MAIL;

    case ARM_CHAIN_MAIL:
        if (race == ISFLAG_ELVEN)
            return TILE_ARM_CHAIN_MAIL_ELF;
        if (race == ISFLAG_ORCISH)
            return TILE_ARM_CHAIN_MAIL_ORC;
        return TILE_ARM_CHAIN_MAIL;

    case ARM_SPLINT_MAIL:
        return TILE_ARM_SPLINT_MAIL;

    case ARM_BANDED_MAIL:
        return TILE_ARM_BANDED_MAIL;

    case ARM_PLATE_MAIL:
        if (race == ISFLAG_ORCISH)
            return TILE_ARM_PLATE_MAIL_ORC;
        return TILE_ARM_PLATE_MAIL;

    case ARM_CRYSTAL_PLATE_MAIL:
        return TILE_ARM_CRYSTAL_PLATE_MAIL;

    case ARM_SHIELD:
        return TILE_ARM_SHIELD;

    case ARM_CLOAK:
        return TILE_ARM_CLOAK;

    case ARM_WIZARD_HAT:
        return TILE_THELM_WIZARD_HAT;

    case ARM_CAP:
        return TILE_THELM_CAP;

    case ARM_HELMET:
        return TILE_THELM_HELM;

    case ARM_GLOVES:
        return TILE_ARM_GLOVES;

    case ARM_BOOTS:
        return TILE_ARM_BOOTS;

    case ARM_BUCKLER:
        return TILE_ARM_BUCKLER;

    case ARM_LARGE_SHIELD:
        return TILE_ARM_LARGE_SHIELD;

    case ARM_CENTAUR_BARDING:
        return TILE_ARM_CENTAUR_BARDING;

    case ARM_NAGA_BARDING:
        return TILE_ARM_NAGA_BARDING;

    case ARM_ANIMAL_SKIN:
        return TILE_ARM_ANIMAL_SKIN;

    case ARM_TROLL_HIDE:
        return TILE_ARM_TROLL_HIDE;

    case ARM_TROLL_LEATHER_ARMOUR:
        return TILE_ARM_TROLL_LEATHER_ARMOUR;

    case ARM_DRAGON_HIDE:
        return TILE_ARM_DRAGON_HIDE;

    case ARM_DRAGON_ARMOUR:
        return TILE_ARM_DRAGON_ARMOUR;

    case ARM_ICE_DRAGON_HIDE:
        return TILE_ARM_ICE_DRAGON_HIDE;

    case ARM_ICE_DRAGON_ARMOUR:
        return TILE_ARM_ICE_DRAGON_ARMOUR;

    case ARM_STEAM_DRAGON_HIDE:
        return TILE_ARM_STEAM_DRAGON_HIDE;

    case ARM_STEAM_DRAGON_ARMOUR:
        return TILE_ARM_STEAM_DRAGON_ARMOUR;

    case ARM_MOTTLED_DRAGON_HIDE:
        return TILE_ARM_MOTTLED_DRAGON_HIDE;

    case ARM_MOTTLED_DRAGON_ARMOUR:
        return TILE_ARM_MOTTLED_DRAGON_ARMOUR;

    case ARM_STORM_DRAGON_HIDE:
        return TILE_ARM_STORM_DRAGON_HIDE;

    case ARM_STORM_DRAGON_ARMOUR:
        return TILE_ARM_STORM_DRAGON_ARMOUR;

    case ARM_GOLD_DRAGON_HIDE:
        return TILE_ARM_GOLD_DRAGON_HIDE;

    case ARM_GOLD_DRAGON_ARMOUR:
        return TILE_ARM_GOLD_DRAGON_ARMOUR;

    case ARM_SWAMP_DRAGON_HIDE:
        return TILE_ARM_SWAMP_DRAGON_HIDE;

    case ARM_SWAMP_DRAGON_ARMOUR:
        return TILE_ARM_SWAMP_DRAGON_ARMOUR;
    }

    return TILE_ERROR;
}

static tileidx_t _tileidx_armour(const item_def &item)
{
    tileidx_t tile = _tileidx_armour_base(item);
    return tileidx_enchant_equ(item, tile);
}

static tileidx_t _tileidx_chunk(const item_def &item)
{
    if (food_is_rotten(item))
    {
        if (!is_inedible(item))
        {
            if (is_poisonous(item))
                return TILE_FOOD_CHUNK_ROTTEN_POISONED;

            if (is_mutagenic(item))
                return TILE_FOOD_CHUNK_ROTTEN_MUTAGENIC;

            if (causes_rot(item))
                return TILE_FOOD_CHUNK_ROTTEN_ROTTING;

            if (is_forbidden_food(item))
                return TILE_FOOD_CHUNK_ROTTEN_FORBIDDEN;

            if (is_contaminated(item))
                return TILE_FOOD_CHUNK_ROTTEN_CONTAMINATED;
        }
        return TILE_FOOD_CHUNK_ROTTEN;
    }

    if (is_inedible(item))
        return TILE_FOOD_CHUNK;

    if (is_poisonous(item))
        return TILE_FOOD_CHUNK_POISONED;

    if (is_mutagenic(item))
        return TILE_FOOD_CHUNK_MUTAGENIC;

    if (causes_rot(item))
        return TILE_FOOD_CHUNK_ROTTING;

    if (is_forbidden_food(item))
        return TILE_FOOD_CHUNK_FORBIDDEN;

    if (is_contaminated(item))
        return TILE_FOOD_CHUNK_CONTAMINATED;

    return TILE_FOOD_CHUNK;
}

static tileidx_t _tileidx_food(const item_def &item)
{
    switch (item.sub_type)
    {
    case FOOD_MEAT_RATION:  return TILE_FOOD_MEAT_RATION;
    case FOOD_BREAD_RATION: return TILE_FOOD_BREAD_RATION;
    case FOOD_PEAR:         return TILE_FOOD_PEAR;
    case FOOD_APPLE:        return TILE_FOOD_APPLE;
    case FOOD_CHOKO:        return TILE_FOOD_CHOKO;
    case FOOD_HONEYCOMB:    return TILE_FOOD_HONEYCOMB;
    case FOOD_ROYAL_JELLY:  return TILE_FOOD_ROYAL_JELLY;
    case FOOD_SNOZZCUMBER:  return TILE_FOOD_SNOZZCUMBER;
    case FOOD_PIZZA:        return TILE_FOOD_PIZZA;
    case FOOD_APRICOT:      return TILE_FOOD_APRICOT;
    case FOOD_ORANGE:       return TILE_FOOD_ORANGE;
    case FOOD_BANANA:       return TILE_FOOD_BANANA;
    case FOOD_STRAWBERRY:   return TILE_FOOD_STRAWBERRY;
    case FOOD_RAMBUTAN:     return TILE_FOOD_RAMBUTAN;
    case FOOD_LEMON:        return TILE_FOOD_LEMON;
    case FOOD_GRAPE:        return TILE_FOOD_GRAPE;
    case FOOD_SULTANA:      return TILE_FOOD_SULTANA;
    case FOOD_LYCHEE:       return TILE_FOOD_LYCHEE;
    case FOOD_BEEF_JERKY:   return TILE_FOOD_BEEF_JERKY;
    case FOOD_CHEESE:       return TILE_FOOD_CHEESE;
    case FOOD_SAUSAGE:      return TILE_FOOD_SAUSAGE;
    case FOOD_AMBROSIA:     return TILE_FOOD_AMBROSIA;
    case FOOD_CHUNK:        return _tileidx_chunk(item);
    }

    return TILE_ERROR;
}


// Returns index of corpse tiles.
// Parameter item holds the corpse.
static tileidx_t _tileidx_corpse(const item_def &item)
{
    const int type = item.plus;

    switch (type)
    {
    // insects ('a')
    case MONS_GIANT_COCKROACH:
        return TILE_CORPSE_GIANT_COCKROACH;
    case MONS_GIANT_ANT:
        return TILE_CORPSE_GIANT_ANT;
    case MONS_SOLDIER_ANT:
        return TILE_CORPSE_SOLDIER_ANT;
    case MONS_QUEEN_ANT:
        return TILE_CORPSE_QUEEN_ANT;

    // batty monsters ('b')
    case MONS_GIANT_BAT:
        return TILE_CORPSE_GIANT_BAT;
    case MONS_BUTTERFLY:
        return TILE_CORPSE_BUTTERFLY;

    // centaurs ('c')
    case MONS_CENTAUR:
    case MONS_CENTAUR_WARRIOR:
        return TILE_CORPSE_CENTAUR;
    case MONS_YAKTAUR:
    case MONS_YAKTAUR_CAPTAIN:
        return TILE_CORPSE_YAKTAUR;

    // draconians ('d')
    case MONS_DRACONIAN:
        return TILE_CORPSE_DRACONIAN_BROWN;
    case MONS_BLACK_DRACONIAN:
        return TILE_CORPSE_DRACONIAN_BLACK;
    case MONS_YELLOW_DRACONIAN:
        return TILE_CORPSE_DRACONIAN_YELLOW;
    case MONS_PALE_DRACONIAN:
        return TILE_CORPSE_DRACONIAN_PALE;
    case MONS_GREEN_DRACONIAN:
        return TILE_CORPSE_DRACONIAN_GREEN;
    case MONS_PURPLE_DRACONIAN:
        return TILE_CORPSE_DRACONIAN_PURPLE;
    case MONS_RED_DRACONIAN:
        return TILE_CORPSE_DRACONIAN_RED;
    case MONS_WHITE_DRACONIAN:
        return TILE_CORPSE_DRACONIAN_WHITE;
    case MONS_MOTTLED_DRACONIAN:
        return TILE_CORPSE_DRACONIAN_MOTTLED;
    case MONS_DRACONIAN_CALLER:
    case MONS_DRACONIAN_MONK:
    case MONS_DRACONIAN_ZEALOT:
    case MONS_DRACONIAN_SHIFTER:
    case MONS_DRACONIAN_ANNIHILATOR:
    case MONS_DRACONIAN_KNIGHT:
    case MONS_DRACONIAN_SCORCHER:
        return TILE_CORPSE_DRACONIAN_BROWN;

    // elves ('e')
    case MONS_ELF:
    case MONS_DEEP_ELF_SOLDIER:
    case MONS_DEEP_ELF_FIGHTER:
    case MONS_DEEP_ELF_KNIGHT:
    case MONS_DEEP_ELF_BLADEMASTER:
    case MONS_DEEP_ELF_MASTER_ARCHER:
    case MONS_DEEP_ELF_MAGE:
    case MONS_DEEP_ELF_SUMMONER:
    case MONS_DEEP_ELF_CONJURER:
    case MONS_DEEP_ELF_PRIEST:
    case MONS_DEEP_ELF_HIGH_PRIEST:
    case MONS_DEEP_ELF_DEMONOLOGIST:
    case MONS_DEEP_ELF_ANNIHILATOR:
    case MONS_DEEP_ELF_SORCERER:
    case MONS_DEEP_ELF_DEATH_MAGE:
        return TILE_CORPSE_ELF;

    // goblins ('g')
    case MONS_GOBLIN:
        return TILE_CORPSE_GOBLIN;
    case MONS_HOBGOBLIN:
        return TILE_CORPSE_HOBGOBLIN;
    case MONS_GNOLL:
        return TILE_CORPSE_GNOLL;

    // hounds and hogs ('h')
    case MONS_JACKAL:
        return TILE_CORPSE_JACKAL;
    case MONS_HOUND:
        return TILE_CORPSE_HOUND;
    case MONS_WARG:
        return TILE_CORPSE_WARG;
    case MONS_WOLF:
        return TILE_CORPSE_WOLF;
    case MONS_WAR_DOG:
        return TILE_CORPSE_WAR_DOG;
    case MONS_HOG:
        return TILE_CORPSE_HOG;
    case MONS_HELL_HOUND:
        return TILE_CORPSE_HELL_HOUND;
    case MONS_HELL_HOG:
        return TILE_CORPSE_HELL_HOG;

    // spriggans ('i')
    case MONS_SPRIGGAN:
        return TILE_CORPSE_SPRIGGAN;

    // slugs ('j')
    case MONS_ELEPHANT_SLUG:
        return TILE_CORPSE_ELEPHANT_SLUG;
    case MONS_GIANT_SLUG:
        return TILE_CORPSE_GIANT_SLUG;
    case MONS_GIANT_SNAIL:
        return TILE_CORPSE_GIANT_SNAIL;

    // bees ('k')
    case MONS_KILLER_BEE:
        return TILE_CORPSE_KILLER_BEE;
    case MONS_BUMBLEBEE:
        return TILE_CORPSE_BUMBLEBEE;
    case MONS_QUEEN_BEE:
        return TILE_CORPSE_QUEEN_BEE;
    case MONS_FIREFLY:
        return TILE_CORPSE_FIREFLY;

    // lizards ('l')
    case MONS_GIANT_NEWT:
        return TILE_CORPSE_GIANT_NEWT;
    case MONS_GIANT_GECKO:
        return TILE_CORPSE_GIANT_GECKO;
    case MONS_IGUANA:
        return TILE_CORPSE_IGUANA;
    case MONS_GILA_MONSTER:
        return TILE_CORPSE_GILA_MONSTER;
    case MONS_KOMODO_DRAGON:
        return TILE_CORPSE_KOMODO_DRAGON;

    // drakes (also 'l')
    case MONS_SWAMP_DRAKE:
        return TILE_CORPSE_SWAMP_DRAKE;
    case MONS_FIRE_DRAKE:
        return TILE_CORPSE_FIRE_DRAKE;
    case MONS_LINDWURM:
        return TILE_CORPSE_LINDWURM;
    case MONS_DEATH_DRAKE:
        return TILE_CORPSE_DEATH_DRAKE;

    // merfolk ('m')
    case MONS_MERFOLK:
        return TILE_CORPSE_MERFOLK;
    case MONS_MERMAID:
        return TILE_CORPSE_MERMAID;
    case MONS_SIREN:
        return TILE_CORPSE_SIREN;

    // rotting monsters ('n')
    case MONS_NECROPHAGE:
        return TILE_CORPSE_NECROPHAGE;
    case MONS_GHOUL:
        return TILE_CORPSE_GHOUL;
    case MONS_ROTTING_HULK:
        return TILE_CORPSE_ROTTING_HULK;

    // orcs ('o')
    case MONS_ORC:
    case MONS_ORC_WIZARD:
    case MONS_ORC_PRIEST:
    case MONS_ORC_WARRIOR:
    case MONS_ORC_KNIGHT:
    case MONS_ORC_WARLORD:
    case MONS_ORC_SORCERER:
    case MONS_ORC_HIGH_PRIEST:
        return TILE_CORPSE_ORC;

    // rodents ('r')
    case MONS_RAT:
        return TILE_CORPSE_RAT;
    case MONS_QUOKKA:
        return TILE_CORPSE_QUOKKA;
    case MONS_GREY_RAT:
        return TILE_CORPSE_GREY_RAT;
    case MONS_GREEN_RAT:
        return TILE_CORPSE_GREEN_RAT;
    case MONS_ORANGE_RAT:
        return TILE_CORPSE_ORANGE_RAT;

    // spiders and insects ('s')
    case MONS_GIANT_MITE:
        return TILE_CORPSE_GIANT_MITE;
    case MONS_GIANT_CENTIPEDE:
        return TILE_CORPSE_GIANT_CENTIPEDE;
    case MONS_SCORPION:
        return TILE_CORPSE_SCORPION;
    case MONS_GIANT_SCORPION:
        return TILE_CORPSE_GIANT_SCORPION;
    case MONS_TARANTELLA:
        return TILE_CORPSE_TARANTELLA;
    case MONS_JUMPING_SPIDER:
        return TILE_CORPSE_JUMPING_SPIDER;
    case MONS_WOLF_SPIDER:
        return TILE_CORPSE_WOLF_SPIDER;
    case MONS_TRAPDOOR_SPIDER:
        return TILE_CORPSE_TRAPDOOR_SPIDER;
    case MONS_REDBACK:
        return TILE_CORPSE_REDBACK;
    case MONS_DEMONIC_CRAWLER:
        return TILE_CORPSE_DEMONIC_CRAWLER;

    // turtles and crocodiles ('t')
    case MONS_CROCODILE:
        return TILE_CORPSE_CROCODILE;
    case MONS_BABY_ALLIGATOR:
        return TILE_CORPSE_BABY_ALLIGATOR;
    case MONS_ALLIGATOR:
        return TILE_CORPSE_ALLIGATOR;
    case MONS_SNAPPING_TURTLE:
        return TILE_CORPSE_SNAPPING_TURTLE;
    case MONS_ALLIGATOR_SNAPPING_TURTLE:
        return TILE_CORPSE_ALLIGATOR_SNAPPING_TURTLE;

    // ugly things ('u')
    case MONS_UGLY_THING:
    case MONS_VERY_UGLY_THING:
    {
        const tileidx_t ugly_corpse_tile = (type == MONS_VERY_UGLY_THING) ?
            TILE_CORPSE_VERY_UGLY_THING : TILE_CORPSE_UGLY_THING;
        int colour_offset = ugly_thing_colour_offset(item.colour);

        if (colour_offset == -1)
            colour_offset = 0;

        return (ugly_corpse_tile + colour_offset);
    }

    // worms ('w')
    case MONS_KILLER_BEE_LARVA:
        return TILE_CORPSE_KILLER_BEE_LARVA;
    case MONS_ANT_LARVA:
        return TILE_CORPSE_ANT_LARVA;
    case MONS_WORM:
        return TILE_CORPSE_WORM;
    case MONS_BRAIN_WORM:
        return TILE_CORPSE_BRAIN_WORM;
    case MONS_SWAMP_WORM:
        return TILE_CORPSE_SWAMP_WORM;
    case MONS_GIANT_LEECH:
        return TILE_CORPSE_GIANT_LEECH;
    case MONS_ROCK_WORM:
        return TILE_CORPSE_ROCK_WORM;
    case MONS_SPINY_WORM:
        return TILE_CORPSE_SPINY_WORM;

    // flying insects ('y')
    case MONS_GIANT_MOSQUITO:
        return TILE_CORPSE_GIANT_MOSQUITO;
    case MONS_GIANT_BLOWFLY:
        return TILE_CORPSE_GIANT_BLOWFLY;
    case MONS_YELLOW_WASP:
        return TILE_CORPSE_YELLOW_WASP;
    case MONS_RED_WASP:
        return TILE_CORPSE_RED_WASP;
    case MONS_GHOST_MOTH:
        return TILE_CORPSE_GHOST_MOTH;
    case MONS_MOTH_OF_WRATH:
        return TILE_CORPSE_MOTH_OF_WRATH;

    // beetles ('B')
    case MONS_GIANT_BEETLE:
        return TILE_CORPSE_GIANT_BEETLE;
    case MONS_BOULDER_BEETLE:
        return TILE_CORPSE_BOULDER_BEETLE;
    case MONS_BORING_BEETLE:
        return TILE_CORPSE_BORING_BEETLE;

    // giants ('C')
    case MONS_HILL_GIANT:
        return TILE_CORPSE_HILL_GIANT;
    case MONS_ETTIN:
        return TILE_CORPSE_ETTIN;
    case MONS_CYCLOPS:
        return TILE_CORPSE_CYCLOPS;
    case MONS_FIRE_GIANT:
        return TILE_CORPSE_FIRE_GIANT;
    case MONS_FROST_GIANT:
        return TILE_CORPSE_FROST_GIANT;
    case MONS_STONE_GIANT:
        return TILE_CORPSE_STONE_GIANT;
    case MONS_TITAN:
        return TILE_CORPSE_TITAN;

    // dragons ('D')
    case MONS_WYVERN:
        return TILE_CORPSE_WYVERN;
    case MONS_DRAGON:
        return TILE_CORPSE_DRAGON;
    case MONS_HYDRA:
        return TILE_CORPSE_HYDRA;
    case MONS_ICE_DRAGON:
        return TILE_CORPSE_ICE_DRAGON;
    case MONS_IRON_DRAGON:
        return TILE_CORPSE_IRON_DRAGON;
    case MONS_QUICKSILVER_DRAGON:
        return TILE_CORPSE_QUICKSILVER_DRAGON;
    case MONS_STEAM_DRAGON:
        return TILE_CORPSE_STEAM_DRAGON;
    case MONS_SWAMP_DRAGON:
        return TILE_CORPSE_SWAMP_DRAGON;
    case MONS_MOTTLED_DRAGON:
        return TILE_CORPSE_MOTTLED_DRAGON;
    case MONS_STORM_DRAGON:
        return TILE_CORPSE_STORM_DRAGON;
    case MONS_GOLDEN_DRAGON:
        return TILE_CORPSE_GOLDEN_DRAGON;
    case MONS_SHADOW_DRAGON:
        return TILE_CORPSE_SHADOW_DRAGON;

    // frogs ('F')
    case MONS_GIANT_FROG:
        return TILE_CORPSE_GIANT_FROG;
    case MONS_GIANT_TOAD:
        return TILE_CORPSE_GIANT_TOAD;
    case MONS_SPINY_FROG:
        return TILE_CORPSE_SPINY_FROG;
    case MONS_BLINK_FROG:
        return TILE_CORPSE_BLINK_FROG;

    // eyes ('G')
    case MONS_GIANT_EYEBALL:
        return TILE_CORPSE_GIANT_EYEBALL;
    case MONS_EYE_OF_DEVASTATION:
        return TILE_CORPSE_EYE_OF_DEVASTATION;
    case MONS_EYE_OF_DRAINING:
        return TILE_CORPSE_EYE_OF_DRAINING;
    case MONS_GIANT_ORANGE_BRAIN:
        return TILE_CORPSE_GIANT_ORANGE_BRAIN;
    case MONS_GREAT_ORB_OF_EYES:
        return TILE_CORPSE_GREAT_ORB_OF_EYES;
    case MONS_SHINING_EYE:
        return TILE_CORPSE_SHINING_EYE;

    // hybrids ('H')
    case MONS_HIPPOGRIFF:
        return TILE_CORPSE_HIPPOGRIFF;
    case MONS_MANTICORE:
        return TILE_CORPSE_MANTICORE;
    case MONS_GRIFFON:
        return TILE_CORPSE_GRIFFON;
    case MONS_HARPY:
        return TILE_CORPSE_HARPY;
    case MONS_MINOTAUR:
        return TILE_CORPSE_MINOTAUR;
    case MONS_SPHINX:
        return TILE_CORPSE_SPHINX;

    // jellies ('J')
    case MONS_GIANT_AMOEBA:
        return TILE_CORPSE_GIANT_AMOEBA;

    // kobolds ('K')
    case MONS_KOBOLD:
        return TILE_CORPSE_KOBOLD;
    case MONS_BIG_KOBOLD:
        return TILE_CORPSE_BIG_KOBOLD;

    // nagas ('N')
    case MONS_NAGA:
    case MONS_NAGA_MAGE:
    case MONS_NAGA_WARRIOR:
    case MONS_GREATER_NAGA:
        return TILE_CORPSE_NAGA;
    case MONS_GUARDIAN_SERPENT:
        return TILE_CORPSE_GUARDIAN_SERPENT;

    // ogres ('O')
    case MONS_OGRE:
    case MONS_OGRE_MAGE:
        return TILE_CORPSE_OGRE;
    case MONS_TWO_HEADED_OGRE:
        return TILE_CORPSE_TWO_HEADED_OGRE;

    // snakes ('S')
    case MONS_SMALL_SNAKE:
        return TILE_CORPSE_SMALL_SNAKE;
    case MONS_SNAKE:
        return TILE_CORPSE_SNAKE;
    case MONS_ANACONDA:
        return TILE_CORPSE_ANACONDA;
    case MONS_WATER_MOCCASIN:
        return TILE_CORPSE_WATER_MOCCASIN;
    case MONS_BLACK_MAMBA:
        return TILE_CORPSE_BLACK_MAMBA;
    case MONS_VIPER:
        return TILE_CORPSE_VIPER;
    case MONS_SEA_SNAKE:
        return TILE_CORPSE_SEA_SNAKE;

    // trolls ('T')
    case MONS_TROLL:
        return TILE_CORPSE_TROLL;
    case MONS_ROCK_TROLL:
        return TILE_CORPSE_ROCK_TROLL;
    case MONS_IRON_TROLL:
        return TILE_CORPSE_IRON_TROLL;
    case MONS_DEEP_TROLL:
        return TILE_CORPSE_DEEP_TROLL;

    // bears ('U')
    case MONS_BEAR:
        return TILE_CORPSE_BEAR;
    case MONS_GRIZZLY_BEAR:
        return TILE_CORPSE_GRIZZLY_BEAR;
    case MONS_POLAR_BEAR:
        return TILE_CORPSE_POLAR_BEAR;
    case MONS_BLACK_BEAR:
        return TILE_CORPSE_BLACK_BEAR;

    // yaks, sheep and elephants ('Y')
    case MONS_SHEEP:
        return TILE_CORPSE_SHEEP;
    case MONS_YAK:
        return TILE_CORPSE_YAK;
    case MONS_DEATH_YAK:
        return TILE_CORPSE_DEATH_YAK;
    case MONS_ELEPHANT:
        return TILE_CORPSE_ELEPHANT;
    case MONS_DIRE_ELEPHANT:
        return TILE_CORPSE_DIRE_ELEPHANT;
    case MONS_HELLEPHANT:
        return TILE_CORPSE_HELLEPHANT;

    // water monsters
    case MONS_BIG_FISH:
        return TILE_CORPSE_BIG_FISH;
    case MONS_GIANT_GOLDFISH:
        return TILE_CORPSE_GIANT_GOLDFISH;
    case MONS_ELECTRIC_EEL:
        return TILE_CORPSE_ELECTRIC_EEL;
    case MONS_SHARK:
        return TILE_CORPSE_SHARK;
    case MONS_KRAKEN:
        return TILE_CORPSE_KRAKEN;
    case MONS_JELLYFISH:
        return TILE_CORPSE_JELLYFISH;

    // humans ('@')
    case MONS_HUMAN:
    case MONS_HELL_KNIGHT:
    case MONS_NECROMANCER:
    case MONS_WIZARD:
        return TILE_CORPSE_HUMAN;
    case MONS_SHAPESHIFTER:
        return TILE_CORPSE_SHAPESHIFTER;
    case MONS_GLOWING_SHAPESHIFTER:
        return TILE_CORPSE_GLOWING_SHAPESHIFTER;

    case MONS_DWARF:
        return TILE_CORPSE_DWARF;

    default:
        return TILE_ERROR;
    }
}

static tileidx_t _tileidx_rune(const item_def &item)
{
    switch (item.plus)
    {
    // the hell runes:
    case RUNE_DIS:         return TILE_MISC_RUNE_DIS;
    case RUNE_GEHENNA:     return TILE_MISC_RUNE_GEHENNA;
    case RUNE_COCYTUS:     return TILE_MISC_RUNE_COCYTUS;
    case RUNE_TARTARUS:    return TILE_MISC_RUNE_TARTARUS;

    // special pandemonium runes:
    case RUNE_MNOLEG:      return TILE_MISC_RUNE_MNOLEG;
    case RUNE_LOM_LOBON:   return TILE_MISC_RUNE_LOM_LOBON;
    case RUNE_CEREBOV:     return TILE_MISC_RUNE_CEREBOV;
    case RUNE_GLOORX_VLOQ: return TILE_MISC_RUNE_GLOORX_VLOQ;

    case RUNE_SNAKE_PIT:   return TILE_MISC_RUNE_SNAKE;

    // Most others use the default rune for now.
    case RUNE_SLIME_PITS:
    case RUNE_VAULTS:
    case RUNE_ELVEN_HALLS:
    case RUNE_TOMB:
    case RUNE_SWAMP:
    case RUNE_SHOALS:

    // pandemonium and abyss runes:
    case RUNE_DEMONIC:
    case RUNE_ABYSSAL:
    default:               return TILE_MISC_RUNE_OF_ZOT;
    }
}

static tileidx_t _tileidx_misc(const item_def &item)
{
    switch (item.sub_type)
    {
    case MISC_BOTTLED_EFREET:
        return TILE_MISC_BOTTLED_EFREET;

    case MISC_CRYSTAL_BALL_OF_SEEING:
        return TILE_MISC_CRYSTAL_BALL_OF_SEEING;

    case MISC_AIR_ELEMENTAL_FAN:
        return TILE_MISC_AIR_ELEMENTAL_FAN;

    case MISC_LAMP_OF_FIRE:
        return TILE_MISC_LAMP_OF_FIRE;

    case MISC_STONE_OF_EARTH_ELEMENTALS:
        return TILE_MISC_STONE_OF_EARTH_ELEMENTALS;

    case MISC_LANTERN_OF_SHADOWS:
        return TILE_MISC_LANTERN_OF_SHADOWS;

    case MISC_HORN_OF_GERYON:
        return TILE_MISC_HORN_OF_GERYON;

    case MISC_BOX_OF_BEASTS:
        return TILE_MISC_BOX_OF_BEASTS;

    case MISC_CRYSTAL_BALL_OF_ENERGY:
        return TILE_MISC_CRYSTAL_BALL_OF_ENERGY;

    case MISC_EMPTY_EBONY_CASKET:
        return TILE_MISC_EMPTY_EBONY_CASKET;

    case MISC_CRYSTAL_BALL_OF_FIXATION:
        return TILE_MISC_CRYSTAL_BALL_OF_FIXATION;

    case MISC_DISC_OF_STORMS:
        return TILE_MISC_DISC_OF_STORMS;

    case MISC_DECK_OF_ESCAPE:
    case MISC_DECK_OF_DESTRUCTION:
    case MISC_DECK_OF_DUNGEONS:
    case MISC_DECK_OF_SUMMONING:
    case MISC_DECK_OF_WONDERS:
    case MISC_DECK_OF_PUNISHMENT:
    case MISC_DECK_OF_WAR:
    case MISC_DECK_OF_CHANGES:
    case MISC_DECK_OF_DEFENCE:
    {
        tileidx_t ch = TILE_ERROR;
        switch (item.special)
        {
        case DECK_RARITY_LEGENDARY:
            ch = TILE_MISC_DECK_LEGENDARY;
            break;
        case DECK_RARITY_RARE:
            ch = TILE_MISC_DECK_RARE;
            break;
        case DECK_RARITY_COMMON:
        default:
            ch = TILE_MISC_DECK;
            break;
        }
        if (item.flags & ISFLAG_KNOW_TYPE)
        {
            // NOTE: order of tiles must be identical to order of decks.
            int offset = item.sub_type - MISC_DECK_OF_ESCAPE + 1;
            ch += offset;
        }
        return ch;
    }
    case MISC_RUNE_OF_ZOT:
        return _tileidx_rune(item);
    }

    return TILE_ERROR;
}

tileidx_t tileidx_item(const item_def &item)
{
    int clas    = item.base_type;
    int type    = item.sub_type;
    int special = item.special;
    int colour  = item.colour;

    id_arr& id = get_typeid_array();

    switch (clas)
    {
    case OBJ_WEAPONS:
        if (is_unrandom_artefact( item ))
            return _tileidx_unrand_artefact(find_unrandart_index(item));
        else
            return _tileidx_weapon(item);

    case OBJ_MISSILES:
        return _tileidx_missile(item);

    case OBJ_ARMOUR:
        if (is_unrandom_artefact( item ))
            return _tileidx_unrand_artefact(find_unrandart_index(item));
        else
            return _tileidx_armour(item);

    case OBJ_WANDS:
        if (id[ IDTYPE_WANDS ][type] == ID_KNOWN_TYPE
            ||  (item.flags &ISFLAG_KNOW_TYPE ))
        {
            return TILE_WAND_ID_FIRST + type;
        }
        else
            return TILE_WAND_OFFSET + special % NDSC_WAND_PRI;

    case OBJ_FOOD:
        return _tileidx_food(item);

    case OBJ_SCROLLS:
        if (id[ IDTYPE_SCROLLS ][type] == ID_KNOWN_TYPE
            ||  (item.flags &ISFLAG_KNOW_TYPE ))
        {
            return TILE_SCR_ID_FIRST + type;
        }
        return TILE_SCROLL;

    case OBJ_GOLD:
        return TILE_GOLD;

    case OBJ_JEWELLERY:
        if (is_unrandom_artefact( item ))
            return _tileidx_unrand_artefact(find_unrandart_index(item));
        else if (type < NUM_RINGS)
        {
            if (is_random_artefact( item ))
                return TILE_RING_RANDOM_OFFSET + colour - 1;
            else if (id[ IDTYPE_JEWELLERY][type] == ID_KNOWN_TYPE
                     || (item.flags & ISFLAG_KNOW_TYPE))
            {
                return TILE_RING_ID_FIRST + type - RING_FIRST_RING;
            }
            else
            {
                return TILE_RING_NORMAL_OFFSET + special % NDSC_JEWEL_PRI;
            }
        }
        else
        {
            if (is_random_artefact( item ))
                return TILE_AMU_RANDOM_OFFSET + colour - 1;
            else if (id[ IDTYPE_JEWELLERY][type] == ID_KNOWN_TYPE
                     || (item.flags & ISFLAG_KNOW_TYPE))
            {
                return TILE_AMU_ID_FIRST + type - AMU_FIRST_AMULET;
            }
            else
            {
                return TILE_AMU_NORMAL_OFFSET + special % NDSC_JEWEL_PRI;
            }
        }

    case OBJ_POTIONS:
        if (id[ IDTYPE_POTIONS ][type] == ID_KNOWN_TYPE
            ||  (item.flags &ISFLAG_KNOW_TYPE ))
        {
            return TILE_POT_ID_FIRST + type;
        }
        else
        {
            return TILE_POTION_OFFSET + item.plus % NDSC_POT_PRI;
        }

    case OBJ_BOOKS:
        if (is_random_artefact(item))
        {
            int offset = special % tile_main_count(TILE_BOOK_RANDART_OFFSET);
            return TILE_BOOK_RANDART_OFFSET + offset;
        }

        switch (special % NDSC_BOOK_PRI)
        {
        default:
        case 0:
        case 1:
            return TILE_BOOK_PAPER_OFFSET + colour;
        case 2:
            return TILE_BOOK_LEATHER_OFFSET + special / NDSC_BOOK_PRI;
        case 3:
            return TILE_BOOK_METAL_OFFSET + special / NDSC_BOOK_PRI;
        case 4:
            return TILE_BOOK_PAPYRUS;
        }

    case OBJ_STAVES:
        if (item_is_rod(item))
        {
            if (id[IDTYPE_STAVES][type] == ID_KNOWN_TYPE
                ||  (item.flags & ISFLAG_KNOW_TYPE ))
            {
                return TILE_ROD_ID_FIRST + type - STAFF_SMITING;
            }

            int desc = (special / NDSC_STAVE_PRI) % NDSC_STAVE_SEC;
            return TILE_ROD_OFFSET + desc;
        }
        else
        {
            if (id[IDTYPE_STAVES][type] == ID_KNOWN_TYPE
                ||  (item.flags & ISFLAG_KNOW_TYPE ))
            {
                return TILE_STAFF_ID_FIRST + type;
            }

            int orig_spec = you.item_description[IDESC_STAVES][item.sub_type];
            int desc = (orig_spec/ NDSC_STAVE_PRI) % NDSC_STAVE_SEC;
            return TILE_STAFF_OFFSET + desc;
        }

    case OBJ_CORPSES:
        if (item.sub_type == CORPSE_SKELETON)
            return TILE_FOOD_BONE;
        else
            return _tileidx_corpse(item);

    case OBJ_ORBS:
        return TILE_ORB + random2(tile_main_count(TILE_ORB));

    case OBJ_MISCELLANY:
        return _tileidx_misc(item);

    default:
        return TILE_ERROR;
    }
}

//  Determine Octant of missile direction
//   .---> X+
//   |
//   |  701
//   Y  6O2
//   +  543
//
// The octant boundary slope tan(pi/8)=sqrt(2)-1 = 0.414 is approximated by 2/5.
static int _tile_bolt_dir(int dx, int dy)
{
    int ax = abs(dx);
    int ay = abs(dy);

    if (5*ay < 2*ax)
        return (dx > 0) ? 2 : 6;
    else if (5*ax < 2*ay)
        return (dy > 0) ? 4 : 0;
    else if (dx > 0)
        return (dy > 0) ? 3 : 1;
    else
        return (dy > 0) ? 5: 7;
}

tileidx_t tileidx_item_throw(const item_def &item, int dx, int dy)
{
    if (item.base_type == OBJ_MISSILES)
    {
        int ch = -1;
        int dir = _tile_bolt_dir(dx, dy);

        // Thrown items with multiple directions
        switch (item.sub_type)
        {
            case MI_ARROW:
                ch = TILE_MI_ARROW0;
                break;
            case MI_BOLT:
                ch = TILE_MI_BOLT0;
                break;
            case MI_DART:
                ch = TILE_MI_DART0;
                break;
            case MI_NEEDLE:
                ch = TILE_MI_NEEDLE0;
                break;
            case MI_JAVELIN:
                ch = TILE_MI_JAVELIN0;
                break;
            case MI_THROWING_NET:
                ch = TILE_MI_THROWING_NET0;
            default:
                break;
        }
        if (ch != -1)
            return ch + dir;

        // Thrown items with a single direction
        switch (item.sub_type)
        {
            case MI_STONE:
                ch = TILE_MI_STONE0;
                break;
            case MI_SLING_BULLET:
                switch (item.special)
                {
                default:
                    ch = TILE_MI_SLING_BULLET0;
                    break;
                case SPMSL_STEEL:
                    ch = TILE_MI_SLING_BULLET_STEEL0;
                    break;
                case SPMSL_SILVER:
                    ch = TILE_MI_SLING_BULLET_SILVER0;
                    break;
                }
                break;
            case MI_LARGE_ROCK:
                ch = TILE_MI_LARGE_ROCK0;
                break;
            case MI_THROWING_NET:
                ch = TILE_MI_THROWING_NET0;
                break;
            default:
                break;
        }
        if (ch != -1)
            return (tileidx_enchant_equ(item, ch));
    }

    // If not a special case, just return the default tile.
    return tileidx_item(item);
}

tileidx_t tileidx_show_item(int show_item_type)
{
    switch (show_item_type)
    {
    default:
    case SHOW_ITEM_NONE:       return (0);
    case SHOW_ITEM_ORB:        return (TILE_UNSEEN_ORB);
    case SHOW_ITEM_WEAPON:     return (TILE_UNSEEN_WEAPON);
    case SHOW_ITEM_ARMOUR:     return (TILE_UNSEEN_ARMOUR);
    case SHOW_ITEM_WAND:       return (TILE_UNSEEN_WAND);
    case SHOW_ITEM_FOOD:       return (TILE_UNSEEN_FOOD);
    case SHOW_ITEM_SCROLL:     return (TILE_UNSEEN_SCROLL);
    case SHOW_ITEM_RING:       return (TILE_UNSEEN_RING);
    case SHOW_ITEM_POTION:     return (TILE_UNSEEN_POTION);
    case SHOW_ITEM_MISSILE:    return (TILE_UNSEEN_MISSILE);
    case SHOW_ITEM_BOOK:       return (TILE_UNSEEN_BOOK);
    case SHOW_ITEM_STAVE:      return (TILE_UNSEEN_STAFF);
    case SHOW_ITEM_MISCELLANY: return (TILE_UNSEEN_MISC);
    case SHOW_ITEM_CORPSE:     return (TILE_UNSEEN_CORPSE);
    case SHOW_ITEM_GOLD:       return (TILE_UNSEEN_GOLD);
    case SHOW_ITEM_AMULET:     return (TILE_UNSEEN_AMULET);
    case SHOW_ITEM_DETECTED:   return (TILE_UNSEEN_ITEM);
    }
}

// For items with randomized descriptions, only the overlay label is
// placed in the tile page.  This function looks up what the base item
// is based on the randomized description.  It returns 0 if there is none.
tileidx_t tileidx_known_base_item(tileidx_t label)
{
    if (label >= TILE_POT_ID_FIRST && label <= TILE_POT_ID_LAST)
    {
        int type = label - TILE_POT_ID_FIRST;
        int desc = you.item_description[IDESC_POTIONS][type] % NDSC_POT_PRI;
        return (TILE_POTION_OFFSET + desc);
    }

    if (label >= TILE_RING_ID_FIRST && label <= TILE_RING_ID_LAST)
    {
        int type = label - TILE_RING_ID_FIRST + RING_FIRST_RING;
        int desc = you.item_description[IDESC_RINGS][type] % NDSC_JEWEL_PRI;
        return (TILE_RING_NORMAL_OFFSET + desc);
    }

    if (label >= TILE_AMU_ID_FIRST && label <= TILE_AMU_ID_LAST)
    {
        int type = label - TILE_AMU_ID_FIRST + AMU_FIRST_AMULET;
        int desc = you.item_description[IDESC_RINGS][type] % NDSC_JEWEL_PRI;
        return (TILE_AMU_NORMAL_OFFSET + desc);
    }

    if (label >= TILE_SCR_ID_FIRST && label <= TILE_SCR_ID_LAST)
    {
        return (TILE_SCROLL);
    }

    if (label >= TILE_WAND_ID_FIRST && label <= TILE_WAND_ID_LAST)
    {
        int type = label - TILE_WAND_ID_FIRST;
        int desc = you.item_description[IDESC_WANDS][type] % NDSC_WAND_PRI;
        return (TILE_WAND_OFFSET + desc);
    }

    if (label >= TILE_STAFF_ID_FIRST && label <= TILE_STAFF_ID_LAST)
    {
        int type = label - TILE_STAFF_ID_FIRST;
        int desc = you.item_description[IDESC_STAVES][type];
        desc = (desc / NDSC_STAVE_PRI) % NDSC_STAVE_SEC;
        return (TILE_STAFF_OFFSET + desc);
    }

    if (label >= TILE_ROD_ID_FIRST && label <= TILE_ROD_ID_LAST)
    {
        int type = label - TILE_ROD_ID_FIRST + STAFF_FIRST_ROD;
        int desc = you.item_description[IDESC_STAVES][type];
        desc = (desc / NDSC_STAVE_PRI) % NDSC_STAVE_SEC;
        return (TILE_ROD_OFFSET + desc);
    }

    return (0);
}

tileidx_t tileidx_cloud(const cloud_struct &cl)
{
    int type  = cl.type;
    int decay = cl.decay;
    std::string override = cl.tile;
    int colour = cl.colour;

    tileidx_t ch  = TILE_ERROR;
    int dur = decay/20;
    if (dur < 0)
        dur = 0;
    else if (dur > 2)
        dur = 2;

    if (!override.empty())
    {
        tileidx_t index;
        if (!tile_main_index(override.c_str(), &index))
        {
            mprf(MSGCH_ERROR, "Invalid tile requested for cloud: '%s'.", override.c_str());
        }
        else
        {
            int offset = tile_main_count(index);
            ch = index + offset;
        }
    }
    else
    {
        switch (type)
        {
            case CLOUD_FIRE:
                ch = TILE_CLOUD_FIRE_0 + dur;
                break;

            case CLOUD_COLD:
                ch = TILE_CLOUD_COLD_0 + dur;
                break;

            case CLOUD_STINK:
            case CLOUD_POISON:
                ch = TILE_CLOUD_POISON_0 + dur;
                break;

            case CLOUD_BLUE_SMOKE:
                ch = TILE_CLOUD_BLUE_SMOKE;
                break;

            case CLOUD_PURPLE_SMOKE:
            case CLOUD_TLOC_ENERGY:
                ch = TILE_CLOUD_TLOC_ENERGY;
                break;

            case CLOUD_MIASMA:
                ch = TILE_CLOUD_MIASMA;
                break;

            case CLOUD_BLACK_SMOKE:
                ch = TILE_CLOUD_BLACK_SMOKE;
                break;

            case CLOUD_MUTAGENIC:
                ch = (dur == 0 ? TILE_CLOUD_MUTAGENIC_0 :
                      dur == 1 ? TILE_CLOUD_MUTAGENIC_1
                               : TILE_CLOUD_MUTAGENIC_2);
                ch += random2(tile_main_count(ch));
                break;

            case CLOUD_MIST:
                ch = TILE_CLOUD_MIST;
                break;

            case CLOUD_RAIN:
                ch = TILE_CLOUD_RAIN + random2(tile_main_count(TILE_CLOUD_RAIN));
                break;

            case CLOUD_MAGIC_TRAIL:
                if (decay/20 > 2)
                    dur = 3;
                ch = TILE_CLOUD_MAGIC_TRAIL_0 + dur;
                break;

            case CLOUD_INK:
                ch = TILE_CLOUD_INK;
                break;

            case CLOUD_GLOOM:
                ch = TILE_CLOUD_GLOOM;
                break;

            default:
                ch = TILE_CLOUD_GREY_SMOKE;
                break;
        }
    }

    if (colour != -1)
        ch = tile_main_coloured(ch, colour);

    return (ch | TILE_FLAG_FLYING);
}

tileidx_t tileidx_bolt(const bolt &bolt)
{
    const int col = bolt.colour;
    return tileidx_zap(col);
}

tileidx_t tileidx_zap(int colour)
{
    int col = (colour == ETC_MAGIC ? element_colour(ETC_MAGIC) : colour);

    if (col > 8)
        col -= 8;
    if (col < 1)
        col = 7;
    return (TILE_SYM_BOLT_OFS - 1 + col);
}

tileidx_t tileidx_spell(spell_type spell)
{
    switch (spell)
    {
    case SPELL_NO_SPELL:
    case SPELL_DEBUGGING_RAY:
        return TILEG_ERROR;

    case NUM_SPELLS: // XXX: Hack!
        return TILEG_MEMORISE;

    // Air
    case SPELL_SHOCK:                    return TILEG_SHOCK;
    case SPELL_SWIFTNESS:                return TILEG_SWIFTNESS;
    case SPELL_LEVITATION:               return TILEG_LEVITATION;
    case SPELL_REPEL_MISSILES:           return TILEG_REPEL_MISSILES;
    case SPELL_MEPHITIC_CLOUD:           return TILEG_MEPHITIC_CLOUD;
    case SPELL_DISCHARGE:                return TILEG_STATIC_DISCHARGE;
    case SPELL_FLY:                      return TILEG_FLIGHT;
    case SPELL_INSULATION:               return TILEG_INSULATION;
    case SPELL_LIGHTNING_BOLT:           return TILEG_LIGHTNING_BOLT;
    case SPELL_AIRSTRIKE:                return TILEG_AIRSTRIKE;
    case SPELL_SILENCE:                  return TILEG_SILENCE;
    case SPELL_DEFLECT_MISSILES:         return TILEG_DEFLECT_MISSILES;
    case SPELL_CONJURE_BALL_LIGHTNING:   return TILEG_CONJURE_BALL_LIGHTNING;
    case SPELL_CHAIN_LIGHTNING:          return TILEG_CHAIN_LIGHTNING;

    // Earth
    case SPELL_SANDBLAST:                return TILEG_SANDBLAST;
    case SPELL_MAXWELLS_SILVER_HAMMER:   return TILEG_MAXWELLS_SILVER_HAMMER;
    case SPELL_STONESKIN:                return TILEG_STONESKIN;
    case SPELL_PASSWALL:                 return TILEG_PASSWALL;
    case SPELL_STONE_ARROW:              return TILEG_STONE_ARROW;
    case SPELL_DIG:                      return TILEG_DIG;
    case SPELL_BOLT_OF_MAGMA:            return TILEG_BOLT_OF_MAGMA;
    case SPELL_FRAGMENTATION:            return TILEG_LEES_RAPID_DECONSTRUCTION;
    case SPELL_IRON_SHOT:                return TILEG_IRON_SHOT;
    case SPELL_LEHUDIBS_CRYSTAL_SPEAR:   return TILEG_LEHUDIBS_CRYSTAL_SPEAR;
    case SPELL_SHATTER:                  return TILEG_SHATTER;

    // Fire
    case SPELL_FLAME_TONGUE:             return TILEG_FLAME_TONGUE;
    case SPELL_EVAPORATE:                return TILEG_EVAPORATE;
    case SPELL_FIRE_BRAND:               return TILEG_FIRE_BRAND;
    case SPELL_THROW_FLAME:              return TILEG_THROW_FLAME;
    case SPELL_CONJURE_FLAME:            return TILEG_CONJURE_FLAME;
    case SPELL_STICKY_FLAME:             return TILEG_STICKY_FLAME;
    case SPELL_BOLT_OF_FIRE:             return TILEG_BOLT_OF_FIRE;
    case SPELL_IGNITE_POISON:            return TILEG_IGNITE_POISON;
    case SPELL_FIREBALL:                 return TILEG_FIREBALL;
    case SPELL_DELAYED_FIREBALL:         return TILEG_DELAYED_FIREBALL;
    case SPELL_RING_OF_FLAMES:           return TILEG_RING_OF_FLAMES;
    case SPELL_FIRE_STORM:               return TILEG_FIRE_STORM;

    // Ice
    case SPELL_FREEZE:                   return TILEG_FREEZE;
    case SPELL_THROW_FROST:              return TILEG_THROW_FROST;
    case SPELL_FREEZING_AURA:            return TILEG_FREEZING_AURA;
    case SPELL_HIBERNATION:              return TILEG_ENSORCELLED_HIBERNATION;
    case SPELL_OZOCUBUS_ARMOUR:          return TILEG_OZOCUBUS_ARMOUR;
    case SPELL_THROW_ICICLE:             return TILEG_THROW_ICICLE;
    case SPELL_CONDENSATION_SHIELD:      return TILEG_CONDENSATION_SHIELD;
    case SPELL_OZOCUBUS_REFRIGERATION:   return TILEG_OZOCUBUS_REFRIGERATION;
    case SPELL_BOLT_OF_COLD:             return TILEG_BOLT_OF_COLD;
    case SPELL_FREEZING_CLOUD:           return TILEG_FREEZING_CLOUD;
    case SPELL_ENGLACIATION:             return TILEG_METABOLIC_ENGLACIATION;
    case SPELL_SIMULACRUM:               return TILEG_SIMULACRUM;
    case SPELL_ICE_STORM:                return TILEG_ICE_STORM;

    // Poison
    case SPELL_STING:                    return TILEG_STING;
    case SPELL_CURE_POISON:              return TILEG_CURE_POISON;
    case SPELL_POISON_WEAPON:            return TILEG_POISON_BRAND;
    case SPELL_INTOXICATE:               return TILEG_ALISTAIRS_INTOXICATION;
    case SPELL_OLGREBS_TOXIC_RADIANCE:   return TILEG_OLGREBS_TOXIC_RADIANCE;
    case SPELL_RESIST_POISON:            return TILEG_RESIST_POISON;
    case SPELL_VENOM_BOLT:               return TILEG_VENOM_BOLT;
    case SPELL_POISON_ARROW:             return TILEG_POISON_ARROW;
    case SPELL_POISONOUS_CLOUD:          return TILEG_POISONOUS_CLOUD;

    // Enchantment
    case SPELL_CONFUSING_TOUCH:          return TILEG_CONFUSING_TOUCH;
    case SPELL_CORONA:                   return TILEG_CORONA;
    case SPELL_PROJECTED_NOISE:          return TILEG_PROJECTED_NOISE;
    case SPELL_SURE_BLADE:               return TILEG_SURE_BLADE;
    case SPELL_TUKIMAS_VORPAL_BLADE:     return TILEG_TUKIMAS_VORPAL_BLADE;
    case SPELL_BERSERKER_RAGE:           return TILEG_BERSERKER_RAGE;
    case SPELL_CONFUSE:                  return TILEG_CONFUSE;
    case SPELL_SLOW:                     return TILEG_SLOW;
    case SPELL_TUKIMAS_DANCE:            return TILEG_TUKIMAS_DANCE;
    case SPELL_SELECTIVE_AMNESIA:        return TILEG_SELECTIVE_AMNESIA;
    case SPELL_ENSLAVEMENT:              return TILEG_ENSLAVEMENT;
    case SPELL_SEE_INVISIBLE:            return TILEG_SEE_INVISIBLE;
    case SPELL_PETRIFY:                  return TILEG_PETRIFY;
    case SPELL_CAUSE_FEAR:               return TILEG_CAUSE_FEAR;
    case SPELL_TAME_BEASTS:              return TILEG_TAME_BEASTS;
    case SPELL_EXTENSION:                return TILEG_EXTENSION;
    case SPELL_HASTE:                    return TILEG_HASTE;
    case SPELL_INVISIBILITY:             return TILEG_INVISIBILITY;
    case SPELL_MASS_CONFUSION:           return TILEG_MASS_CONFUSION;

    // Translocation
    case SPELL_APPORTATION:              return TILEG_APPORTATION;
    case SPELL_PORTAL_PROJECTILE:        return TILEG_PORTAL_PROJECTILE;
    case SPELL_BLINK:                    return TILEG_BLINK;
    case SPELL_BANISHMENT:               return TILEG_BANISHMENT;
    case SPELL_CONTROL_TELEPORT:         return TILEG_CONTROLLED_TELEPORT;
    case SPELL_TELEPORT_OTHER:           return TILEG_TELEPORT_OTHER;
    case SPELL_TELEPORT_SELF:            return TILEG_TELEPORT;
    case SPELL_PHASE_SHIFT:              return TILEG_PHASE_SHIFT;
    case SPELL_CONTROLLED_BLINK:         return TILEG_CONTROLLED_BLINK;
    case SPELL_WARP_BRAND:               return TILEG_WARP_WEAPON;
    case SPELL_DISPERSAL:                return TILEG_DISPERSAL;
    case SPELL_PORTAL:                   return TILEG_PORTAL;

    // Summoning
    case SPELL_SUMMON_BUTTERFLIES:       return TILEG_SUMMON_BUTTERFLIES;
    case SPELL_SUMMON_SMALL_MAMMALS:     return TILEG_SUMMON_SMALL_MAMMALS;
    case SPELL_RECALL:                   return TILEG_RECALL;
    case SPELL_CALL_CANINE_FAMILIAR:     return TILEG_CALL_CANINE_FAMILIAR;
    case SPELL_CALL_IMP:                 return TILEG_CALL_IMP;
    case SPELL_ABJURATION:               return TILEG_ABJURATION;
    case SPELL_SUMMON_SCORPIONS:         return TILEG_SUMMON_SCORPIONS;
    case SPELL_SUMMON_ELEMENTAL:         return TILEG_SUMMON_ELEMENTAL;
    case SPELL_SUMMON_DEMON:             return TILEG_SUMMON_DEMON;
    case SPELL_SUMMON_UGLY_THING:        return TILEG_SUMMON_UGLY_THING;
    case SPELL_SHADOW_CREATURES:         return TILEG_SUMMON_SHADOW_CREATURES;
    case SPELL_SUMMON_ICE_BEAST:         return TILEG_SUMMON_ICE_BEAST;
    case SPELL_DEMONIC_HORDE:            return TILEG_DEMONIC_HORDE;
    case SPELL_SUMMON_GREATER_DEMON:     return TILEG_SUMMON_GREATER_DEMON;
    case SPELL_SUMMON_HORRIBLE_THINGS:   return TILEG_SUMMON_HORRIBLE_THINGS;

    // Necromancy
    case SPELL_ANIMATE_SKELETON:         return TILEG_ANIMATE_SKELETON;
    case SPELL_PAIN:                     return TILEG_PAIN;
    case SPELL_FULSOME_DISTILLATION:     return TILEG_FULSOME_DISTILLATION;
    case SPELL_CORPSE_ROT:               return TILEG_CORPSE_ROT;
    case SPELL_LETHAL_INFUSION:          return TILEG_LETHAL_INFUSION;
    case SPELL_SUBLIMATION_OF_BLOOD:     return TILEG_SUBLIMATION_OF_BLOOD;
    case SPELL_BONE_SHARDS:              return TILEG_BONE_SHARDS;
    case SPELL_VAMPIRIC_DRAINING:        return TILEG_VAMPIRIC_DRAINING;
    case SPELL_REGENERATION:             return TILEG_REGENERATION;
    case SPELL_ANIMATE_DEAD:             return TILEG_ANIMATE_DEAD;
    case SPELL_DISPEL_UNDEAD:            return TILEG_DISPEL_UNDEAD;
    case SPELL_HAUNT:                    return TILEG_HAUNT;
    case SPELL_BORGNJORS_REVIVIFICATION: return TILEG_BORGNJORS_REVIVIFICATION;
    case SPELL_CIGOTUVIS_DEGENERATION:   return TILEG_CIGOTUVIS_DEGENERATION;
    case SPELL_AGONY:                    return TILEG_AGONY;
    case SPELL_TWISTED_RESURRECTION:     return TILEG_TWISTED_RESURRECTION;
    case SPELL_EXCRUCIATING_WOUNDS:      return TILEG_EXCRUCIATING_WOUNDS;
    case SPELL_CONTROL_UNDEAD:           return TILEG_CONTROL_UNDEAD;
    case SPELL_BOLT_OF_DRAINING:         return TILEG_BOLT_OF_DRAINING;
    case SPELL_SYMBOL_OF_TORMENT:        return TILEG_SYMBOL_OF_TORMENT;
    case SPELL_DEATHS_DOOR:              return TILEG_DEATHS_DOOR;
    case SPELL_DEATH_CHANNEL:            return TILEG_DEATH_CHANNEL;

    // Transmutation
    case SPELL_STICKS_TO_SNAKES:         return TILEG_STICKS_TO_SNAKES;
    case SPELL_SPIDER_FORM:              return TILEG_SPIDER_FORM;
    case SPELL_ICE_FORM:                 return TILEG_ICE_FORM;
    case SPELL_BLADE_HANDS:              return TILEG_BLADE_HANDS;
    case SPELL_POLYMORPH_OTHER:          return TILEG_POLYMORPH_OTHER;
    case SPELL_STATUE_FORM:              return TILEG_STATUE_FORM;
    case SPELL_ALTER_SELF:               return TILEG_ALTER_SELF;
    case SPELL_DRAGON_FORM:              return TILEG_DRAGON_FORM;
    case SPELL_NECROMUTATION:            return TILEG_NECROMUTATION;

    // pure Conjuration
    case SPELL_MAGIC_DART:               return TILEG_MAGIC_DART;
    case SPELL_ISKENDERUNS_MYSTIC_BLAST: return TILEG_ISKENDERUNS_MYSTIC_BLAST;
    case SPELL_IOOD:                     return TILEG_IOOD;

    // Divination (soon to be obsolete, or moved to abilities)
    case SPELL_DETECT_SECRET_DOORS:      return TILEG_DETECT_SECRET_DOORS;
    case SPELL_DETECT_TRAPS:             return TILEG_DETECT_TRAPS;
    case SPELL_DETECT_ITEMS:             return TILEG_DETECT_ITEMS;
    case SPELL_DETECT_CREATURES:         return TILEG_DETECT_CREATURES;

    // --------------------------------------------
    // Rods and abilities (tiles needed for later)
    // Abilities
    case SPELL_SMITING:       // Beogh power
    case SPELL_MINOR_HEALING: // Ely power
    case SPELL_MAJOR_HEALING: // Ely power
    case SPELL_HELLFIRE:      // Demonspawn ability

    // Rod-only spells
    case SPELL_PARALYSE:      // we could reuse Petrify for this
    case SPELL_STRIKING:
    case SPELL_BOLT_OF_INACCURACY:
    case SPELL_SUMMON_SWARM:
        return TILEG_TODO;

    // --------------------------------------------
    // Spells that don't need icons:
    case SPELL_STONEMAIL:     // Xom only?
    case SPELL_SUMMON_DRAGON: // Xom
    case SPELL_DISINTEGRATE:  // wand and card

    // Monster spells (mostly?)
    case SPELL_HELLFIRE_BURST:
    case SPELL_VAMPIRE_SUMMON:
    case SPELL_BRAIN_FEED:
    case SPELL_FAKE_RAKSHASA_SUMMON:
    case SPELL_STEAM_BALL:
    case SPELL_SUMMON_UFETUBUS:
    case SPELL_SUMMON_BEAST:
    case SPELL_ENERGY_BOLT:
    case SPELL_POISON_SPLASH:
    case SPELL_SUMMON_UNDEAD:
    case SPELL_CANTRIP:
    case SPELL_QUICKSILVER_BOLT:
    case SPELL_METAL_SPLINTERS:
    case SPELL_MIASMA:
    case SPELL_SUMMON_DRAKES:
    case SPELL_BLINK_OTHER:
    case SPELL_SUMMON_MUSHROOMS:
    case SPELL_ACID_SPLASH:
    case SPELL_STICKY_FLAME_SPLASH:
    case SPELL_FIRE_BREATH:
    case SPELL_COLD_BREATH:
    case SPELL_DRACONIAN_BREATH:
    case SPELL_WATER_ELEMENTALS:
    case SPELL_PORKALATOR:
    default:
        return TILEG_ERROR;
    }
}

tileidx_t tileidx_known_brand(const item_def &item)
{
    if (!item_type_known(item))
        return 0;

    if (item.base_type == OBJ_WEAPONS)
    {
        const int brand = get_weapon_brand(item);
        if (brand != SPWPN_NORMAL)
            return (TILE_BRAND_FLAMING + get_weapon_brand(item) - 1);
    }
    else if (item.base_type == OBJ_ARMOUR)
    {
        const int brand = get_armour_ego_type(item);
        if (brand != SPARM_NORMAL)
            return (TILE_BRAND_ARM_RUNNING + get_armour_ego_type(item) - 1);
        else if (is_artefact(item)
                 && artefact_wpn_property(item, ARTP_PONDEROUS))
        {
            return (TILE_BRAND_ARM_PONDEROUSNESS);
        }
    }
    else if (item.base_type == OBJ_MISSILES)
    {
        switch (get_ammo_brand(item))
        {
        case SPMSL_FLAME:
            return TILE_BRAND_FLAME;
        case SPMSL_FROST:
            return TILE_BRAND_FROST;
        case SPMSL_POISONED:
            return TILE_BRAND_POISONED;
        case SPMSL_CURARE:
            return TILE_BRAND_CURARE;
        case SPMSL_RETURNING:
            return TILE_BRAND_RETURNING;
        case SPMSL_CHAOS:
            return TILE_BRAND_CHAOS;
        case SPMSL_PENETRATION:
            return TILE_BRAND_PENETRATION;
        case SPMSL_REAPING:
            return TILE_BRAND_REAPING;
        case SPMSL_DISPERSAL:
            return TILE_BRAND_DISPERSAL;
        case SPMSL_EXPLODING:
            return TILE_BRAND_EXPLOSION;
        case SPMSL_CONFUSION:
            return TILE_BRAND_CONFUSION;
        case SPMSL_PARALYSIS:
            return TILE_BRAND_PARALYSIS;
        case SPMSL_SLOW:
            return TILE_BRAND_SLOWING;
        case SPMSL_SICKNESS:
            return TILE_BRAND_SICKNESS;
        case SPMSL_RAGE:
            return TILE_BRAND_RAGE;
        case SPMSL_SLEEP:
            return TILE_BRAND_SLEEP;
        default:
            break;
        }
    }
    return 0;
}

tileidx_t tileidx_corpse_brand(const item_def &item)
{
    if (item.base_type != OBJ_CORPSES || item.sub_type != CORPSE_BODY)
        return (0);

    const bool fulsome_dist = you.has_spell(SPELL_FULSOME_DISTILLATION);
    const bool rotten       = food_is_rotten(item);
    const bool saprovorous  = player_mutation_level(MUT_SAPROVOROUS);

    // Brands are mostly meaningless to herbivores.
    // Could still be interesting for Fulsome Distillation, though.
    if (fulsome_dist && player_mutation_level(MUT_HERBIVOROUS) == 3)
        return (0);

    // Vampires are only interested in fresh blood.
    if (you.species == SP_VAMPIRE
        && (rotten || !mons_has_blood(item.plus)))
    {
        return TILE_FOOD_INEDIBLE;
    }

    // Rotten corpses' chunk effects are meaningless if we are neither
    // saprovorous nor have the Fulsome Distillation spell.
    if (rotten && !saprovorous && !fulsome_dist)
        return TILE_FOOD_INEDIBLE;

    // Harmful chunk effects > religious rules > chance of sickness.
    if (is_poisonous(item))
        return TILE_FOOD_POISONED;

    if (is_mutagenic(item))
        return TILE_FOOD_MUTAGENIC;

    if (causes_rot(item))
        return TILE_FOOD_ROTTING;

    if (is_forbidden_food(item))
        return TILE_FOOD_FORBIDDEN;

    if (is_contaminated(item))
        return TILE_FOOD_CONTAMINATED;

    // If no special chunk effects, mark corpse as inedible
    // unless saprovorous.
    if (rotten && !saprovorous)
        return TILE_FOOD_INEDIBLE;

    return 0;
}

// FIXME: Needs to be updated whenever the order of clouds or monsters changes.
tileidx_t get_clean_map_idx(tileidx_t tile_idx)
{
    tileidx_t idx = tile_idx & TILE_FLAG_MASK;
    if (idx >= TILE_CLOUD_FIRE_0 && idx <= TILE_CLOUD_TLOC_ENERGY
        || idx >= TILEP_MONS_PANDEMONIUM_DEMON && idx <= TILEP_MONS_TEST_SPAWNER
        || idx >= TILEP_MCACHE_START)
    {
        return 0;
    }

    return tile_idx;
}

tileidx_t tileidx_unseen_flag(const coord_def &gc)
{
    if (!map_bounds(gc))
        return (TILE_FLAG_UNSEEN);
    else if (env.map_knowledge(gc).known()
                && !env.map_knowledge(gc).seen()
             || env.map_knowledge(gc).detected_item()
             || env.map_knowledge(gc).detected_monster()
             )
    {
        return (TILE_FLAG_MM_UNSEEN);
    }
    else
        return (TILE_FLAG_UNSEEN);
}

int enchant_to_int(const item_def &item)
{
    switch (item.flags & ISFLAG_COSMETIC_MASK)
    {
        case ISFLAG_EMBROIDERED_SHINY:
            return 1;
        case ISFLAG_RUNED:
            return 2;
        case ISFLAG_GLOWING:
            return 3;
        default:
            return (is_random_artefact(item) ? 4 : 0);
    }
}

tileidx_t tileidx_enchant_equ(const item_def &item, tileidx_t tile)
{
    static const int etable[5][5] =
    {
      {0, 0, 0, 0, 0},  // all variants look the same
      {0, 1, 1, 1, 1},  // normal, ego/randart
      {0, 1, 1, 1, 2},  // normal, ego, randart
      {0, 1, 1, 2, 3},  // normal, ego (shiny/runed), ego (glowing), randart
      {0, 1, 2, 3, 4}   // normal, shiny, runed, glowing, randart
    };

    const int etype = enchant_to_int(item);
    const int idx   = tile_main_count(tile) - 1;
    ASSERT(idx < 5);

    tile += etable[idx][etype];

    return (tile);
}

std::string tile_debug_string(tileidx_t fg, tileidx_t bg, char prefix)
{
    tileidx_t fg_idx = fg & TILE_FLAG_MASK;
    tileidx_t bg_idx = bg & TILE_FLAG_MASK;

    std::string fg_name;
    if (fg_idx < TILE_MAIN_MAX)
        fg_name = tile_main_name(fg_idx);
    else if (fg_idx < TILEP_MCACHE_START)
        fg_name = (tile_player_name(fg_idx));
    else
    {
        fg_name = "mc:";
        mcache_entry *entry = mcache.get(fg_idx);
        if (entry)
        {
            tile_draw_info dinfo[mcache_entry::MAX_INFO_COUNT];
            unsigned int count = entry->info(&dinfo[0]);
            for (unsigned int i = 0; i < count; ++i)
            {
                tileidx_t mc_idx = dinfo[i].idx;
                if (mc_idx < TILE_MAIN_MAX)
                    fg_name += tile_main_name(mc_idx);
                else if (mc_idx < TILEP_PLAYER_MAX)
                    fg_name += tile_player_name(mc_idx);
                else
                    fg_name += "[invalid index]";

                if (i < count - 1)
                    fg_name += ", ";
            }
        }
        else
        {
            fg_name += "[not found]";
        }
    }

    std::string tile_string = make_stringf(
        "%cFG: %4d | 0x%8x (%s)\n"
        "%cBG: %4d | 0x%8x (%s)\n",
        prefix,
        fg_idx,
        fg & ~TILE_FLAG_MASK,
        fg_name.c_str(),
        prefix,
        bg_idx,
        bg & ~TILE_FLAG_MASK,
        tile_dngn_name(bg_idx));

    return (tile_string);
}

void tile_init_props(monsters *mon)
{
    // Not necessary.
    if (mon->props.exists("monster_tile") || mon->props.exists("tile_num"))
        return;

    // Special-case for monsters masquerading as items.
    if (mon->type == MONS_DANCING_WEAPON || mons_is_mimic(mon->type))
        return;

    // Only add the property for tiles that have several variants.
    const int base_tile = _tileidx_monster_base(mon->type);
    if (tile_player_count(base_tile) > 1)
        mon->props["tile_num"] = short(random2(256));
}

#endif<|MERGE_RESOLUTION|>--- conflicted
+++ resolved
@@ -1087,13 +1087,10 @@
         return TILEP_MONS_HARPY;
     case MONS_MINOTAUR:
         return TILEP_MONS_MINOTAUR;
-<<<<<<< HEAD
     case MONS_SHEDU:
         return TILEP_MONS_SHEDU;
-=======
     case MONS_KENKU:
         return TILEP_MONS_KENKU;
->>>>>>> d247c107
 
     // ice beast ('I')
     case MONS_ICE_BEAST:
@@ -1324,15 +1321,12 @@
         return TILEP_MONS_DWARF;
     case MONS_SLAVE:
         return _mon_mod(TILEP_MONS_SLAVE, tile_num_prop);
-<<<<<<< HEAD
-    case MONS_PALADIN:
-        return TILEP_MONS_PALADIN;
-=======
     case MONS_DEMONSPAWN:
         return TILEP_MONS_DEMONSPAWN;
     case MONS_HALFLING:
         return TILEP_MONS_HALFLING;
->>>>>>> d247c107
+    case MONS_PALADIN:
+        return TILEP_MONS_PALADIN;
 
     // mimics
     case MONS_GOLD_MIMIC:
