/**
 * @file
 * @brief Functions related to special abilities.
**/

#include "AppHdr.h"

#include "ability.h"

#include <sstream>
#include <iomanip>
#include <string.h>
#include <stdio.h>
#include <ctype.h>
#include <cmath>

#include "externs.h"

#include "abyss.h"
#include "acquire.h"
#include "artefact.h"
#include "beam.h"
#include "branch.h"
#include "cloud.h"
#include "coordit.h"
#include "database.h"
#include "decks.h"
#include "delay.h"
#include "describe.h"
#include "dungeon.h"
#include "effects.h"
#include "env.h"
#include "exercise.h"
#include "food.h"
#include "godabil.h"
#include "godconduct.h"
#include "items.h"
#include "item_use.h"
#include "libutil.h"
#include "evoke.h"
#include "macro.h"
#include "maps.h"
#include "melee_attack.h"
#include "message.h"
#include "menu.h"
#include "misc.h"
#include "mon-place.h"
#include "mon-stuff.h"
#include "mon-util.h"
#include "mgen_data.h"
#include "mutation.h"
#include "notes.h"
#include "ouch.h"
#include "output.h"
#include "player.h"
#include "player-stats.h"
#include "potion.h"
#include "religion.h"
#include "shout.h"
#include "skills.h"
#include "skills2.h"
#include "species.h"
#include "spl-cast.h"
#include "spl-clouds.h"
#include "spl-damage.h"
#include "spl-goditem.h"
#include "spl-other.h"
#include "spl-transloc.h"
#include "spl-selfench.h"
#include "spl-summoning.h"
#include "spl-miscast.h"
#include "stairs.h"
#include "state.h"
#include "stuff.h"
#include "target.h"
#include "tilepick.h"
#include "traps.h"
#include "areas.h"
#include "transform.h"
#include "hints.h"
#include "terrain.h"
#include "traps.h"
#include "uncancel.h"
#include "zotdef.h"

enum ability_flag_type
{
    ABFLAG_NONE           = 0x00000000,
    ABFLAG_BREATH         = 0x00000001, // ability uses DUR_BREATH_WEAPON
    ABFLAG_DELAY          = 0x00000002, // ability has its own delay
    ABFLAG_PAIN           = 0x00000004, // ability must hurt player (ie torment)
    ABFLAG_PIETY          = 0x00000008, // ability has its own piety cost
    ABFLAG_EXHAUSTION     = 0x00000010, // fails if you.exhausted
    ABFLAG_INSTANT        = 0x00000020, // doesn't take time to use
    ABFLAG_PERMANENT_HP   = 0x00000040, // costs permanent HPs
    ABFLAG_PERMANENT_MP   = 0x00000080, // costs permanent MPs
    ABFLAG_CONF_OK        = 0x00000100, // can use even if confused
    ABFLAG_FRUIT          = 0x00000200, // ability requires fruit
    ABFLAG_VARIABLE_FRUIT = 0x00000400, // ability requires fruit or piety
    ABFLAG_HEX_MISCAST    = 0x00000800, // severity 3 enchantment miscast
    ABFLAG_TLOC_MISCAST   = 0x00001000, // severity 3 translocation miscast
    ABFLAG_NECRO_MISCAST_MINOR = 0x00002000, // severity 2 necro miscast
    ABFLAG_NECRO_MISCAST  = 0x00004000, // severity 3 necro miscast
    ABFLAG_TRMT_MISCAST   = 0x00008000, // severity 3 transmutation miscast
    ABFLAG_LEVEL_DRAIN    = 0x00010000, // drains 2 levels
    ABFLAG_STAT_DRAIN     = 0x00020000, // stat drain
    ABFLAG_ZOTDEF         = 0x00040000, // ZotDef ability, w/ appropriate hotkey
    ABFLAG_SKILL_DRAIN    = 0x00080000, // drains skill levels
    ABFLAG_GOLD           = 0x00100000, // costs gold
};

static int  _find_ability_slot(const ability_def& abil);
static bool _do_ability(const ability_def& abil);
static void _pay_ability_costs(const ability_def& abil, int zpcost);
static int _scale_piety_cost(ability_type abil, int original_cost);
static string _zd_mons_description_for_ability(const ability_def &abil);
static monster_type _monster_for_ability(const ability_def& abil);
static bool _jump_player(int jump_range);

/**
 * This all needs to be split into data/util/show files
 * and the struct mechanism here needs to be rewritten (again)
 * along with the display routine to piece the strings
 * together dynamically ... I'm getting to it now {dlb}
 *
 * This array corresponds with ::god_gain_power_messages and
 * ::god_lose_power_messages, which have the same shape.
 *
 * It makes more sense to think of them as an array
 * of structs than two arrays that share common index
 * values -- well, doesn't it? {dlb}
 *
 * @note Declaring this const messes up externs later, so don't do it!
 */
ability_type god_abilities[NUM_GODS][MAX_GOD_ABILITIES] =
{
    // no god
    { ABIL_NON_ABILITY, ABIL_NON_ABILITY, ABIL_NON_ABILITY, ABIL_NON_ABILITY,
      ABIL_NON_ABILITY },
    // Zin
    { ABIL_ZIN_RECITE, ABIL_ZIN_VITALISATION, ABIL_ZIN_IMPRISON,
      ABIL_NON_ABILITY, ABIL_ZIN_SANCTUARY },
    // TSO
    { ABIL_NON_ABILITY, ABIL_TSO_DIVINE_SHIELD, ABIL_NON_ABILITY,
      ABIL_TSO_CLEANSING_FLAME, ABIL_TSO_SUMMON_DIVINE_WARRIOR },
    // Kikubaaqudgha
    { ABIL_KIKU_RECEIVE_CORPSES, ABIL_NON_ABILITY, ABIL_NON_ABILITY,
      ABIL_NON_ABILITY, ABIL_KIKU_TORMENT },
    // Yredelemnul
    { ABIL_YRED_ANIMATE_REMAINS_OR_DEAD, ABIL_YRED_RECALL_UNDEAD_SLAVES,
      ABIL_NON_ABILITY, ABIL_YRED_DRAIN_LIFE, ABIL_YRED_ENSLAVE_SOUL },
    // Xom
    { ABIL_NON_ABILITY, ABIL_NON_ABILITY, ABIL_NON_ABILITY, ABIL_NON_ABILITY,
      ABIL_NON_ABILITY },
    // Vehumet
    { ABIL_NON_ABILITY, ABIL_NON_ABILITY, ABIL_NON_ABILITY, ABIL_NON_ABILITY,
      ABIL_NON_ABILITY },
    // Okawaru
    { ABIL_OKAWARU_HEROISM, ABIL_NON_ABILITY, ABIL_NON_ABILITY,
      ABIL_NON_ABILITY, ABIL_OKAWARU_FINESSE },
    // Makhleb
    { ABIL_NON_ABILITY, ABIL_MAKHLEB_MINOR_DESTRUCTION,
      ABIL_MAKHLEB_LESSER_SERVANT_OF_MAKHLEB, ABIL_MAKHLEB_MAJOR_DESTRUCTION,
      ABIL_MAKHLEB_GREATER_SERVANT_OF_MAKHLEB },
    // Sif Muna
    { ABIL_SIF_MUNA_CHANNEL_ENERGY, ABIL_SIF_MUNA_FORGET_SPELL,
      ABIL_NON_ABILITY, ABIL_NON_ABILITY, ABIL_NON_ABILITY },
    // Trog
    { ABIL_TROG_BERSERK, ABIL_TROG_REGEN_MR, ABIL_NON_ABILITY,
      ABIL_TROG_BROTHERS_IN_ARMS, ABIL_NON_ABILITY },
    // Nemelex
    { ABIL_NEMELEX_DRAW_ONE, ABIL_NEMELEX_PEEK_TWO, ABIL_NEMELEX_TRIPLE_DRAW,
      ABIL_NEMELEX_DEAL_FOUR, ABIL_NEMELEX_STACK_FIVE },
    // Elyvilon
    { ABIL_ELYVILON_LESSER_HEALING_SELF, ABIL_ELYVILON_PURIFICATION,
      ABIL_ELYVILON_GREATER_HEALING_OTHERS, ABIL_NON_ABILITY,
      ABIL_ELYVILON_DIVINE_VIGOUR },
    // Lugonu
    { ABIL_LUGONU_ABYSS_EXIT, ABIL_LUGONU_BEND_SPACE, ABIL_LUGONU_BANISH,
      ABIL_LUGONU_CORRUPT, ABIL_LUGONU_ABYSS_ENTER },
    // Beogh
    { ABIL_NON_ABILITY, ABIL_BEOGH_SMITING, ABIL_NON_ABILITY,
      ABIL_BEOGH_RECALL_ORCISH_FOLLOWERS, ABIL_BEOGH_GIFT_ITEM },
    // Jiyva
    { ABIL_JIYVA_CALL_JELLY, ABIL_JIYVA_JELLY_PARALYSE, ABIL_NON_ABILITY,
      ABIL_JIYVA_SLIMIFY, ABIL_JIYVA_CURE_BAD_MUTATION },
    // Fedhas
    { ABIL_FEDHAS_EVOLUTION, ABIL_FEDHAS_SUNLIGHT, ABIL_FEDHAS_PLANT_RING,
      ABIL_FEDHAS_SPAWN_SPORES, ABIL_FEDHAS_RAIN},
    // Cheibriados
    { ABIL_NON_ABILITY, ABIL_NON_ABILITY, ABIL_CHEIBRIADOS_DISTORTION,
      ABIL_CHEIBRIADOS_SLOUCH, ABIL_CHEIBRIADOS_TIME_STEP },
    // Ashenzari
    { ABIL_NON_ABILITY, ABIL_NON_ABILITY, ABIL_NON_ABILITY,
      ABIL_ASHENZARI_SCRYING, ABIL_ASHENZARI_TRANSFER_KNOWLEDGE },
    // Dithmenos
    { ABIL_NON_ABILITY, ABIL_DITHMENOS_SHADOW_STEP, ABIL_NON_ABILITY,
      ABIL_NON_ABILITY, ABIL_DITHMENOS_SHADOW_FORM },
    // Gozag
    { ABIL_GOZAG_POTION_PETITION, ABIL_GOZAG_CALL_MERCHANT,
      ABIL_GOZAG_BRIBE_BRANCH, ABIL_NON_ABILITY, ABIL_NON_ABILITY },
    // Qazlal
    { ABIL_NON_ABILITY, ABIL_QAZLAL_UPHEAVAL, ABIL_QAZLAL_ELEMENTAL_FORCE,
      ABIL_NON_ABILITY, ABIL_QAZLAL_DISASTER_AREA },
    // Igni Ipthes
    { ABIL_NON_ABILITY, ABIL_IGNI_FIREBRAND_WEAPON, ABIL_IGNI_DIVINE_BELLOWS,
      ABIL_IGNI_FIRE_FORTRESS, ABIL_IGNI_ARTEFACTIZE_WEAPON },
};

// The description screen was way out of date with the actual costs.
// This table puts all the information in one place... -- bwr
//
// The six numerical fields are: MP, HP, food, piety, ZP, and gold.
// Note:  food_cost  = val + random2avg(val, 2)
//        piety_cost = val + random2((val + 1) / 2 + 1);
//        hp cost is in per-mil of maxhp (i.e. 20 = 2% of hp, rounded up)
static const ability_def Ability_List[] =
{
    // NON_ABILITY should always come first
    { ABIL_NON_ABILITY, "No ability", 0, 0, 0, 0, 0, 0, ABFLAG_NONE},
    { ABIL_SPIT_POISON, "Spit Poison", 0, 0, 40, 0, 0, 0, ABFLAG_BREATH},

    { ABIL_BLINK, "Blink", 0, 50, 50, 0, 0, 0, ABFLAG_NONE},
    { ABIL_WISP_BLINK, "Blink", 2, 0, 0, 0, 0, 0, ABFLAG_CONF_OK},

    { ABIL_BREATHE_FIRE, "Breathe Fire", 0, 0, 125, 0, 0, 0, ABFLAG_BREATH},
    { ABIL_BREATHE_FROST, "Breathe Frost", 0, 0, 125, 0, 0, 0, ABFLAG_BREATH},
    { ABIL_BREATHE_POISON, "Breathe Poison Gas",
      0, 0, 125, 0, 0, 0, ABFLAG_BREATH},
    { ABIL_BREATHE_MEPHITIC, "Breathe Noxious Fumes",
      0, 0, 125, 0, 0, 0, ABFLAG_BREATH},
    { ABIL_BREATHE_LIGHTNING, "Breathe Lightning",
      0, 0, 125, 0, 0, 0, ABFLAG_BREATH},
    { ABIL_BREATHE_POWER, "Breathe Dispelling Energy", 0, 0, 125, 0, 0, 0, ABFLAG_BREATH},
    { ABIL_BREATHE_STICKY_FLAME, "Breathe Sticky Flame",
      0, 0, 125, 0, 0, 0, ABFLAG_BREATH},
    { ABIL_BREATHE_STEAM, "Breathe Steam", 0, 0, 75, 0, 0, 0, ABFLAG_BREATH},
    { ABIL_TRAN_BAT, "Bat Form", 2, 0, 0, 0, 0, 0, ABFLAG_NONE},
    { ABIL_BOTTLE_BLOOD, "Bottle Blood", 0, 0, 0, 0, 0, 0, ABFLAG_NONE}, // no costs

    { ABIL_SPIT_ACID, "Spit Acid", 0, 0, 125, 0, 0, 0, ABFLAG_BREATH},

    { ABIL_FLY, "Fly", 3, 0, 100, 0, 0, 0, ABFLAG_NONE},
    { ABIL_STOP_FLYING, "Stop Flying", 0, 0, 0, 0, 0, 0, ABFLAG_NONE},
    { ABIL_JUMP, "Jump Attack", 0, 0, 125, 0, 0, 0, ABFLAG_EXHAUSTION},
    { ABIL_HELLFIRE, "Hellfire", 0, 150, 200, 0, 0, 0, ABFLAG_NONE},

    { ABIL_DELAYED_FIREBALL, "Release Delayed Fireball",
      0, 0, 0, 0, 0, 0, ABFLAG_INSTANT},
    { ABIL_STOP_SINGING, "Stop Singing",
      0, 0, 0, 0, 0, 0, ABFLAG_NONE},
    { ABIL_MUMMY_RESTORATION, "Self-Restoration",
      1, 0, 0, 0, 0, 0, ABFLAG_PERMANENT_MP},

    { ABIL_DIG, "Dig", 0, 0, 0, 0, 0, 0, ABFLAG_INSTANT},
    { ABIL_SHAFT_SELF, "Shaft Self", 0, 0, 250, 0, 0, 0, ABFLAG_DELAY},

    { ABIL_ERUPTION, "Eruption", 0, 0, 250, 0, 0, 0, ABFLAG_PAIN },
    { ABIL_TRAN_MAGMA, "Magma Form", 0, 0, 250, 0, 0, 0, ABFLAG_NONE },

    // EVOKE abilities use Evocations and come from items.
    // Teleportation and Blink can also come from mutations
    // so we have to distinguish them (see above).  The off items
    // below are labeled EVOKE because they only work now if the
    // player has an item with the evocable power (not just because
    // you used a wand, potion, or miscast effect).  I didn't see
    // any reason to label them as "Evoke" in the text, they don't
    // use or train Evocations (the others do).  -- bwr
    { ABIL_EVOKE_TELEPORTATION, "Evoke Teleportation",
      3, 0, 200, 0, 0, 0, ABFLAG_NONE},
    { ABIL_EVOKE_BLINK, "Evoke Blink", 1, 0, 50, 0, 0, 0, ABFLAG_NONE},
    { ABIL_RECHARGING, "Device Recharging", 1, 0, 0, 0, 0, 0, ABFLAG_PERMANENT_MP},

    { ABIL_EVOKE_BERSERK, "Evoke Berserk Rage", 0, 0, 0, 0, 0, 0, ABFLAG_NONE},

    { ABIL_EVOKE_TURN_INVISIBLE, "Evoke Invisibility",
      2, 0, 250, 0, 0, 0, ABFLAG_NONE},
    { ABIL_EVOKE_TURN_VISIBLE, "Turn Visible", 0, 0, 0, 0, 0, 0, ABFLAG_NONE},
    { ABIL_EVOKE_JUMP, "Evoke Jump Attack", 2, 0, 125, 0, 0, 0, ABFLAG_EXHAUSTION},
    { ABIL_EVOKE_FLIGHT, "Evoke Flight", 1, 0, 100, 0, 0, 0, ABFLAG_NONE},
    { ABIL_EVOKE_FOG, "Evoke Fog", 2, 0, 250, 0, 0, 0, ABFLAG_NONE},
    { ABIL_EVOKE_TELEPORT_CONTROL, "Evoke Teleport Control", 4, 0, 200, 0, 0, 0, ABFLAG_NONE},

    { ABIL_END_TRANSFORMATION, "End Transformation", 0, 0, 0, 0, 0, 0, ABFLAG_NONE},

    // INVOCATIONS:
    // Zin
    { ABIL_ZIN_RECITE, "Recite", 0, 0, 0, 0, 0, 0, ABFLAG_BREATH},
    { ABIL_ZIN_VITALISATION, "Vitalisation", 0, 0, 0, 1, 0, 0, ABFLAG_NONE},
    { ABIL_ZIN_IMPRISON, "Imprison", 5, 0, 125, 4, 0, 0, ABFLAG_NONE},
    { ABIL_ZIN_SANCTUARY, "Sanctuary", 7, 0, 150, 15, 0, 0, ABFLAG_NONE},
    { ABIL_ZIN_CURE_ALL_MUTATIONS, "Cure All Mutations",
      0, 0, 0, 0, 0, 0, ABFLAG_NONE},

    // The Shining One
    { ABIL_TSO_DIVINE_SHIELD, "Divine Shield", 3, 0, 50, 2, 0, 0, ABFLAG_NONE},
    { ABIL_TSO_CLEANSING_FLAME, "Cleansing Flame",
      5, 0, 100, 2, 0, 0, ABFLAG_NONE},
    { ABIL_TSO_SUMMON_DIVINE_WARRIOR, "Summon Divine Warrior",
      8, 0, 150, 6, 0, 0, ABFLAG_NONE},

    // Kikubaaqudgha
    { ABIL_KIKU_RECEIVE_CORPSES, "Receive Corpses",
      3, 0, 50, 2, 0, 0, ABFLAG_NONE},
    { ABIL_KIKU_TORMENT, "Torment", 4, 0, 0, 8, 0, 0, ABFLAG_NONE},

    // Yredelemnul
    { ABIL_YRED_INJURY_MIRROR, "Injury Mirror", 0, 0, 0, 0, 0, 0, ABFLAG_PIETY},
    { ABIL_YRED_ANIMATE_REMAINS, "Animate Remains",
      2, 0, 50, 0, 0, 0, ABFLAG_NONE},
    { ABIL_YRED_RECALL_UNDEAD_SLAVES, "Recall Undead Slaves",
      2, 0, 50, 0, 0, 0, ABFLAG_NONE},
    { ABIL_YRED_ANIMATE_DEAD, "Animate Dead", 2, 0, 50, 0, 0, 0, ABFLAG_NONE},
    { ABIL_YRED_DRAIN_LIFE, "Drain Life", 6, 0, 200, 2, 0, 0, ABFLAG_NONE},
    { ABIL_YRED_ENSLAVE_SOUL, "Enslave Soul", 8, 0, 150, 4, 0, 0, ABFLAG_NONE},
    // Placeholder for Animate Remains or Animate Dead.
    { ABIL_YRED_ANIMATE_REMAINS_OR_DEAD, "Animate Remains or Dead",
      2, 0, 100, 0, 0, 0, ABFLAG_NONE},

    // Okawaru
    { ABIL_OKAWARU_HEROISM, "Heroism", 2, 0, 50, 2, 0, 0, ABFLAG_NONE},
    { ABIL_OKAWARU_FINESSE, "Finesse", 5, 0, 100, 4, 0, 0, ABFLAG_NONE},

    // Makhleb
    { ABIL_MAKHLEB_MINOR_DESTRUCTION, "Minor Destruction",
      0, scaling_cost::fixed(1), 20, 0, 0, 0, ABFLAG_NONE},
    { ABIL_MAKHLEB_LESSER_SERVANT_OF_MAKHLEB, "Lesser Servant of Makhleb",
      0, scaling_cost::fixed(4), 50, 2, 0, 0, ABFLAG_NONE},
    { ABIL_MAKHLEB_MAJOR_DESTRUCTION, "Major Destruction",
      0, scaling_cost::fixed(6), 100, generic_cost::range(0, 1), 0, 0, ABFLAG_NONE},
    { ABIL_MAKHLEB_GREATER_SERVANT_OF_MAKHLEB, "Greater Servant of Makhleb",
      0, scaling_cost::fixed(10), 100, 5, 0, 0, ABFLAG_NONE},

    // Sif Muna
    { ABIL_SIF_MUNA_CHANNEL_ENERGY, "Channel Energy",
      0, 0, 100, 0, 0, 0, ABFLAG_NONE},
    { ABIL_SIF_MUNA_FORGET_SPELL, "Forget Spell", 5, 0, 0, 8, 0, 0, ABFLAG_NONE},

    // Trog
    { ABIL_TROG_BURN_SPELLBOOKS, "Burn Spellbooks",
      0, 0, 10, 0, 0, 0, ABFLAG_NONE},
    { ABIL_TROG_BERSERK, "Berserk", 0, 0, 200, 0, 0, 0, ABFLAG_NONE},
    { ABIL_TROG_REGEN_MR, "Trog's Hand",
      0, 0, 50, generic_cost::range(2, 3), 0, 0, ABFLAG_NONE},
    { ABIL_TROG_BROTHERS_IN_ARMS, "Brothers in Arms",
      0, 0, 100, generic_cost::range(5, 6), 0, 0, ABFLAG_NONE},

    // Elyvilon
    { ABIL_ELYVILON_LIFESAVING, "Divine Protection",
      0, 0, 0, 0, 0, 0, ABFLAG_NONE},
    { ABIL_ELYVILON_LESSER_HEALING_SELF, "Lesser Self-Healing",
      1, 0, 100, generic_cost::range(0, 1), 0, 0, ABFLAG_CONF_OK},
    { ABIL_ELYVILON_LESSER_HEALING_OTHERS, "Lesser Healing",
      1, 0, 100, 0, 0, 0, ABFLAG_NONE},
    { ABIL_ELYVILON_PURIFICATION, "Purification", 3, 0, 300, 3, 0, 0,
      ABFLAG_CONF_OK},
    { ABIL_ELYVILON_GREATER_HEALING_SELF, "Greater Self-Healing",
      2, 0, 250, 3, 0, 0, ABFLAG_CONF_OK},
    { ABIL_ELYVILON_GREATER_HEALING_OTHERS, "Greater Healing",
      2, 0, 250, 2, 0, 0, ABFLAG_NONE},
    { ABIL_ELYVILON_DIVINE_VIGOUR, "Divine Vigour", 0, 0, 600, 6, 0, 0,
      ABFLAG_CONF_OK},

    // Lugonu
    { ABIL_LUGONU_ABYSS_EXIT, "Depart the Abyss",
      1, 0, 150, 10, 0, 0, ABFLAG_NONE},
    { ABIL_LUGONU_BEND_SPACE, "Bend Space", 1, 0, 50, 0, 0, 0, ABFLAG_PAIN},
    { ABIL_LUGONU_BANISH, "Banish",
      4, 0, 200, generic_cost::range(3, 4), 0, 0, ABFLAG_NONE},
    { ABIL_LUGONU_CORRUPT, "Corrupt",
      7, scaling_cost::fixed(5), 500, generic_cost::range(10, 14), 0, 0, ABFLAG_NONE},
    { ABIL_LUGONU_ABYSS_ENTER, "Enter the Abyss",
      9, 0, 500, generic_cost::fixed(35), 0, 0, ABFLAG_PAIN},

    // Nemelex
    { ABIL_NEMELEX_DRAW_ONE, "Draw One", 2, 0, 0, 0, 0, 0, ABFLAG_NONE},
    { ABIL_NEMELEX_PEEK_TWO, "Peek at Two", 3, 0, 0, 1, 0, 0, ABFLAG_INSTANT},
    { ABIL_NEMELEX_TRIPLE_DRAW, "Triple Draw", 2, 0, 100, 2, 0, 0, ABFLAG_NONE},
    { ABIL_NEMELEX_DEAL_FOUR, "Deal Four", 8, 0, 200, 10, 0, 0, ABFLAG_NONE},
    { ABIL_NEMELEX_STACK_FIVE, "Stack Five", 5, 0, 250, 10, 0, 0, ABFLAG_NONE},

    // Beogh
    { ABIL_BEOGH_SMITING, "Smiting",
      3, 0, 80, generic_cost::fixed(3), 0, 0, ABFLAG_NONE},
    { ABIL_BEOGH_RECALL_ORCISH_FOLLOWERS, "Recall Orcish Followers",
<<<<<<< HEAD
      2, 0, 50, 0, 0, 0, ABFLAG_NONE},
=======
      2, 0, 50, 0, 0, ABFLAG_NONE},
    { ABIL_BEOGH_GIFT_ITEM, "Give Item to Follower",
      0, 0, 0, 0, 0, ABFLAG_NONE},
>>>>>>> 3c45d0db

    // Jiyva
    { ABIL_JIYVA_CALL_JELLY, "Request Jelly", 2, 0, 20, 1, 0, 0, ABFLAG_NONE},
    { ABIL_JIYVA_JELLY_PARALYSE, "Jelly Paralyse", 0, 0, 0, 0, 0, 0, ABFLAG_PIETY},
    { ABIL_JIYVA_SLIMIFY, "Slimify", 4, 0, 100, 8, 0, 0, ABFLAG_NONE},
    { ABIL_JIYVA_CURE_BAD_MUTATION, "Cure Bad Mutation",
      8, 0, 200, 15, 0, 0, ABFLAG_NONE},

    // Fedhas
    { ABIL_FEDHAS_EVOLUTION, "Evolution", 2, 0, 0, 0, 0, 0, ABFLAG_VARIABLE_FRUIT},
    { ABIL_FEDHAS_SUNLIGHT, "Sunlight", 2, 0, 50, 0, 0, 0, ABFLAG_NONE},
    { ABIL_FEDHAS_PLANT_RING, "Growth", 2, 0, 0, 0, 0, 0, ABFLAG_FRUIT},
    { ABIL_FEDHAS_SPAWN_SPORES, "Reproduction", 4, 0, 100, 1, 0, 0, ABFLAG_NONE},
    { ABIL_FEDHAS_RAIN, "Rain", 4, 0, 150, 4, 0, 0, ABFLAG_NONE},

    // Cheibriados
    { ABIL_CHEIBRIADOS_TIME_BEND, "Bend Time", 3, 0, 50, 1, 0, 0, ABFLAG_NONE},
    { ABIL_CHEIBRIADOS_DISTORTION, "Temporal Distortion",
      4, 0, 200, 3, 0, 0, ABFLAG_INSTANT},
    { ABIL_CHEIBRIADOS_SLOUCH, "Slouch", 5, 0, 100, 8, 0, 0, ABFLAG_NONE},
    { ABIL_CHEIBRIADOS_TIME_STEP, "Step From Time",
      10, 0, 200, 10, 0, 0, ABFLAG_NONE},

    // Ashenzari
    { ABIL_ASHENZARI_SCRYING, "Scrying",
      4, 0, 50, generic_cost::range(2, 3), 0, 0, ABFLAG_INSTANT},
    { ABIL_ASHENZARI_TRANSFER_KNOWLEDGE, "Transfer Knowledge",
      0, 0, 0, 20, 0, 0, ABFLAG_NONE},
    { ABIL_ASHENZARI_END_TRANSFER, "End Transfer Knowledge",
      0, 0, 0, 0, 0, 0, ABFLAG_NONE},

    // Dithmenos
    { ABIL_DITHMENOS_SHADOW_STEP, "Shadow Step",
      4, 0, 0, 4, 0, 0, ABFLAG_NONE },
    { ABIL_DITHMENOS_SHADOW_FORM, "Shadow Form",
      9, 0, 0, 10, 0, 0, ABFLAG_SKILL_DRAIN },

    // Igni Ipthes
    { ABIL_IGNI_FIREBRAND_WEAPON, "Firebrand Weapon",
      0, 0, 100, 1, 0, 0, ABFLAG_NONE },
    { ABIL_IGNI_DIVINE_BELLOWS, "Divine Bellows",
      0, 0, 200, 2, 0, 0, ABFLAG_NONE },
    { ABIL_IGNI_FIRE_FORTRESS, "Fire Fortress",
      0, 0, 300, 3, 0, 0, ABFLAG_NONE },
    { ABIL_IGNI_ARTEFACTIZE_WEAPON, "Artefactize Weapon",
      0, 0, 0, 6, 0, 0, ABFLAG_NONE },

    // Gozag
    { ABIL_GOZAG_POTION_PETITION, "Potion Petition",
      0, 0, 0, 0, 0, 0, ABFLAG_GOLD },
    { ABIL_GOZAG_CALL_MERCHANT, "Call Merchant",
      0, 0, 0, 0, 0, 0, ABFLAG_GOLD },
    { ABIL_GOZAG_BRIBE_BRANCH, "Bribe Branch",
      0, 0, 0, 0, 0, 0, ABFLAG_GOLD },

    // Qazlal
    { ABIL_QAZLAL_UPHEAVAL, "Upheaval", 4, 0, 0, 3, 0, 0, ABFLAG_NONE },
    { ABIL_QAZLAL_ELEMENTAL_FORCE, "Elemental Force",
      6, 0, 0, 6, 0, 0, ABFLAG_NONE },
    { ABIL_QAZLAL_DISASTER_AREA, "Disaster Area", 7, 0, 0,
      generic_cost::range(10, 14), 0, 0, ABFLAG_NONE },

    { ABIL_STOP_RECALL, "Stop Recall", 0, 0, 0, 0, 0, 0, ABFLAG_NONE},

    // zot defence abilities
<<<<<<< HEAD
    { ABIL_MAKE_FUNGUS, "Make mushroom circle", 0, 0, 0, 0, 10, 0, ABFLAG_ZOTDEF},
    { ABIL_MAKE_DART_TRAP, "Make dart trap", 0, 0, 0, 0, 5, 0, ABFLAG_ZOTDEF},
    { ABIL_MAKE_PLANT, "Make plant", 0, 0, 0, 0, 2, 0, ABFLAG_ZOTDEF},
    { ABIL_MAKE_OKLOB_SAPLING, "Make oklob sapling", 0, 0, 0, 0, 60, 0, ABFLAG_ZOTDEF},
    { ABIL_MAKE_BURNING_BUSH, "Make burning bush", 0, 0, 0, 0, 200, 0, ABFLAG_ZOTDEF},
    { ABIL_MAKE_OKLOB_PLANT, "Make oklob plant", 0, 0, 0, 0, 250, 0, ABFLAG_ZOTDEF},
    { ABIL_MAKE_ICE_STATUE, "Make ice statue", 0, 0, 0, 0, 2000, 0, ABFLAG_ZOTDEF},
    { ABIL_MAKE_OCS, "Make crystal statue", 0, 0, 0, 0, 2000, 0, ABFLAG_ZOTDEF},
    { ABIL_MAKE_SILVER_STATUE, "Make silver statue", 0, 0, 0, 0, 3000, 0, ABFLAG_ZOTDEF},
=======
    { ABIL_MAKE_FUNGUS, "Make mushroom circle", 0, 0, 0, 0, 10, ABFLAG_ZOTDEF},
    { ABIL_MAKE_PLANT, "Make plant", 0, 0, 0, 0, 2, ABFLAG_ZOTDEF},
    { ABIL_MAKE_OKLOB_SAPLING, "Make oklob sapling", 0, 0, 0, 0, 60, ABFLAG_ZOTDEF},
    { ABIL_MAKE_BURNING_BUSH, "Make burning bush", 0, 0, 0, 0, 200, ABFLAG_ZOTDEF},
    { ABIL_MAKE_OKLOB_PLANT, "Make oklob plant", 0, 0, 0, 0, 250, ABFLAG_ZOTDEF},
    { ABIL_MAKE_ICE_STATUE, "Make ice statue", 0, 0, 0, 0, 2000, ABFLAG_ZOTDEF},
    { ABIL_MAKE_OCS, "Make crystal statue", 0, 0, 0, 0, 2000, ABFLAG_ZOTDEF},
    { ABIL_MAKE_SILVER_STATUE, "Make silver statue", 0, 0, 0, 0, 3000, ABFLAG_ZOTDEF},
>>>>>>> 3c45d0db
    { ABIL_MAKE_CURSE_SKULL, "Make curse skull",
      0, 0, 600, 0, 10000, 0, ABFLAG_ZOTDEF|ABFLAG_NECRO_MISCAST_MINOR},
    { ABIL_MAKE_TELEPORT, "Zot-teleport", 0, 0, 0, 0, 2, 0, ABFLAG_ZOTDEF},
    { ABIL_MAKE_ARROW_TRAP, "Make arrow trap", 0, 0, 0, 0, 30, 0, ABFLAG_ZOTDEF},
    { ABIL_MAKE_BOLT_TRAP, "Make bolt trap", 0, 0, 0, 0, 300, 0, ABFLAG_ZOTDEF},
    { ABIL_MAKE_SPEAR_TRAP, "Make spear trap", 0, 0, 0, 0, 50, 0, ABFLAG_ZOTDEF},
    { ABIL_MAKE_NEEDLE_TRAP, "Make needle trap", 0, 0, 0, 0, 30, 0, ABFLAG_ZOTDEF},
    { ABIL_MAKE_NET_TRAP, "Make net trap", 0, 0, 0, 0, 2, 0, ABFLAG_ZOTDEF},
    { ABIL_MAKE_ALARM_TRAP, "Make alarm trap", 0, 0, 0, 0, 2, 0, ABFLAG_ZOTDEF},
    { ABIL_MAKE_BLADE_TRAP, "Make blade trap", 0, 0, 0, 0, 3000, 0, ABFLAG_ZOTDEF},
    { ABIL_MAKE_OKLOB_CIRCLE, "Make oklob circle", 0, 0, 0, 0, 1000, 0, ABFLAG_ZOTDEF},
    { ABIL_MAKE_ACQUIRE_GOLD, "Acquire gold",
      0, 0, 0, 0, 0, 0, ABFLAG_ZOTDEF|ABFLAG_LEVEL_DRAIN},
    { ABIL_MAKE_ACQUIREMENT, "Acquirement",
      0, 0, 0, 0, 0, 0, ABFLAG_ZOTDEF|ABFLAG_LEVEL_DRAIN},
    { ABIL_MAKE_WATER, "Make water", 0, 0, 0, 0, 10, 0, ABFLAG_ZOTDEF},
    { ABIL_MAKE_LIGHTNING_SPIRE, "Make lightning spire", 0, 0, 0, 0, 100, 0, ABFLAG_ZOTDEF},
    { ABIL_MAKE_BAZAAR, "Make bazaar",
      0, 30, 0, 0, 100, 0, ABFLAG_ZOTDEF|ABFLAG_PERMANENT_HP},
    { ABIL_MAKE_ALTAR, "Make altar", 0, 0, 0, 0, 50, 0, ABFLAG_ZOTDEF},
    { ABIL_MAKE_GRENADES, "Make grenades", 0, 0, 0, 0, 2, 0, ABFLAG_ZOTDEF},
    { ABIL_REMOVE_CURSE, "Remove Curse",
      0, 0, 0, 0, 0, 0, ABFLAG_ZOTDEF|ABFLAG_STAT_DRAIN},

    { ABIL_RENOUNCE_RELIGION, "Renounce Religion", 0, 0, 0, 0, 0, 0, ABFLAG_NONE},
    { ABIL_CONVERT_TO_BEOGH, "Convert to Beogh", 0, 0, 0, 0, 0, 0, ABFLAG_NONE},
};

const ability_def& get_ability_def(ability_type abil)
{
    for (unsigned int i = 0;
         i < sizeof(Ability_List) / sizeof(Ability_List[0]); i++)
    {
        if (Ability_List[i].ability == abil)
            return Ability_List[i];
    }

    return Ability_List[0];
}

bool string_matches_ability_name(const string& key)
{
    for (int i = ABIL_SPIT_POISON; i <= ABIL_RENOUNCE_RELIGION; ++i)
    {
        const ability_def abil = get_ability_def(static_cast<ability_type>(i));
        if (abil.ability == ABIL_NON_ABILITY)
            continue;

        const string name = lowercase_string(ability_name(abil.ability));
        if (name.find(key) != string::npos)
            return true;
    }
    return false;
}

string print_abilities()
{
    string text = "\n<w>a:</w> ";

    const vector<talent> talents = your_talents(false);

    if (talents.empty())
        text += "no special abilities";
    else
    {
        for (unsigned int i = 0; i < talents.size(); ++i)
        {
            if (i)
                text += ", ";
            text += ability_name(talents[i].which);
        }
    }

    return text;
}

static monster_type _monster_for_ability(const ability_def& abil)
{
    monster_type mtyp = MONS_PROGRAM_BUG;
    switch (abil.ability)
    {
        case ABIL_MAKE_PLANT:         mtyp = MONS_PLANT;         break;
        case ABIL_MAKE_FUNGUS:        mtyp = MONS_FUNGUS;        break;
        case ABIL_MAKE_OKLOB_SAPLING: mtyp = MONS_OKLOB_SAPLING; break;
        case ABIL_MAKE_OKLOB_CIRCLE:
        case ABIL_MAKE_OKLOB_PLANT:   mtyp = MONS_OKLOB_PLANT;   break;
        case ABIL_MAKE_BURNING_BUSH:  mtyp = MONS_BURNING_BUSH;  break;
        case ABIL_MAKE_LIGHTNING_SPIRE:  mtyp = MONS_LIGHTNING_SPIRE;  break;
        case ABIL_MAKE_ICE_STATUE:    mtyp = MONS_ICE_STATUE;    break;
        case ABIL_MAKE_OCS:           mtyp = MONS_ORANGE_STATUE; break;
        case ABIL_MAKE_SILVER_STATUE: mtyp = MONS_SILVER_STATUE; break;
        case ABIL_MAKE_CURSE_SKULL:   mtyp = MONS_CURSE_SKULL;   break;
        default:
            mprf("DEBUG: NO RELEVANT MONSTER FOR %d", abil.ability);
            break;
    }
    return mtyp;
}

static string _zd_mons_description_for_ability(const ability_def &abil)
{
    switch (abil.ability)
    {
    case ABIL_MAKE_PLANT:
        return "Tendrils and shoots erupt from the earth and gnarl into the form of a plant.";
    case ABIL_MAKE_OKLOB_SAPLING:
        return "A rhizome shoots up through the ground and merges with vitriolic spirits in the atmosphere.";
    case ABIL_MAKE_OKLOB_PLANT:
        return "A rhizome shoots up through the ground and merges with vitriolic spirits in the atmosphere.";
    case ABIL_MAKE_BURNING_BUSH:
        return "Blackened shoots writhe from the ground and burst into flame!";
    case ABIL_MAKE_ICE_STATUE:
        return "Water vapor collects and crystallises into an icy humanoid shape.";
    case ABIL_MAKE_OCS:
        return "Quartz juts from the ground and forms a humanoid shape. You smell citrus.";
    case ABIL_MAKE_SILVER_STATUE:
        return "Droplets of mercury fall from the ceiling and turn to silver, congealing into a humanoid shape.";
    case ABIL_MAKE_CURSE_SKULL:
        return "You sculpt a terrible being from the primitive principle of evil.";
    case ABIL_MAKE_LIGHTNING_SPIRE:
        return "You mount a charged rod inside a coil.";
    default:
        return "";
    }
}

static int _count_relevant_monsters(const ability_def& abil)
{
    monster_type mtyp = _monster_for_ability(abil);
    if (mtyp == MONS_PROGRAM_BUG)
        return 0;
    return count_monsters(mtyp, true);        // Friendly ones only
}

static trap_type _trap_for_ability(const ability_def& abil)
{
    switch (abil.ability)
    {
        case ABIL_MAKE_ARROW_TRAP: return TRAP_ARROW;
        case ABIL_MAKE_BOLT_TRAP: return TRAP_BOLT;
        case ABIL_MAKE_SPEAR_TRAP: return TRAP_SPEAR;
        case ABIL_MAKE_NEEDLE_TRAP: return TRAP_NEEDLE;
        case ABIL_MAKE_NET_TRAP: return TRAP_NET;
        case ABIL_MAKE_ALARM_TRAP: return TRAP_ALARM;
        case ABIL_MAKE_BLADE_TRAP: return TRAP_BLADE;
        default: return TRAP_UNASSIGNED;
    }
}

// Scale the zp cost by the number of friendly monsters
// of that type. Each successive critter costs 20% more
// than the last one, after the first two.
static int _zp_cost(const ability_def& abil)
{
    int cost = abil.zp_cost;
    int scale10 = 0;        // number of times to scale up by 10%
    int scale20 = 0;        // number of times to scale up by 20%
    int num;
    switch (abil.ability)
    {
        default:
            return abil.zp_cost;

        // Monster type 1: reasonably generous
        case ABIL_MAKE_PLANT:
        case ABIL_MAKE_FUNGUS:
        case ABIL_MAKE_OKLOB_SAPLING:
        case ABIL_MAKE_OKLOB_PLANT:
        case ABIL_MAKE_OKLOB_CIRCLE:
        case ABIL_MAKE_BURNING_BUSH:
        case ABIL_MAKE_LIGHTNING_SPIRE:
            num = _count_relevant_monsters(abil);
            // special case for oklob circles
            if (abil.ability == ABIL_MAKE_OKLOB_CIRCLE)
                num /= 3;
            // ... and for harmless stuff
            else if (abil.ability == ABIL_MAKE_PLANT
                     || abil.ability == ABIL_MAKE_FUNGUS)
            {
                num /= 5;
            }
            num -= 2;        // first two are base cost
            num = max(num, 0);
            scale10 = min(num, 10);       // next 10 at 10% increment
            scale20 = num - scale10;      // after that at 20% increment
            break;

        // Monster type 2: less generous
        case ABIL_MAKE_ICE_STATUE:
        case ABIL_MAKE_OCS:
            num = _count_relevant_monsters(abil);
            num -= 2; // first two are base cost
            scale20 = max(num, 0);        // after first two, 20% increment
            break;

        // Monster type 3: least generous
        case ABIL_MAKE_SILVER_STATUE:
        case ABIL_MAKE_CURSE_SKULL:
            scale20 = _count_relevant_monsters(abil); // scale immediately
            break;

        // Simple Traps
        case ABIL_MAKE_ARROW_TRAP:
        case ABIL_MAKE_BOLT_TRAP:
        case ABIL_MAKE_SPEAR_TRAP:
        case ABIL_MAKE_NEEDLE_TRAP:
        case ABIL_MAKE_NET_TRAP:
        case ABIL_MAKE_ALARM_TRAP:
            num = count_traps(_trap_for_ability(abil));
            scale10 = max(num-5, 0);   // First 5 at base cost
            break;

        case ABIL_MAKE_BLADE_TRAP:
            scale10 = count_traps(TRAP_BLADE); // Max of 18-ish at base cost 3000
            break;
    }

    float c = cost; // stave off round-off errors
    for (; scale10 > 0; scale10--)
        c = c * 1.1;        // +10%
    for (; scale20 > 0; scale20--)
        c = c * 1.2;        // +20%

    return c;
}

int get_gold_cost(ability_type ability)
{
    switch (ability)
    {
    case ABIL_GOZAG_CALL_MERCHANT:
        return gozag_price_for_shop(true);
    case ABIL_GOZAG_POTION_PETITION:
        return gozag_porridge_price();
    case ABIL_GOZAG_BRIBE_BRANCH:
        return GOZAG_BRIBE_AMOUNT;
    default:
        return 0;
    }
}

const string make_cost_description(ability_type ability)
{
    const ability_def& abil = get_ability_def(ability);
    string ret;
    if (abil.mp_cost)
    {
        ret += make_stringf(", %d %sMP", abil.mp_cost,
            abil.flags & ABFLAG_PERMANENT_MP ? "Permanent " : "");
    }

    if (abil.hp_cost)
    {
        ret += make_stringf(", %d %sHP", abil.hp_cost.cost(you.hp_max),
            abil.flags & ABFLAG_PERMANENT_HP ? "Permanent " : "");
    }

    if (abil.zp_cost)
        ret += make_stringf(", %d ZP", (int)_zp_cost(abil));

    if (abil.food_cost && !you_foodless(true)
        && (you.is_undead != US_SEMI_UNDEAD || you.hunger_state > HS_STARVING))
    {
        ret += ", Hunger"; // randomised and exact amount hidden from player
    }

    if (abil.piety_cost || abil.flags & ABFLAG_PIETY)
        ret += ", Piety"; // randomised and exact amount hidden from player

    if (abil.gold_cost)
        ret += make_stringf(", %d Gold", abil.gold_cost);

    if (abil.flags & ABFLAG_BREATH)
        ret += ", Breath";

    if (abil.flags & ABFLAG_DELAY)
        ret += ", Delay";

    if (abil.flags & ABFLAG_PAIN)
        ret += ", Pain";

    if (abil.flags & ABFLAG_EXHAUSTION)
        ret += ", Exhaustion";

    if (abil.flags & ABFLAG_INSTANT)
        ret += ", Instant"; // not really a cost, more of a bonus - bwr

    if (abil.flags & ABFLAG_FRUIT)
        ret += ", Fruit";

    if (abil.flags & ABFLAG_VARIABLE_FRUIT)
        ret += ", Fruit or Piety";

    if (abil.flags & ABFLAG_LEVEL_DRAIN)
        ret += ", Level drain";

    if (abil.flags & ABFLAG_STAT_DRAIN)
        ret += ", Stat drain";

    if (abil.flags & ABFLAG_SKILL_DRAIN)
        ret += ", Skill drain";

    if (abil.flags & ABFLAG_GOLD)
    {
        const int amount = get_gold_cost(ability);
        if (amount)
            ret += make_stringf(", %d Gold", amount);
        else
            ret += ", Gold";
    }

    // If we haven't output anything so far, then the effect has no cost
    if (ret.empty())
        return "None";

    ret.erase(0, 2);
    return ret;
}

static string _get_piety_amount_str(int value)
{
    return value > 15 ? "extremely large" :
           value > 10 ? "large" :
           value > 5  ? "moderate" :
                        "small";
}

static const string _detailed_cost_description(ability_type ability)
{
    const ability_def& abil = get_ability_def(ability);
    ostringstream ret;
    vector<string> values;
    string str;

    bool have_cost = false;
    ret << "This ability costs: ";

    if (abil.mp_cost > 0)
    {
        have_cost = true;
        if (abil.flags & ABFLAG_PERMANENT_MP)
            ret << "\nMax MP : ";
        else
            ret << "\nMP     : ";
        ret << abil.mp_cost;
    }
    if (abil.hp_cost)
    {
        have_cost = true;
        if (abil.flags & ABFLAG_PERMANENT_HP)
            ret << "\nMax HP : ";
        else
            ret << "\nHP     : ";
        ret << abil.hp_cost.cost(you.hp_max);
    }
    if (abil.zp_cost)
    {
        have_cost = true;
        ret << "\nZP     : ";
        ret << abil.zp_cost;
    }

    if (abil.food_cost && !you_foodless(true)
        && (you.is_undead != US_SEMI_UNDEAD || you.hunger_state > HS_STARVING))
    {
        have_cost = true;
        ret << "\nHunger : ";
        ret << hunger_cost_string(abil.food_cost + abil.food_cost / 2);
    }

    if (abil.piety_cost || abil.flags & ABFLAG_PIETY)
    {
        have_cost = true;
        ret << "\nPiety  : ";
        if (abil.flags & ABFLAG_PIETY)
            ret << "variable";
        else
        {
            int avgcost = abil.piety_cost.base + abil.piety_cost.add / 2;
            ret << _get_piety_amount_str(avgcost);
        }
    }

    if (abil.flags & ABFLAG_GOLD)
    {
        have_cost = true;
        ret << "\nGold   : ";
        int gold_amount = get_gold_cost(ability);
        if (gold_amount)
            ret << gold_amount;
        else
            ret << "variable";
    }

    if (abil.gold_cost)
    {
        have_cost = true;
        ret << "\nGold   : ";
        ret << abil.gold_cost;
    }

    if (!have_cost)
        ret << "nothing.";

    if (abil.flags & ABFLAG_BREATH)
        ret << "\nYou must catch your breath between uses of this ability.";

    if (abil.flags & ABFLAG_DELAY)
        ret << "\nIt takes some time before being effective.";

    if (abil.flags & ABFLAG_PAIN)
        ret << "\nUsing this ability will hurt you.";

    if (abil.flags & ABFLAG_EXHAUSTION)
        ret << "\nIt cannot be used when exhausted.";

    if (abil.flags & ABFLAG_INSTANT)
        ret << "\nIt is instantaneous.";

    if (abil.flags & ABFLAG_CONF_OK)
        ret << "\nYou can use it even if confused.";

    if (abil.flags & ABFLAG_LEVEL_DRAIN)
        ret << "\nIt will lower your experience level by one when used.";

    if (abil.flags & ABFLAG_STAT_DRAIN)
        ret << "\nIt will temporarily drain your strength, intelligence or dexterity when used.";

    if (abil.flags & ABFLAG_SKILL_DRAIN)
        ret << "\nIt will temporarily drain your skills when used.";

    return ret.str();
}

static ability_type _fixup_ability(ability_type ability)
{
    switch (ability)
    {
    case ABIL_YRED_ANIMATE_REMAINS_OR_DEAD:
        // Placeholder for Animate Remains or Animate Dead.
        if (yred_can_animate_dead())
            return ABIL_YRED_ANIMATE_DEAD;
        else
            return ABIL_YRED_ANIMATE_REMAINS;

    case ABIL_YRED_RECALL_UNDEAD_SLAVES:
    case ABIL_BEOGH_RECALL_ORCISH_FOLLOWERS:
        if (!you.recall_list.empty())
            return ABIL_STOP_RECALL;
        return ability;

    case ABIL_EVOKE_BERSERK:
    case ABIL_TROG_BERSERK:
        switch (you.species)
        {
#if TAG_MAJOR_VERSION == 34
        case SP_DJINNI:
#endif
        case SP_GHOUL:
        case SP_MUMMY:
        case SP_FORMICID:
            return ABIL_NON_ABILITY;
        default:
            return ability;
        }

    case ABIL_OKAWARU_FINESSE:
    case ABIL_BLINK:
    case ABIL_EVOKE_BLINK:
        if (you.species == SP_FORMICID)
            return ABIL_NON_ABILITY;
        else
            return ability;

    default:
        return ability;
    }
}

talent get_talent(ability_type ability, bool check_confused)
{
    ASSERT(ability != ABIL_NON_ABILITY);

    talent result;
    // Placeholder handling, part 1: The ability we have might be a
    // placeholder, so convert it into its corresponding ability before
    // doing anything else, so that we'll handle its flags properly.
    result.which = _fixup_ability(ability);

    const ability_def &abil = get_ability_def(result.which);

    int failure = 0;
    bool invoc = false;

    if (check_confused)
    {
        if (you.confused() && !testbits(abil.flags, ABFLAG_CONF_OK))
        {
            // Initialize these so compilers don't complain.
            result.is_invocation = 0;
            result.is_zotdef = 0;
            result.hotkey = 0;
            result.fail = 0;

            result.which = ABIL_NON_ABILITY;
            return result;
        }
    }

    // Look through the table to see if there's a preference, else find
    // a new empty slot for this ability. - bwr
    const int index = _find_ability_slot(abil);
    if (index != -1)
        result.hotkey = index_to_letter(index);
    else
        result.hotkey = 0;      // means 'find later on'

    switch (ability)
    {
    // begin spell abilities
    case ABIL_DELAYED_FIREBALL:
    case ABIL_MUMMY_RESTORATION:
    case ABIL_STOP_SINGING:
        failure = 0;
        break;

    // begin zot defence abilities
    case ABIL_MAKE_FUNGUS:
    case ABIL_MAKE_PLANT:
    case ABIL_MAKE_OKLOB_PLANT:
    case ABIL_MAKE_OKLOB_SAPLING:
    case ABIL_MAKE_BURNING_BUSH:
    case ABIL_MAKE_ICE_STATUE:
    case ABIL_MAKE_OCS:
    case ABIL_MAKE_SILVER_STATUE:
    case ABIL_MAKE_CURSE_SKULL:
    case ABIL_MAKE_TELEPORT:
    case ABIL_MAKE_ARROW_TRAP:
    case ABIL_MAKE_BOLT_TRAP:
    case ABIL_MAKE_SPEAR_TRAP:
    case ABIL_MAKE_NEEDLE_TRAP:
    case ABIL_MAKE_NET_TRAP:
    case ABIL_MAKE_ALARM_TRAP:
    case ABIL_MAKE_BLADE_TRAP:
    case ABIL_MAKE_OKLOB_CIRCLE:
    case ABIL_MAKE_ACQUIRE_GOLD:
    case ABIL_MAKE_ACQUIREMENT:
    case ABIL_MAKE_WATER:
    case ABIL_MAKE_LIGHTNING_SPIRE:
    case ABIL_MAKE_BAZAAR:
    case ABIL_MAKE_ALTAR:
    case ABIL_MAKE_GRENADES:
    case ABIL_REMOVE_CURSE:
        failure = 0;
        break;

    // begin species abilities - some are mutagenic, too {dlb}
    case ABIL_SPIT_POISON:
        failure = ((you.species == SP_NAGA) ? 20 : 40)
                        - 10 * player_mutation_level(MUT_SPIT_POISON)
                        - you.experience_level;
        break;

    case ABIL_BREATHE_FIRE:
        failure = ((you.species == SP_RED_DRACONIAN) ? 30 : 50)
                        - 10 * player_mutation_level(MUT_BREATHE_FLAMES)
                        - you.experience_level;

        if (you.form == TRAN_DRAGON)
            failure -= 20;
        break;
    case ABIL_BREATHE_FROST:
    case ABIL_BREATHE_POISON:
    case ABIL_SPIT_ACID:
    case ABIL_BREATHE_LIGHTNING:
    case ABIL_BREATHE_POWER:
    case ABIL_BREATHE_STICKY_FLAME:
    case ABIL_BREATHE_MEPHITIC:
        failure = 30 - you.experience_level;

        if (you.form == TRAN_DRAGON)
            failure -= 20;
        break;

    case ABIL_BREATHE_STEAM:
        failure = 20 - you.experience_level;

        if (you.form == TRAN_DRAGON)
            failure -= 20;
        break;

    case ABIL_JUMP:
        failure = 25 - you.experience_level;
        break;

    case ABIL_FLY:
        failure = 45 - (3 * you.experience_level);
        break;

    case ABIL_TRAN_BAT:
        failure = 45 - (2 * you.experience_level);
        break;

    case ABIL_BOTTLE_BLOOD:
        failure = 0;
        break;

    case ABIL_RECHARGING:       // this is for deep dwarves {1KB}
        failure = 45 - (2 * you.experience_level);
        break;

    case ABIL_DIG:
    case ABIL_SHAFT_SELF:
        failure = 0;
        break;

    case ABIL_TRAN_MAGMA:
        failure = 45 - (2 * you.experience_level);
        // end species abilities (some mutagenic)

        // begin demonic powers {dlb}
    case ABIL_HELLFIRE:
        failure = 50 - you.experience_level;
        break;
        // end demonic powers {dlb}

    case ABIL_BLINK:
        failure = 48 - (12 * player_mutation_level(MUT_BLINK))
                  - you.experience_level / 2;
        break;

        // begin transformation abilities {dlb}
    case ABIL_END_TRANSFORMATION:
        failure = 0;
        break;
        // end transformation abilities {dlb}

        // begin item abilities - some possibly mutagenic {dlb}
    case ABIL_EVOKE_TURN_INVISIBLE:
    case ABIL_EVOKE_TELEPORTATION:
        failure = 60 - you.skill(SK_EVOCATIONS, 2);
        break;

    case ABIL_EVOKE_TURN_VISIBLE:
    case ABIL_STOP_FLYING:
        failure = 0;
        break;

    case ABIL_EVOKE_FLIGHT:
    case ABIL_EVOKE_BLINK:
        failure = 40 - you.skill(SK_EVOCATIONS, 2);
        break;
    case ABIL_EVOKE_JUMP:
        failure = 30 - you.skill(SK_EVOCATIONS, 2);
        break;
    case ABIL_EVOKE_BERSERK:
    case ABIL_EVOKE_FOG:
    case ABIL_EVOKE_TELEPORT_CONTROL:
        failure = 50 - you.skill(SK_EVOCATIONS, 2);
        break;
        // end item abilities - some possibly mutagenic {dlb}

        // begin invocations {dlb}
    // Abilities with no fail rate.
    case ABIL_ZIN_CURE_ALL_MUTATIONS:
    case ABIL_ELYVILON_LIFESAVING:
    case ABIL_TROG_BURN_SPELLBOOKS:
    case ABIL_ASHENZARI_TRANSFER_KNOWLEDGE:
    case ABIL_ASHENZARI_END_TRANSFER:
    case ABIL_ASHENZARI_SCRYING:
    case ABIL_BEOGH_GIFT_ITEM:
    case ABIL_JIYVA_CALL_JELLY:
    case ABIL_JIYVA_CURE_BAD_MUTATION:
    case ABIL_JIYVA_JELLY_PARALYSE:
    case ABIL_GOZAG_POTION_PETITION:
    case ABIL_GOZAG_CALL_MERCHANT:
    case ABIL_GOZAG_BRIBE_BRANCH:
    case ABIL_STOP_RECALL:
        invoc = true;
        failure = 0;
        break;

    case ABIL_YRED_ANIMATE_REMAINS_OR_DEAD: // Placeholder.
        invoc = true;
        break;

    // Trog and Jiyva abilities, only based on piety.
    case ABIL_TROG_BERSERK:    // piety >= 30
        invoc = true;
        failure = 0;
        break;

    case ABIL_TROG_REGEN_MR:            // piety >= 50
        invoc = true;
        failure = piety_breakpoint(2) - you.piety; // starts at 25%
        break;

    case ABIL_TROG_BROTHERS_IN_ARMS:    // piety >= 100
        invoc = true;
        failure = piety_breakpoint(5) - you.piety; // starts at 60%
        break;

    case ABIL_JIYVA_SLIMIFY:
        invoc = true;
        failure = 90 - you.piety / 2;
        break;

    // Other invocations, based on piety and Invocations skill.
    case ABIL_ELYVILON_PURIFICATION:
        invoc = true;
        failure = 20 - (you.piety / 20) - you.skill(SK_INVOCATIONS, 5);
        break;

    case ABIL_ZIN_RECITE:
    case ABIL_BEOGH_RECALL_ORCISH_FOLLOWERS:
    case ABIL_OKAWARU_HEROISM:
    case ABIL_ELYVILON_LESSER_HEALING_SELF:
    case ABIL_ELYVILON_LESSER_HEALING_OTHERS:
    case ABIL_LUGONU_ABYSS_EXIT:
    case ABIL_FEDHAS_SUNLIGHT:
    case ABIL_FEDHAS_EVOLUTION:
    case ABIL_DITHMENOS_SHADOW_STEP:
        invoc = true;
        failure = 30 - (you.piety / 20) - you.skill(SK_INVOCATIONS, 6);
        break;

    case ABIL_YRED_ANIMATE_REMAINS:
    case ABIL_YRED_ANIMATE_DEAD:
    case ABIL_YRED_INJURY_MIRROR:
    case ABIL_CHEIBRIADOS_TIME_BEND:
        invoc = true;
        failure = 40 - (you.piety / 20) - you.skill(SK_INVOCATIONS, 4);
        break;

    case ABIL_ZIN_VITALISATION:
    case ABIL_TSO_DIVINE_SHIELD:
    case ABIL_BEOGH_SMITING:
    case ABIL_SIF_MUNA_FORGET_SPELL:
    case ABIL_MAKHLEB_MINOR_DESTRUCTION:
    case ABIL_MAKHLEB_LESSER_SERVANT_OF_MAKHLEB:
    case ABIL_ELYVILON_GREATER_HEALING_SELF:
    case ABIL_ELYVILON_GREATER_HEALING_OTHERS:
    case ABIL_LUGONU_BEND_SPACE:
    case ABIL_FEDHAS_PLANT_RING:
    case ABIL_QAZLAL_UPHEAVAL:
        invoc = true;
        failure = 40 - (you.piety / 20) - you.skill(SK_INVOCATIONS, 5);
        break;

    case ABIL_KIKU_RECEIVE_CORPSES:
        invoc = true;
        failure = 40 - (you.piety / 20) - you.skill(SK_NECROMANCY, 5);
        break;

    case ABIL_SIF_MUNA_CHANNEL_ENERGY:
        invoc = true;
        failure = 40 - you.intel() - you.skill(SK_INVOCATIONS, 1);
        break;

    case ABIL_YRED_RECALL_UNDEAD_SLAVES:
        invoc = true;
        failure = 50 - (you.piety / 20) - you.skill(SK_INVOCATIONS, 4);
        break;

    case ABIL_ZIN_IMPRISON:
    case ABIL_LUGONU_BANISH:
    case ABIL_CHEIBRIADOS_DISTORTION:
    case ABIL_QAZLAL_ELEMENTAL_FORCE:
        invoc = true;
        failure = 60 - (you.piety / 20) - you.skill(SK_INVOCATIONS, 5);
        break;

    case ABIL_KIKU_TORMENT:
        invoc = true;
        failure = 60 - (you.piety / 20) - you.skill(SK_NECROMANCY, 5);
        break;

    case ABIL_MAKHLEB_MAJOR_DESTRUCTION:
    case ABIL_FEDHAS_SPAWN_SPORES:
    case ABIL_YRED_DRAIN_LIFE:
    case ABIL_CHEIBRIADOS_SLOUCH:
    case ABIL_OKAWARU_FINESSE:
        invoc = true;
        failure = 60 - (you.piety / 25) - you.skill(SK_INVOCATIONS, 4);
        break;

    case ABIL_TSO_CLEANSING_FLAME:
    case ABIL_MAKHLEB_GREATER_SERVANT_OF_MAKHLEB:
    case ABIL_LUGONU_CORRUPT:
    case ABIL_FEDHAS_RAIN:
    case ABIL_QAZLAL_DISASTER_AREA:
        invoc = true;
        failure = 70 - (you.piety / 25) - you.skill(SK_INVOCATIONS, 4);
        break;

    case ABIL_ZIN_SANCTUARY:
    case ABIL_TSO_SUMMON_DIVINE_WARRIOR:
    case ABIL_YRED_ENSLAVE_SOUL:
    case ABIL_ELYVILON_DIVINE_VIGOUR:
    case ABIL_LUGONU_ABYSS_ENTER:
    case ABIL_CHEIBRIADOS_TIME_STEP:
    case ABIL_DITHMENOS_SHADOW_FORM:
        invoc = true;
        failure = 80 - (you.piety / 25) - you.skill(SK_INVOCATIONS, 4);
        break;

    case ABIL_NEMELEX_STACK_FIVE:
        invoc = true;
        failure = 80 - (you.piety / 25) - you.skill(SK_EVOCATIONS, 4);
        break;

    case ABIL_NEMELEX_DEAL_FOUR:
        invoc = true;
        failure = 70 - (you.piety * 2 / 45) - you.skill(SK_EVOCATIONS, 9) / 2;
        break;

    case ABIL_NEMELEX_TRIPLE_DRAW:
        invoc = true;
        failure = 60 - (you.piety / 20) - you.skill(SK_EVOCATIONS, 5);
        break;

    case ABIL_NEMELEX_PEEK_TWO:
        invoc = true;
        failure = 40 - (you.piety / 20) - you.skill(SK_EVOCATIONS, 5);
        break;

    case ABIL_NEMELEX_DRAW_ONE:
        invoc = true;
        failure = 50 - (you.piety / 20) - you.skill(SK_EVOCATIONS, 5);
        break;

    case ABIL_RENOUNCE_RELIGION:
    case ABIL_CONVERT_TO_BEOGH:
        invoc = true;
        failure = 0;
        break;

        // end invocations {dlb}
    default:
        failure = -1;
        break;
    }

    if (failure < 0)
        failure = 0;

    if (failure > 100)
        failure = 100;

    result.fail = failure;
    result.is_invocation = invoc;
    result.is_zotdef = abil.flags & ABFLAG_ZOTDEF;

    return result;
}

const char* ability_name(ability_type ability)
{
    return get_ability_def(ability).name;
}

vector<const char*> get_ability_names()
{
    vector<talent> talents = your_talents(false);
    vector<const char*> result;
    for (unsigned int i = 0; i < talents.size(); ++i)
        result.push_back(ability_name(talents[i].which));
    return result;
}

// XXX: should this be in describe.cc?
string get_ability_desc(const ability_type ability)
{
    const string& name = ability_name(ability);

    string lookup = getLongDescription(name + " ability");

    if (lookup.empty()) // Nothing found?
        lookup = "No description found.\n";

    if (god_hates_ability(ability, you.religion))
    {
        lookup += uppercase_first(god_name(you.religion))
                  + " frowns upon the use of this ability.\n";
    }

    ostringstream res;
    res << name << "\n\n" << lookup << "\n"
        << _detailed_cost_description(ability);

    const string quote = getQuoteString(name + " ability");
    if (!quote.empty())
        res << "\n\n" << quote;

    return res.str();
}

static void _print_talent_description(const talent& tal)
{
    clrscr();

    print_description(get_ability_desc(tal.which));

    getchm();
    clrscr();
}

void no_ability_msg()
{
    // Give messages if the character cannot use innate talents right now.
    // * Vampires can't turn into bats when full of blood.
    // * Tengu can't start to fly if already flying.
    if (you.species == SP_VAMPIRE && you.experience_level >= 3)
        mpr("Sorry, you're too full to transform right now.");
    else if (you.species == SP_TENGU && you.experience_level >= 5
             || player_mutation_level(MUT_BIG_WINGS))
    {
        if (you.flight_mode())
            mpr("You're already flying!");
    }
    else if (silenced(you.pos()) && !you_worship(GOD_NO_GOD))
    {
        // At the very least the player has "Renounce Religion", but
        // cannot use it in silence.
        mprf("You cannot call out to %s while silenced.",
             god_name(you.religion).c_str());
    }
    else
        mpr("Sorry, you're not good enough to have a special ability.");
}

bool activate_ability()
{
    if (you.berserk())
    {
        canned_msg(MSG_TOO_BERSERK);
        crawl_state.zero_turns_taken();
        return false;
    }

    vector<talent> talents = your_talents(false);
    if (talents.empty())
    {
        no_ability_msg();
        crawl_state.zero_turns_taken();
        return false;
    }

    if (you.confused())
    {
        talents = your_talents(true);
        if (talents.empty())
        {
            canned_msg(MSG_TOO_CONFUSED);
            crawl_state.zero_turns_taken();
            return false;
        }
    }
#ifdef TOUCH_UI
    int selected = choose_ability_menu(talents);
    if (selected == -1)
    {
        canned_msg(MSG_OK);
        crawl_state.zero_turns_taken();
        return false;
    }
#else
    int selected = -1;
    while (selected < 0)
    {
        msg::streams(MSGCH_PROMPT) << "Use which ability? (? or * to list) "
                                   << endl;

        const int keyin = get_ch();

        if (keyin == '?' || keyin == '*')
        {
            selected = choose_ability_menu(talents);
            if (selected == -1)
            {
                canned_msg(MSG_OK);
                crawl_state.zero_turns_taken();
                return false;
            }
        }
        else if (key_is_escape(keyin) || keyin == ' ' || keyin == '\r'
                 || keyin == '\n')
        {
            canned_msg(MSG_OK);
            crawl_state.zero_turns_taken();
            return false;
        }
        else if (isaalpha(keyin))
        {
            // Try to find the hotkey.
            for (unsigned int i = 0; i < talents.size(); ++i)
            {
                if (talents[i].hotkey == keyin)
                {
                    selected = static_cast<int>(i);
                    break;
                }
            }

            // If we can't, cancel out.
            if (selected < 0)
            {
                mpr("You can't do that.");
                crawl_state.zero_turns_taken();
                return false;
            }
        }
    }
#endif
    return activate_talent(talents[selected]);
}

// Check prerequisites for a number of abilities.
// Abort any attempt if these cannot be met, without losing the turn.
// TODO: Many more cases need to be added!
static bool _check_ability_possible(const ability_def& abil,
                                    bool hungerCheck = true,
                                    bool quiet = false)
{
    if (you.berserk())
    {
        if (!quiet)
            canned_msg(MSG_TOO_BERSERK);
        return false;
    }

    if (you.confused() && !testbits(abil.flags, ABFLAG_CONF_OK))
    {
        if (!quiet)
            canned_msg(MSG_TOO_CONFUSED);
        return false;
    }

    if (silenced(you.pos()) && !you_worship(GOD_NEMELEX_XOBEH))
    {
        talent tal = get_talent(abil.ability, false);
        if (tal.is_invocation)
        {
            if (!quiet)
            {
                mprf("You cannot call out to %s while silenced.",
                     god_name(you.religion).c_str());
            }
            return false;
        }
    }
    // Don't insta-starve the player.
    // (Losing consciousness possible from 400 downward.)
    if (hungerCheck && !you.is_undead)
    {
        const int expected_hunger = you.hunger - abil.food_cost * 2;
        if (!quiet)
        {
            dprf("hunger: %d, max. food_cost: %d, expected hunger: %d",
                 you.hunger, abil.food_cost * 2, expected_hunger);
        }
        // Safety margin for natural hunger, mutations etc.
        if (expected_hunger <= 50)
        {
            if (!quiet)
                canned_msg(MSG_TOO_HUNGRY);
            return false;
        }
    }

    // in case of mp rot ability, check is the player have enough natural MP
    // (avoid use of ring/staf of magical power)
    if ((abil.flags & ABFLAG_PERMANENT_MP)
        && get_real_mp(false) < (int)abil.mp_cost)
    {
        if (!quiet)
            mpr("You don't have enough innate magic capacity to sacrifice.");
        return false;
    }

    switch (abil.ability)
    {
    case ABIL_ZIN_RECITE:
    {
        if (!zin_check_able_to_recite(quiet))
            return false;

        const int result = zin_check_recite_to_monsters();
        if (result == -1)
        {
            if (!quiet)
                mpr("There's no appreciative audience!");
            return false;
        }
        else if (result == 0)
        {
            if (!quiet)
                mpr("There's no-one here to preach to!");
            return false;
        }
        return true;
    }

    case ABIL_ZIN_CURE_ALL_MUTATIONS:
        return how_mutated();

    case ABIL_ZIN_SANCTUARY:
        if (env.sanctuary_time)
        {
            if (!quiet)
                mpr("There's already a sanctuary in place on this level.");
            return false;
        }
        return true;

    case ABIL_ELYVILON_PURIFICATION:
        if (!you.disease && !you.rotting && !you.duration[DUR_POISONING]
            && !you.duration[DUR_CONF] && !you.duration[DUR_SLOW]
            && !you.petrifying()
            && you.strength(false) == you.max_strength()
            && you.intel(false) == you.max_intel()
            && you.dex(false) == you.max_dex()
            && !player_rotted()
            && !you.duration[DUR_WEAK])
        {
            if (!quiet)
                mpr("Nothing ails you!");
            return false;
        }
        return true;

    case ABIL_MUMMY_RESTORATION:
        if (you.strength(false) == you.max_strength()
            && you.intel(false) == you.max_intel()
            && you.dex(false) == you.max_dex()
            && !player_rotted())
        {
            if (!quiet)
                mpr("You don't need to restore your stats or health!");
            return false;
        }
        return true;

    case ABIL_LUGONU_ABYSS_EXIT:
        if (!player_in_branch(BRANCH_ABYSS))
        {
            if (!quiet)
                mpr("You aren't in the Abyss!");
            return false;
        }
        return true;

    case ABIL_LUGONU_CORRUPT:
        return !is_level_incorruptible(quiet);

    case ABIL_LUGONU_ABYSS_ENTER:
        if (player_in_branch(BRANCH_ABYSS) || brdepth[BRANCH_ABYSS] == -1)
        {
            if (!quiet)
                mpr("You're already here!");
            return false;
        }
        return true;

    case ABIL_SIF_MUNA_FORGET_SPELL:
        if (you.spell_no == 0)
        {
            if (!quiet)
                canned_msg(MSG_NO_SPELLS);
            return false;
        }
        return true;

    case ABIL_ASHENZARI_TRANSFER_KNOWLEDGE:
        if (all_skills_maxed(true))
        {
            if (!quiet)
                mpr("You have nothing more to learn.");
            return false;
        }
        return true;

    case ABIL_OKAWARU_FINESSE:
        if (stasis_blocks_effect(false,
                                 quiet ? NULL : "%s makes your neck tingle."))
        {
            return false;
        }
        return true;

    case ABIL_FEDHAS_EVOLUTION:
        return fedhas_check_evolve_flora(quiet);

    case ABIL_FEDHAS_SPAWN_SPORES:
    {
        const int retval = fedhas_check_corpse_spores(quiet);
        if (retval <= 0)
        {
            if (!quiet)
            {
                if (retval == 0)
                    mpr("No corpses are in range.");
                else
                    canned_msg(MSG_OK);
            }
            return false;
        }
        return true;
    }

    case ABIL_SPIT_POISON:
    case ABIL_BREATHE_FIRE:
    case ABIL_BREATHE_FROST:
    case ABIL_BREATHE_POISON:
    case ABIL_BREATHE_LIGHTNING:
    case ABIL_SPIT_ACID:
    case ABIL_BREATHE_POWER:
    case ABIL_BREATHE_STICKY_FLAME:
    case ABIL_BREATHE_STEAM:
    case ABIL_BREATHE_MEPHITIC:
        if (you.duration[DUR_BREATH_WEAPON])
        {
            if (!quiet)
                canned_msg(MSG_CANNOT_DO_YET);
            return false;
        }
        return true;

    case ABIL_BLINK:
    case ABIL_EVOKE_BLINK:
        if (you.no_tele(false, false, true))
        {
            if (!quiet)
            {
                if (you.species == SP_FORMICID)
                    mpr("You cannot teleport.");
                else
                    mpr("You cannot teleport right now.");
            }
            return false;
        }
        return true;

    case ABIL_EVOKE_BERSERK:
    case ABIL_TROG_BERSERK:
        return you.can_go_berserk(true, false, true)
               && (quiet || berserk_check_wielded_weapon());

    case ABIL_EVOKE_FOG:
        if (env.cgrid(you.pos()) != EMPTY_CLOUD)
        {
            if (!quiet)
                mpr("It's too cloudy to do that here.");
            return false;
        }
        return true;

    case ABIL_GOZAG_POTION_PETITION:
        return gozag_setup_potion_petition(quiet);

    case ABIL_GOZAG_CALL_MERCHANT:
        return gozag_setup_call_merchant(quiet);

    case ABIL_GOZAG_BRIBE_BRANCH:
        return gozag_check_bribe_branch(quiet);

    case ABIL_ERUPTION:
        if (you.duration[DUR_DEATHS_DOOR])
        {
            if (!quiet)
                mpr("You can't errupt while in Death's Door");
            return false;
        }

    // intentional fall-through
    case ABIL_TRAN_MAGMA:
        if (you.duration[DUR_MAGMA_DEPLETED])
        {
            if (!quiet)
                mpr("Your magma is depleted.");
            return false;
        }
        return true;

    default:
        return true;
    }
}

bool check_ability_possible(const ability_type ability, bool hungerCheck,
                            bool quiet)
{
    return _check_ability_possible(get_ability_def(ability), hungerCheck,
                                   quiet);
}

bool activate_talent(const talent& tal)
{
    if (you.berserk())
    {
        canned_msg(MSG_TOO_BERSERK);
        crawl_state.zero_turns_taken();
        return false;
    }

    // Doing these would outright kill the player.
    if (tal.which == ABIL_STOP_FLYING)
    {
        if (is_feat_dangerous(grd(you.pos()), false, true))
        {
            mpr("Stopping flight right now would be fatal!");
            crawl_state.zero_turns_taken();
            return false;
        }
    }
    else if (tal.which == ABIL_TRAN_BAT)
    {
        if (you.strength() <= 5
            && !yesno("Turning into a bat will reduce your strength to zero. Continue?", false, 'n'))
        {
            canned_msg(MSG_OK);
            crawl_state.zero_turns_taken();
            return false;
        }
    }
    else if (tal.which == ABIL_END_TRANSFORMATION)
    {
        if (feat_dangerous_for_form(TRAN_NONE, env.grid(you.pos())))
        {
            mprf("Turning back right now would cause you to %s!",
                 env.grid(you.pos()) == DNGN_LAVA ? "burn" : "drown");

            crawl_state.zero_turns_taken();
            return false;
        }
        if (you.form == TRAN_BAT && you.dex() <= 5
            && !yesno("Turning back will reduce your dexterity to zero. Continue?", false, 'n'))
        {
            canned_msg(MSG_OK);
            crawl_state.zero_turns_taken();
            return false;
        }
    }

    if ((tal.which == ABIL_EVOKE_BERSERK || tal.which == ABIL_TROG_BERSERK)
        && !you.can_go_berserk(true))
    {
        crawl_state.zero_turns_taken();
        return false;
    }

    if ((tal.which == ABIL_EVOKE_JUMP || tal.which == ABIL_JUMP)
        && !you.can_jump())
    {
        crawl_state.zero_turns_taken();
        return false;
    }

    if ((tal.which == ABIL_EVOKE_FLIGHT || tal.which == ABIL_TRAN_BAT || tal.which == ABIL_FLY)
        && !flight_allowed())
    {
        crawl_state.zero_turns_taken();
        return false;
    }

    // Some abilities don't need a hunger check.
    bool hungerCheck = true;
    switch (tal.which)
    {
        case ABIL_RENOUNCE_RELIGION:
        case ABIL_CONVERT_TO_BEOGH:
        case ABIL_STOP_FLYING:
        case ABIL_EVOKE_TURN_VISIBLE:
        case ABIL_END_TRANSFORMATION:
        case ABIL_DELAYED_FIREBALL:
        case ABIL_STOP_SINGING:
        case ABIL_MUMMY_RESTORATION:
        case ABIL_TRAN_BAT:
        case ABIL_BOTTLE_BLOOD:
        case ABIL_ASHENZARI_END_TRANSFER:
        case ABIL_ZIN_VITALISATION:
        case ABIL_GOZAG_POTION_PETITION:
            hungerCheck = false;
            break;
        default:
            break;
    }

    if (hungerCheck && !you.is_undead && !you_foodless()
        && you.hunger_state == HS_STARVING)
    {
        canned_msg(MSG_TOO_HUNGRY);
        crawl_state.zero_turns_taken();
        return false;
    }

    const ability_def& abil = get_ability_def(tal.which);

    // Check that we can afford to pay the costs.

    // Check gold first because while MP and HP can vary wildly within a few
    // turns, gold cannot.
    if (abil.gold_cost > 0 && !enough_gold(abil.gold_cost, false))
    {
        crawl_state.zero_turns_taken();
        return false;
    }

    // Note that mutation shenanigans might leave us with negative MP,
    // so don't fail in that case if there's no MP cost.
    if (abil.mp_cost > 0 && !enough_mp(abil.mp_cost, false, true))
    {
        crawl_state.zero_turns_taken();
        return false;
    }

    const int hpcost = abil.hp_cost.cost(you.hp_max);
    if (hpcost > 0 && !enough_hp(hpcost, false))
    {
        crawl_state.zero_turns_taken();
        return false;
    }

    const int zpcost = _zp_cost(abil);
    if (zpcost)
    {
        if (!enough_zp(zpcost, false))
        {
            crawl_state.zero_turns_taken();
            return false;
        }
    }

    if (!_check_ability_possible(abil, hungerCheck))
    {
        crawl_state.zero_turns_taken();
        return false;
    }

    // No turning back now... {dlb}
    if (random2avg(100, 3) < tal.fail)
    {
        mpr("You fail to use your ability.");
        you.turn_is_over = true;
        return false;
    }

    const bool success = _do_ability(abil);
    if (success)
    {
        practise(EX_USED_ABIL, abil.ability);
        _pay_ability_costs(abil, zpcost);
        count_action(tal.is_invocation ? CACT_INVOKE : CACT_ABIL, abil.ability);
    }

    return success;
}

static int _calc_breath_ability_range(ability_type ability)
{
    // Following monster draconian abilities.
    switch (ability)
    {
    case ABIL_BREATHE_FIRE:         return 6;
    case ABIL_BREATHE_FROST:        return 6;
    case ABIL_BREATHE_MEPHITIC:     return 7;
    case ABIL_BREATHE_LIGHTNING:    return 8;
    case ABIL_SPIT_ACID:            return 8;
    case ABIL_BREATHE_POWER:        return 8;
    case ABIL_BREATHE_STICKY_FLAME: return 1;
    case ABIL_BREATHE_STEAM:        return 7;
    case ABIL_BREATHE_POISON:       return 7;
    default:
        die("Bad breath type!");
        break;
    }
    return -2;
}

static bool _sticky_flame_can_hit(const actor *act)
{
    if (act->is_monster())
    {
        const monster* mons = act->as_monster();
        bolt testbeam;
        testbeam.thrower = KILL_YOU;
        zappy(ZAP_BREATHE_STICKY_FLAME, 100, testbeam);

        return !testbeam.ignores_monster(mons);
    }
    else
        return false;
}

static bool _do_ability(const ability_def& abil)
{
    int power;
    dist abild;
    bolt beam;
    dist spd;

    direction_chooser_args args;
    args.restricts = DIR_TARGET;
    args.needs_path = false;
    args.may_target_monster = false;

    // Note: the costs will not be applied until after this switch
    // statement... it's assumed that only failures have returned! - bwr
    switch (abil.ability)
    {
    case ABIL_MAKE_FUNGUS:
        if (count_allies() > MAX_MONSTERS / 2)
        {
            mpr("Mushrooms don't grow well in such thickets.");
            return false;
        }
        args.top_prompt="Center fungus circle where?";
        direction(abild, args);
        if (!abild.isValid)
        {
            if (abild.isCancel)
            canned_msg(MSG_OK);
            return false;
        }
        for (adjacent_iterator ai(abild.target); ai; ++ai)
        {
            place_monster(mgen_data(MONS_FUNGUS, BEH_FRIENDLY, &you, 0, 0, *ai,
                          you.pet_target), true);
        }
        break;

    // Begin ZotDef allies
    case ABIL_MAKE_PLANT:
    case ABIL_MAKE_OKLOB_SAPLING:
    case ABIL_MAKE_OKLOB_PLANT:
    case ABIL_MAKE_BURNING_BUSH:
    case ABIL_MAKE_ICE_STATUE:
    case ABIL_MAKE_OCS:
    case ABIL_MAKE_SILVER_STATUE:
    case ABIL_MAKE_CURSE_SKULL:
    case ABIL_MAKE_LIGHTNING_SPIRE:
        if (!create_zotdef_ally(_monster_for_ability(abil),
            _zd_mons_description_for_ability(abil).c_str()))
        {
            return false;
        }
        break;
    // End ZotDef Allies

    case ABIL_MAKE_TELEPORT:
        you_teleport_now(true);
        break;

    // ZotDef traps
    case ABIL_MAKE_ARROW_TRAP:
    case ABIL_MAKE_BOLT_TRAP:
    case ABIL_MAKE_SPEAR_TRAP:
    case ABIL_MAKE_NEEDLE_TRAP:
    case ABIL_MAKE_NET_TRAP:
    case ABIL_MAKE_ALARM_TRAP:
    case ABIL_MAKE_BLADE_TRAP:
        if (!create_trap(_trap_for_ability(abil)))
            return false;
        break;
    // End ZotDef traps

    case ABIL_MAKE_OKLOB_CIRCLE:
        args.top_prompt = "Center oklob circle where?";
        direction(abild, args);
        if (!abild.isValid)
        {
            if (abild.isCancel)
            canned_msg(MSG_OK);
            return false;
        }
        for (adjacent_iterator ai(abild.target); ai; ++ai)
        {
            place_monster(mgen_data(MONS_OKLOB_PLANT, BEH_FRIENDLY, &you, 0, 0,
                          *ai, you.pet_target), true);
        }
        break;

    case ABIL_MAKE_ACQUIRE_GOLD:
        acquirement(OBJ_GOLD, AQ_SCROLL);
        break;

    case ABIL_MAKE_ACQUIREMENT:
        acquirement(OBJ_RANDOM, AQ_SCROLL);
        break;

    case ABIL_MAKE_WATER:
        zotdef_create_pond(you.pos(), 3);
        break;

    case ABIL_MAKE_BAZAAR:
    {
        // Early exit: don't clobber important features.
        if (is_critical_feature(grd(you.pos())))
        {
            mpr("The dungeon trembles momentarily.");
            return false;
        }

        // Generate a portal to something.
        const map_def *mapidx = random_map_for_tag("zotdef_bazaar", false);
        if (mapidx && dgn_safe_place_map(mapidx, false, true, you.pos()))
            mpr("A mystic portal forms.");
        else
        {
            mpr("A buggy portal flickers into view, then vanishes.");
            return false;
        }

        break;
    }

    case ABIL_MAKE_ALTAR:
        if (!zotdef_create_altar())
        {
            mpr("The dungeon dims for a moment.");
            return false;
        }
        break;

    case ABIL_MAKE_GRENADES:
        if (create_monster(
               mgen_data(MONS_GIANT_SPORE, BEH_FRIENDLY, &you, 6, 0,
                         you.pos(), you.pet_target,
                         0)))
        {
            mpr("You create a living grenade.");
        }
        if (create_monster(
               mgen_data(MONS_GIANT_SPORE, BEH_FRIENDLY, &you, 6, 0,
                         you.pos(), you.pet_target,
                         0)))
        {
            mpr("You create a living grenade.");
        }
        break;

    case ABIL_REMOVE_CURSE:
        remove_curse();
        lose_stat(STAT_RANDOM, 1, true, "zot ability");
        break;

    case ABIL_MUMMY_RESTORATION:
    {
        mpr("You infuse your body with magical energy.");
        bool did_restore = restore_stat(STAT_ALL, 0, false);

        const int oldhpmax = you.hp_max;
        unrot_hp(9999);
        if (you.hp_max > oldhpmax)
            did_restore = true;

        // If nothing happened, don't take one max MP, don't use a turn.
        if (!did_restore)
        {
            canned_msg(MSG_NOTHING_HAPPENS);
            return false;
        }

        break;
    }

    case ABIL_JUMP:
        if (!_jump_player(player_mutation_level(MUT_JUMP) + 2))
            return false;

        you.increase_duration(DUR_EXHAUSTED, 3 + random2(10)
                              + random2(30 - you.experience_level));
        break;

    case ABIL_RECHARGING:
        if (recharge_wand() <= 0)
            return false; // fail message is already given
        break;

    case ABIL_DIG:
        if (!you.digging)
        {
            you.digging = true;
            mpr("You extend your mandibles.");
        }
        else
        {
            mpr("You are already prepared to dig.");
            return false;
        }
        break;

    case ABIL_SHAFT_SELF:
        if (you.can_do_shaft_ability(false))
        {
            if (yesno("Are you sure you want to shaft yourself?", true, 'n'))
                start_delay(DELAY_SHAFT_SELF, 1);
            else
                return false;
        }
        else
            return false;
        break;

    case ABIL_DELAYED_FIREBALL:
    {
        // Note: Power level of ball calculated at release. - bwr
        power = calc_spell_power(SPELL_DELAYED_FIREBALL, true);
        beam.range = spell_range(SPELL_FIREBALL, power);

        targetter_beam tgt(&you, beam.range, ZAP_FIREBALL, power, 1, 1);

        if (!spell_direction(spd, beam, DIR_NONE, TARG_HOSTILE, beam.range,
                             true, true, false, NULL,
                             "Aiming: <white>Delayed Fireball</white>",
                             false, &tgt))
        {
            return false;
        }

        if (!zapping(ZAP_FIREBALL, power, beam, true, NULL, false))
            return false;

        // Only one allowed, since this is instantaneous. - bwr
        you.attribute[ATTR_DELAYED_FIREBALL] = 0;
        break;
    }

    case ABIL_SPIT_POISON:      // Naga + spit poison mutation
        power = you.experience_level
                + player_mutation_level(MUT_SPIT_POISON) * 5
                + (you.species == SP_NAGA) * 10;
        beam.range = 6;         // following Venom Bolt

        if (!spell_direction(abild, beam)
            || !player_tracer(ZAP_SPIT_POISON, power, beam))
        {
            return false;
        }
        else
        {
            zapping(ZAP_SPIT_POISON, power, beam);
            zin_recite_interrupt();
            you.set_duration(DUR_BREATH_WEAPON, 3 + random2(5));
        }
        break;

    case ABIL_EVOKE_TELEPORTATION:    // ring of teleportation
        you_teleport();
        break;

    case ABIL_BREATHE_STICKY_FLAME:
    {
        targetter_splash hitfunc(&you);
        beam.range = 1;
        if (!spell_direction(abild, beam,
                             DIR_NONE, TARG_HOSTILE, 0, true, true, false,
                             NULL, NULL, false,
                             &hitfunc))
        {
            return false;
        }

        if (stop_attack_prompt(hitfunc, "spit at", _sticky_flame_can_hit))
            return false;

        zapping(ZAP_BREATHE_STICKY_FLAME, (you.form == TRAN_DRAGON) ?
                2 * you.experience_level : you.experience_level,
            beam, false, "You spit a glob of burning liquid.");

        zin_recite_interrupt();
        you.increase_duration(DUR_BREATH_WEAPON,
                      3 + random2(10) + random2(30 - you.experience_level));
        break;
    }

    case ABIL_BREATHE_FIRE:
    case ABIL_BREATHE_FROST:
    case ABIL_BREATHE_POISON:
    case ABIL_SPIT_ACID:
    case ABIL_BREATHE_POWER:
    case ABIL_BREATHE_STEAM:
    case ABIL_BREATHE_MEPHITIC:
        beam.range = _calc_breath_ability_range(abil.ability);
        if (!spell_direction(abild, beam))
            return false;

    case ABIL_BREATHE_LIGHTNING: // not targeted
        switch (abil.ability)
        {
        case ABIL_BREATHE_FIRE:
            power = you.experience_level
                    + player_mutation_level(MUT_BREATHE_FLAMES) * 4;

            if (you.form == TRAN_DRAGON)
                power += 12;

            snprintf(info, INFO_SIZE, "You breathe a blast of fire%c",
                     (power < 15) ? '.':'!');

            if (!zapping(ZAP_BREATHE_FIRE, power, beam, true, info))
                return false;
            break;

        case ABIL_BREATHE_FROST:
            if (!zapping(ZAP_BREATHE_FROST,
                 (you.form == TRAN_DRAGON) ?
                     2 * you.experience_level : you.experience_level,
                 beam, true,
                         "You exhale a wave of freezing cold."))
            {
                return false;
            }
            break;

        case ABIL_BREATHE_POISON:
            if (!zapping(ZAP_BREATHE_POISON, you.experience_level, beam, true,
                         "You exhale a blast of poison gas."))
            {
                return false;
            }
            break;

        case ABIL_BREATHE_LIGHTNING:
            mpr("You breathe a wild blast of lightning!");
            disc_of_storms(true);
            break;

        case ABIL_SPIT_ACID:
            if (!zapping(ZAP_BREATHE_ACID,
                (you.form == TRAN_DRAGON) ?
                    2 * you.experience_level : you.experience_level,
                beam, true, "You spit a glob of acid."))
            {
                return false;
            }
            break;

        case ABIL_BREATHE_POWER:
            if (!zapping(ZAP_BREATHE_POWER,
                (you.form == TRAN_DRAGON) ?
                    2 * you.experience_level : you.experience_level,
                beam, true,
                         "You spit a bolt of dispelling energy."))
            {
                return false;
            }
            break;

        case ABIL_BREATHE_STICKY_FLAME:
            if (!zapping(ZAP_BREATHE_STICKY_FLAME,
                (you.form == TRAN_DRAGON) ?
                    2 * you.experience_level : you.experience_level,
                beam, true,
                         "You spit a glob of burning liquid."))
            {
                return false;
            }
            break;

        case ABIL_BREATHE_STEAM:
            if (!zapping(ZAP_BREATHE_STEAM,
                (you.form == TRAN_DRAGON) ?
                    2 * you.experience_level : you.experience_level,
                beam, true,
                         "You exhale a blast of scalding steam."))
            {
                return false;
            }
            break;

        case ABIL_BREATHE_MEPHITIC:
            if (!zapping(ZAP_BREATHE_MEPHITIC,
                (you.form == TRAN_DRAGON) ?
                    2 * you.experience_level : you.experience_level,
                beam, true,
                         "You exhale a blast of noxious fumes."))
            {
                return false;
            }
            break;

        default:
            break;
        }

        zin_recite_interrupt();
        you.increase_duration(DUR_BREATH_WEAPON,
                      3 + random2(10) + random2(30 - you.experience_level));

        if (abil.ability == ABIL_BREATHE_STEAM
            || abil.ability == ABIL_SPIT_ACID)
        {
            you.duration[DUR_BREATH_WEAPON] /= 2;
        }

        break;

    case ABIL_EVOKE_BLINK:      // randarts
    case ABIL_BLINK:            // mutation
        random_blink(true);
        break;

    case ABIL_EVOKE_BERSERK:    // amulet of rage, randarts
        you.go_berserk(true);
        break;

    // Fly (tengu/drac) - permanent at high XL
    case ABIL_FLY:
        if (you.racial_permanent_flight())
        {
            you.attribute[ATTR_PERM_FLIGHT] = 1;
            float_player();
            if (you.species == SP_TENGU)
                mpr("You feel very comfortable in the air.");
        }
        else
            cast_fly(you.experience_level * 4);
        break;

    // DEMONIC POWERS:
    case ABIL_HELLFIRE:
        if (your_spells(SPELL_HELLFIRE,
                        you.experience_level * 10, false) == SPRET_ABORT)
        {
            return false;
        }
        break;

    case ABIL_EVOKE_TURN_INVISIBLE:     // ring, randarts, darkness items
        potion_effect(POT_INVISIBILITY, you.skill(SK_EVOCATIONS, 2) + 5);
        contaminate_player(1000 + random2(2000), true);
        break;

    case ABIL_EVOKE_TURN_VISIBLE:
        ASSERT(!you.attribute[ATTR_INVIS_UNCANCELLABLE]);
        mpr("You feel less transparent.");
        you.duration[DUR_INVIS] = 1;
        break;

    case ABIL_EVOKE_FLIGHT:             // ring, boots, randarts
        ASSERT(you.form != TRAN_TREE);
        if (you.wearing_ego(EQ_ALL_ARMOUR, SPARM_FLYING))
        {
            bool standing = !you.airborne();
            you.attribute[ATTR_PERM_FLIGHT] = 1;
            if (standing)
                float_player();
            else
                mpr("You feel more buoyant.");
        }
        else
            fly_player(you.skill(SK_EVOCATIONS, 2) + 30);
        break;
    case ABIL_EVOKE_JUMP:
    {
        if (!_jump_player(4))
            return false;

        you.increase_duration(DUR_EXHAUSTED, 3 + random2(10)
                              + random2(30 - you.skill(SK_EVOCATIONS, 1)));
        break;
    }
    case ABIL_EVOKE_FOG:     // cloak of the Thief
        mpr("With a swish of your cloak, you release a cloud of fog.");
        big_cloud(random_smoke_type(), &you, you.pos(), 50, 8 + random2(8));
        break;

    case ABIL_EVOKE_TELEPORT_CONTROL:
        cast_teleport_control(30 + you.skill(SK_EVOCATIONS, 2), false);
        break;

    case ABIL_STOP_SINGING:
        you.duration[DUR_SONG_OF_SLAYING] = 0;
        mpr("You stop singing.");
        break;

    case ABIL_STOP_FLYING:
        you.duration[DUR_FLIGHT] = 0;
        you.attribute[ATTR_PERM_FLIGHT] = 0;
        land_player();
        break;

    case ABIL_END_TRANSFORMATION:
        you.time_taken = div_rand_round(you.time_taken * 3, 2);
        untransform();
        break;

    // INVOCATIONS:
    case ABIL_ZIN_RECITE:
    {
        if (zin_check_recite_to_monsters())
        {
            you.attribute[ATTR_RECITE_TYPE] = (recite_type) random2(NUM_RECITE_TYPES); // This is just flavor
            you.attribute[ATTR_RECITE_SEED] = random2(2187); // 3^7
            you.attribute[ATTR_RECITE_HP]   = you.hp;
            you.duration[DUR_RECITE] = 3 * BASELINE_DELAY;
            mprf("You clear your throat and prepare to recite.");
        }
        else
        {
            canned_msg(MSG_OK);
            return false;
        }
        break;
    }
    case ABIL_ZIN_VITALISATION:
        zin_recite_interrupt();
        zin_vitalisation();
        break;

    case ABIL_ZIN_IMPRISON:
    {
        beam.range = LOS_RADIUS;
        if (!spell_direction(spd, beam, DIR_TARGET, TARG_HOSTILE, 0, false))
            return false;

        if (beam.target == you.pos())
        {
            mpr("You cannot imprison yourself!");
            return false;
        }

        monster* mons = monster_at(beam.target);

        if (mons == NULL || !you.can_see(mons))
        {
            mpr("There is no monster there to imprison!");
            return false;
        }

        if (mons_is_firewood(mons) || mons_is_conjured(mons->type))
        {
            mpr("You cannot imprison that!");
            return false;
        }

        if (mons->friendly() || mons->good_neutral())
        {
            mpr("You cannot imprison a law-abiding creature!");
            return false;
        }

        zin_recite_interrupt();
        power = 3 + (roll_dice(5, you.skill(SK_INVOCATIONS, 5) + 12) / 26);

        if (!cast_imprison(power, mons, -GOD_ZIN))
            return false;
        break;
    }

    case ABIL_ZIN_SANCTUARY:
        zin_recite_interrupt();
        if (!zin_sanctuary())
            return false;
        break;

    case ABIL_ZIN_CURE_ALL_MUTATIONS:
        zin_recite_interrupt();
        zin_remove_all_mutations();
        break;

    case ABIL_TSO_DIVINE_SHIELD:
        tso_divine_shield();
        break;

    case ABIL_TSO_CLEANSING_FLAME:
        cleansing_flame(10 + you.skill_rdiv(SK_INVOCATIONS, 7, 6),
                        CLEANSING_FLAME_INVOCATION, you.pos(), &you);
        break;

    case ABIL_TSO_SUMMON_DIVINE_WARRIOR:
        summon_holy_warrior(you.skill(SK_INVOCATIONS, 4), false);
        break;

    case ABIL_KIKU_RECEIVE_CORPSES:
        kiku_receive_corpses(you.skill(SK_NECROMANCY, 4));
        break;

    case ABIL_KIKU_TORMENT:
        if (!kiku_take_corpse())
        {
            mpr("There are no corpses to sacrifice!");
            return false;
        }
        simple_god_message(" torments the living!");
        torment(&you, TORMENT_KIKUBAAQUDGHA, you.pos());
        break;

    case ABIL_YRED_INJURY_MIRROR:
        if (yred_injury_mirror())
            mpr("Another wave of unholy energy enters you.");
        else
        {
            mprf("You offer yourself to %s, and fill with unholy energy.",
                 god_name(you.religion).c_str());
        }
        you.duration[DUR_MIRROR_DAMAGE] = 9 * BASELINE_DELAY
                     + random2avg(you.piety * BASELINE_DELAY, 2) / 10;
        break;

    case ABIL_YRED_ANIMATE_REMAINS:
    case ABIL_YRED_ANIMATE_DEAD:
        yred_animate_remains_or_dead();
        break;

    case ABIL_YRED_RECALL_UNDEAD_SLAVES:
        start_recall(1);
        break;

    case ABIL_YRED_DRAIN_LIFE:
        cast_los_attack_spell(SPELL_DRAIN_LIFE, you.skill_rdiv(SK_INVOCATIONS),
                              &you, true);
        break;

    case ABIL_YRED_ENSLAVE_SOUL:
    {
        god_acting gdact;
        power = you.skill(SK_INVOCATIONS, 4);
        beam.range = LOS_RADIUS;

        if (!spell_direction(spd, beam))
            return false;


        if (beam.target == you.pos())
        {
            mpr("Your soul already belongs to Yredelemnul.");
            return false;
        }

        monster* mons = monster_at(beam.target);
        if (mons == NULL || !you.can_see(mons)
            || !ench_flavour_affects_monster(BEAM_ENSLAVE_SOUL, mons))
        {
            mpr("You see nothing there to enslave the soul of!");
            return false;
        }

        // The monster can be no more than lightly wounded/damaged.
        if (mons_get_damage_level(mons) > MDAM_LIGHTLY_DAMAGED)
        {
            simple_monster_message(mons, "'s soul is too badly injured.");
            return false;
        }

        if (!zapping(ZAP_ENSLAVE_SOUL, power, beam))
            return false;
        break;
    }

    case ABIL_SIF_MUNA_CHANNEL_ENERGY:
        mpr("You channel some magical energy.");

        inc_mp(1 + random2(you.skill_rdiv(SK_INVOCATIONS, 1, 4) + 2));
        break;

    case ABIL_OKAWARU_HEROISM:
        mprf(MSGCH_DURATION, you.duration[DUR_HEROISM]
             ? "You feel more confident with your borrowed prowess."
             : "You gain the combat prowess of a mighty hero.");

        you.increase_duration(DUR_HEROISM,
            35 + random2(you.skill(SK_INVOCATIONS, 8)), 80);
        you.redraw_evasion      = true;
        you.redraw_armour_class = true;
        break;

    case ABIL_OKAWARU_FINESSE:
        if (stasis_blocks_effect(true, "%s emits a piercing whistle.",
                                 20, "%s makes your neck tingle."))
        {
            // Identify the amulet and spend costs - finesse will be aborted
            // for free with an identified amulet.
            break;
        }

        mprf(MSGCH_DURATION, you.duration[DUR_FINESSE]
             ? "Your hands get new energy."
             : "You can now deal lightning-fast blows.");

        you.increase_duration(DUR_FINESSE,
            40 + random2(you.skill(SK_INVOCATIONS, 8)), 80);

        did_god_conduct(DID_HASTY, 8); // Currently irrelevant.
        break;

    case ABIL_MAKHLEB_MINOR_DESTRUCTION:
        beam.range = 8;

        if (!spell_direction(spd, beam))
            return false;

        power = you.skill(SK_INVOCATIONS, 1)
                + random2(1 + you.skill(SK_INVOCATIONS, 1))
                + random2(1 + you.skill(SK_INVOCATIONS, 1));

        // Since the actual beam is random, check with BEAM_MMISSILE and the
        // highest range possible.
        if (!player_tracer(ZAP_DEBUGGING_RAY, power, beam, 8))
            return false;

        switch (random2(5))
        {
        case 0: zapping(ZAP_THROW_FLAME, power, beam); break;
        case 1: zapping(ZAP_PAIN,  power, beam); break;
        case 2: zapping(ZAP_STONE_ARROW, power, beam); break;
        case 3: zapping(ZAP_SHOCK, power, beam); break;
        case 4: zapping(ZAP_BREATHE_ACID, power/2, beam); break;
        }
        break;

    case ABIL_MAKHLEB_LESSER_SERVANT_OF_MAKHLEB:
        summon_demon_type(random_choose(MONS_HELLWING, MONS_NEQOXEC,
                          MONS_ORANGE_DEMON, MONS_SMOKE_DEMON, MONS_YNOXINUL, -1),
                          20 + you.skill(SK_INVOCATIONS, 3), GOD_MAKHLEB);
        break;

    case ABIL_MAKHLEB_MAJOR_DESTRUCTION:
        beam.range = 6;

        if (!spell_direction(spd, beam))
            return false;

        power = you.skill(SK_INVOCATIONS, 3)
                + random2(1 + you.skill(SK_INVOCATIONS, 1))
                + random2(1 + you.skill(SK_INVOCATIONS, 1));

        // Since the actual beam is random, check with BEAM_MMISSILE and the
        // highest range possible.
        if (!player_tracer(ZAP_DEBUGGING_RAY, power, beam, 8))
            return false;

        {
            zap_type ztype =
                random_choose(ZAP_BOLT_OF_FIRE,
                              ZAP_FIREBALL,
                              ZAP_LIGHTNING_BOLT,
                              ZAP_STICKY_FLAME,
                              ZAP_IRON_SHOT,
                              ZAP_BOLT_OF_DRAINING,
                              ZAP_ORB_OF_ELECTRICITY,
                              -1);
            zapping(ztype, power, beam);
        }
        break;

    case ABIL_MAKHLEB_GREATER_SERVANT_OF_MAKHLEB:
        summon_demon_type(random_choose(MONS_EXECUTIONER, MONS_GREEN_DEATH,
                          MONS_BLIZZARD_DEMON, MONS_BALRUG, MONS_CACODEMON, -1),
                          20 + you.skill(SK_INVOCATIONS, 3), GOD_MAKHLEB);
        break;

    case ABIL_TROG_BURN_SPELLBOOKS:
        if (!trog_burn_spellbooks())
            return false;
        break;

    case ABIL_TROG_BERSERK:
        // Trog abilities don't use or train invocations.
        you.go_berserk(true);
        break;

    case ABIL_TROG_REGEN_MR:
        // Trog abilities don't use or train invocations.
        trog_do_trogs_hand(you.piety / 2);
        break;

    case ABIL_TROG_BROTHERS_IN_ARMS:
        // Trog abilities don't use or train invocations.
        summon_berserker(you.piety +
                         random2(you.piety/4) - random2(you.piety/4),
                         &you);
        break;

    case ABIL_SIF_MUNA_FORGET_SPELL:
        if (cast_selective_amnesia() <= 0)
            return false;
        break;

    case ABIL_ELYVILON_LIFESAVING:
        if (you.duration[DUR_LIFESAVING])
            mpr("You renew your call for help.");
        else
        {
            mprf("You beseech %s to protect your life.",
                 god_name(you.religion).c_str());
        }
        // Might be a decrease, this is intentional (like Yred).
        you.duration[DUR_LIFESAVING] = 9 * BASELINE_DELAY
                     + random2avg(you.piety * BASELINE_DELAY, 2) / 10;
        break;

    case ABIL_ELYVILON_LESSER_HEALING_SELF:
    case ABIL_ELYVILON_LESSER_HEALING_OTHERS:
    {
        const bool self = (abil.ability == ABIL_ELYVILON_LESSER_HEALING_SELF);
        int pow = 3 + (you.skill_rdiv(SK_INVOCATIONS, 1, 6));
#if TAG_MAJOR_VERSION == 34
        if (self && you.species == SP_DJINNI)
            pow /= 2;
#endif
        if (cast_healing(pow,
                         3 + (int) ceil(you.skill(SK_INVOCATIONS, 1) / 6.0),
                         true, self ? you.pos() : coord_def(0, 0), !self,
                         self ? TARG_NUM_MODES : TARG_INJURED_FRIEND) < 0)
        {
            return false;
        }

        break;
    }

    case ABIL_ELYVILON_PURIFICATION:
        elyvilon_purification();
        break;

    case ABIL_ELYVILON_GREATER_HEALING_SELF:
    case ABIL_ELYVILON_GREATER_HEALING_OTHERS:
    {
        const bool self = (abil.ability == ABIL_ELYVILON_GREATER_HEALING_SELF);

        int pow = 10 + (you.skill_rdiv(SK_INVOCATIONS, 1, 3));
#if TAG_MAJOR_VERSION == 34
        if (self && you.species == SP_DJINNI)
            pow /= 2;
#endif
        if (cast_healing(pow,
                         10 + (int) ceil(you.skill(SK_INVOCATIONS, 1) / 3.0),
                         true, self ? you.pos() : coord_def(0, 0), !self,
                         self ? TARG_NUM_MODES : TARG_INJURED_FRIEND) < 0)
        {
            return false;
        }
        break;
    }

    case ABIL_ELYVILON_DIVINE_VIGOUR:
        if (!elyvilon_divine_vigour())
            return false;
        break;

    case ABIL_LUGONU_ABYSS_EXIT:
        down_stairs(DNGN_EXIT_ABYSS);
        break;

    case ABIL_LUGONU_BEND_SPACE:
        lugonu_bend_space();
        break;

    case ABIL_LUGONU_BANISH:
        beam.range = LOS_RADIUS;

        if (!spell_direction(spd, beam))
            return false;

        if (beam.target == you.pos())
        {
            mpr("You cannot banish yourself!");
            return false;
        }

        if (!zapping(ZAP_BANISHMENT, 16 + you.skill(SK_INVOCATIONS, 8), beam,
                     true))
        {
            return false;
        }
        break;

    case ABIL_LUGONU_CORRUPT:
        if (!lugonu_corrupt_level(300 + you.skill(SK_INVOCATIONS, 15)))
            return false;
        break;

    case ABIL_LUGONU_ABYSS_ENTER:
    {
        // Deflate HP.
        dec_hp(random2avg(you.hp, 2), false);

        // Deflate MP.
        if (you.magic_points)
            dec_mp(random2avg(you.magic_points, 2));

        bool note_status = notes_are_active();
        activate_notes(false);  // This banishment shouldn't be noted.
        banished();
        activate_notes(note_status);
        break;
    }
    case ABIL_NEMELEX_DRAW_ONE:
        if (!choose_deck_and_draw())
            return false;
        break;

    case ABIL_NEMELEX_PEEK_TWO:
        if (!deck_peek())
            return false;
        break;

    case ABIL_NEMELEX_TRIPLE_DRAW:
        if (!deck_triple_draw())
            return false;
        break;

    case ABIL_NEMELEX_DEAL_FOUR:
        if (!deck_deal())
            return false;
        break;

    case ABIL_NEMELEX_STACK_FIVE:
        if (!deck_stack())
            return false;
        break;

    case ABIL_BEOGH_SMITING:
        if (your_spells(SPELL_SMITING, 12 + skill_bump(SK_INVOCATIONS, 6),
                        false) == SPRET_ABORT)
        {
            return false;
        }
        break;

    case ABIL_BEOGH_GIFT_ITEM:
        if (!beogh_gift_item())
            return false;
        break;

    case ABIL_BEOGH_RECALL_ORCISH_FOLLOWERS:
        start_recall(2);
        break;

    case ABIL_STOP_RECALL:
        mpr("You stop recalling your allies.");
        end_recall();
        break;

    case ABIL_FEDHAS_SUNLIGHT:
        if (!fedhas_sunlight())
        {
            canned_msg(MSG_OK);
            return false;
        }
        break;

    case ABIL_FEDHAS_PLANT_RING:
        if (!fedhas_plant_ring_from_fruit())
            return false;
        break;

    case ABIL_FEDHAS_RAIN:
        if (!fedhas_rain(you.pos()))
        {
            canned_msg(MSG_NOTHING_HAPPENS);
            return false;
        }
        break;

    case ABIL_FEDHAS_SPAWN_SPORES:
        ASSERT(fedhas_corpse_spores() > 0);
        break;

    case ABIL_FEDHAS_EVOLUTION:
        fedhas_evolve_flora();
        break;

    case ABIL_TRAN_BAT:
        if (!transform(100, TRAN_BAT))
        {
            crawl_state.zero_turns_taken();
            return false;
        }
        break;

    case ABIL_BOTTLE_BLOOD:
        if (!butchery(-1, true))
            return false;
        break;

    case ABIL_TRAN_MAGMA:
        if (!transform(100, TRAN_MAGMA))
        {
            crawl_state.zero_turns_taken();
            return false;
        }
        break;

    case ABIL_ERUPTION:
        magma_form_eruption();
        break;

    case ABIL_JIYVA_CALL_JELLY:
    {
        mgen_data mg(MONS_JELLY, BEH_STRICT_NEUTRAL, 0, 0, 0, you.pos(),
                     MHITNOT, 0, GOD_JIYVA);

        mg.non_actor_summoner = "Jiyva";

        if (!create_monster(mg))
            return false;
        break;
    }

    case ABIL_JIYVA_JELLY_PARALYSE:
        jiyva_paralyse_jellies();
        break;

    case ABIL_JIYVA_SLIMIFY:
    {
        const item_def* const weapon = you.weapon();
        const string msg = (weapon) ? weapon->name(DESC_YOUR)
                                    : ("your " + you.hand_name(true));
        mprf(MSGCH_DURATION, "A thick mucus forms on %s.", msg.c_str());
        you.increase_duration(DUR_SLIMIFY,
                              random2avg(you.piety / 4, 2) + 3, 100);
        break;
    }

    case ABIL_JIYVA_CURE_BAD_MUTATION:
        jiyva_remove_bad_mutation();
        break;

    case ABIL_CHEIBRIADOS_TIME_STEP:
        cheibriados_time_step(you.skill(SK_INVOCATIONS, 10) * you.piety / 100);
        break;

    case ABIL_CHEIBRIADOS_TIME_BEND:
        cheibriados_time_bend(16 + you.skill(SK_INVOCATIONS, 8));
        break;

    case ABIL_CHEIBRIADOS_DISTORTION:
        cheibriados_temporal_distortion();
        break;

    case ABIL_CHEIBRIADOS_SLOUCH:
        if (!cheibriados_slouch(0))
        {
            canned_msg(MSG_OK);
            return false;
        }
        break;

    case ABIL_ASHENZARI_SCRYING:
        if (you.duration[DUR_SCRYING])
            mpr("You extend your astral sight.");
        else
            mpr("You gain astral sight.");
        you.duration[DUR_SCRYING] = 100 + random2avg(you.piety * 2, 2);
        you.xray_vision = true;
        break;

    case ABIL_ASHENZARI_TRANSFER_KNOWLEDGE:
        if (!ashenzari_transfer_knowledge())
        {
            canned_msg(MSG_OK);
            return false;
        }
        break;

    case ABIL_ASHENZARI_END_TRANSFER:
        ashenzari_end_transfer();
        break;

    case ABIL_DITHMENOS_SHADOW_STEP:
        if (!dithmenos_shadow_step())
        {
            canned_msg(MSG_OK);
            return false;
        }
        break;

    case ABIL_DITHMENOS_SHADOW_FORM:
        if (!transform(you.skill(SK_INVOCATIONS, 2), TRAN_SHADOW))
        {
            crawl_state.zero_turns_taken();
            return false;
        }
        break;

    case ABIL_GOZAG_POTION_PETITION:
        run_uncancel(UNC_POTION_PETITION, 0);
        break;

    case ABIL_GOZAG_CALL_MERCHANT:
        run_uncancel(UNC_CALL_MERCHANT, 0);
        break;

    case ABIL_GOZAG_BRIBE_BRANCH:
        if (!gozag_bribe_branch())
            return false;
        break;

    case ABIL_QAZLAL_UPHEAVAL:
        if (!qazlal_upheaval(coord_def()))
            return false;
        break;

    case ABIL_QAZLAL_ELEMENTAL_FORCE:
        qazlal_elemental_force();
        break;

    case ABIL_QAZLAL_DISASTER_AREA:
        if (!qazlal_disaster_area())
            return false;

    case ABIL_IGNI_FIREBRAND_WEAPON:
    {
        beam.range = LOS_RADIUS;

        if (!spell_direction(spd, beam))
            return false;

        if (beam.target == you.pos())
        {
            if (!igni_firebrand_player_weapon())
                return false;
        }
        else
        {
            if (!igni_firebrand_monster_weapon(monster_at(beam.target)))
                return false;
        }
        break;
    }

    case ABIL_IGNI_FIRE_FORTRESS:
        if (!igni_fire_fortress())
        {
            canned_msg(MSG_NOTHING_HAPPENS);
            crawl_state.zero_turns_taken();
            return false;
        }
        break;

    case ABIL_IGNI_DIVINE_BELLOWS:
        igni_divine_bellows();
        break;

    case ABIL_IGNI_ARTEFACTIZE_WEAPON:
        if (!igni_artefactize_weapon())
        {
            crawl_state.zero_turns_taken();
            return false;
        }
        break;

    case ABIL_RENOUNCE_RELIGION:
        if (yesno("Really renounce your faith, foregoing its fabulous benefits?",
                  false, 'n')
            && yesno("Are you sure you won't change your mind later?",
                     false, 'n'))
        {
            excommunication();
        }
        else
        {
            canned_msg(MSG_OK);
            return false;
        }
        break;

    case ABIL_CONVERT_TO_BEOGH:
        god_pitch(GOD_BEOGH);
        if (you_worship(GOD_BEOGH))
        {
            spare_beogh_convert();
            break;
        }
        return false;

    case ABIL_NON_ABILITY:
        mpr("Sorry, you can't do that.");
        break;

    default:
        die("invalid ability");
    }

    return true;
}

// [ds] Increase piety cost for god abilities that are particularly
// overpowered in Sprint. Yes, this is a hack. No, I don't care.
static int _scale_piety_cost(ability_type abil, int original_cost)
{
    // Abilities that have aroused our ire earn 2.5x their classic
    // Crawl piety cost.
    return (crawl_state.game_is_sprint()
            && (abil == ABIL_TROG_BROTHERS_IN_ARMS
                || abil == ABIL_MAKHLEB_GREATER_SERVANT_OF_MAKHLEB))
           ? div_rand_round(original_cost * 5, 2)
           : original_cost;
}

// We pass in ability ZP cost as it may have changed during the exercise
// of the ability (if the cost is scaled, for example)
static void _pay_ability_costs(const ability_def& abil, int zpcost)
{
    if (abil.flags & ABFLAG_INSTANT)
    {
        you.turn_is_over = false;
        you.elapsed_time_at_last_input = you.elapsed_time;
        update_turn_count();
    }
    else
        you.turn_is_over = true;

    const int food_cost  = abil.food_cost + random2avg(abil.food_cost, 2);
    const int piety_cost =
        _scale_piety_cost(abil.ability, abil.piety_cost.cost());
    const int hp_cost    = abil.hp_cost.cost(you.hp_max);

    dprf("Cost: mp=%d; hp=%d; food=%d; piety=%d; gold=%d",
         abil.mp_cost, hp_cost, food_cost, piety_cost, abil.gold_cost);

    if (abil.mp_cost)
    {
        dec_mp(abil.mp_cost);
        if (abil.flags & ABFLAG_PERMANENT_MP)
            rot_mp(1);
    }

    if (abil.hp_cost)
    {
        dec_hp(hp_cost, false);
        if (abil.flags & ABFLAG_PERMANENT_HP)
            rot_hp(hp_cost);
    }

    if (zpcost)
    {
        you.zot_points -= zpcost;
        you.redraw_experience = true;
    }

    if (abil.gold_cost)
        you.gold -= abil.gold_cost;

    if (abil.flags & ABFLAG_HEX_MISCAST)
    {
        MiscastEffect(&you, NON_MONSTER, SPTYP_HEXES, 10, 90,
                      "power out of control", NH_DEFAULT);
    }
    if (abil.flags & ABFLAG_NECRO_MISCAST)
    {
        MiscastEffect(&you, NON_MONSTER, SPTYP_NECROMANCY, 10, 90,
                      "power out of control");
    }
    if (abil.flags & ABFLAG_NECRO_MISCAST_MINOR)
    {
        MiscastEffect(&you, NON_MONSTER, SPTYP_NECROMANCY, 5, 90,
                      "power out of control");
    }
    if (abil.flags & ABFLAG_TLOC_MISCAST)
    {
        MiscastEffect(&you, NON_MONSTER, SPTYP_TRANSLOCATION, 10, 90,
                      "power out of control");
    }
    if (abil.flags & ABFLAG_TRMT_MISCAST)
    {
        MiscastEffect(&you, NON_MONSTER, SPTYP_TRANSMUTATION, 10, 90,
                      "power out of control");
    }
    if (abil.flags & ABFLAG_LEVEL_DRAIN)
        adjust_level(-1);

    if (food_cost)
        make_hungry(food_cost, false, true);

    if (piety_cost)
        lose_piety(piety_cost);
}

int choose_ability_menu(const vector<talent>& talents)
{
#ifdef USE_TILE_LOCAL
    const bool text_only = false;
#else
    const bool text_only = true;
#endif

    ToggleableMenu abil_menu(MF_SINGLESELECT | MF_ANYPRINTABLE
                             | MF_TOGGLE_ACTION | MF_ALWAYS_SHOW_MORE,
                             text_only);

    abil_menu.set_highlighter(NULL);
#ifdef USE_TILE_LOCAL
    {
        // Hack like the one in spl-cast.cc:list_spells() to align the title.
        ToggleableMenuEntry* me =
            new ToggleableMenuEntry("  Ability - do what?                 "
                                    "Cost                         Failure",
                                    "  Ability - describe what?           "
                                    "Cost                         Failure",
                                    MEL_ITEM);
        me->colour = BLUE;
        abil_menu.add_entry(me);
    }
#else
    abil_menu.set_title(
        new ToggleableMenuEntry("  Ability - do what?                 "
                                "Cost                         Failure",
                                "  Ability - describe what?           "
                                "Cost                         Failure",
                                MEL_TITLE));
#endif
    abil_menu.set_tag("ability");
    abil_menu.add_toggle_key('!');
    abil_menu.add_toggle_key('?');
    abil_menu.menu_action = Menu::ACT_EXECUTE;

    if (crawl_state.game_is_hints())
    {
        // XXX: This could be buggy if you manage to pick up lots and
        // lots of abilities during hints mode.
        abil_menu.set_more(hints_abilities_info());
    }
    else
    {
        abil_menu.set_more(formatted_string::parse_string(
                           "Press '<w>!</w>' or '<w>?</w>' to toggle "
                           "between ability selection and description."));
    }

    int numbers[52];
    for (int i = 0; i < 52; ++i)
        numbers[i] = i;

    bool found_invocations = false;
    bool found_zotdef = false;

    // First add all non-invocation, non-zotdef abilities.
    for (unsigned int i = 0; i < talents.size(); ++i)
    {
        if (talents[i].is_invocation)
            found_invocations = true;
        else if (talents[i].is_zotdef)
            found_zotdef = true;
        else
        {
            ToggleableMenuEntry* me =
                new ToggleableMenuEntry(describe_talent(talents[i]),
                                        describe_talent(talents[i]),
                                        MEL_ITEM, 1, talents[i].hotkey);
            me->data = &numbers[i];
#ifdef USE_TILE
            me->add_tile(tile_def(tileidx_ability(talents[i].which), TEX_GUI));
#endif
            // Only check this here, since your god can't hate its own abilities
            if (god_hates_ability(talents[i].which, you.religion))
                me->colour = COL_FORBIDDEN;
            abil_menu.add_entry(me);
        }
    }

    if (found_zotdef)
    {
#ifdef USE_TILE_LOCAL
        ToggleableMenuEntry* subtitle =
            new ToggleableMenuEntry("    Zot Defence -",
                                    "    Zot Defence -", MEL_ITEM);
        subtitle->colour = BLUE;
        abil_menu.add_entry(subtitle);
#else
        abil_menu.add_entry(
            new ToggleableMenuEntry("    Zot Defence - ",
                                    "    Zot Defence - ", MEL_SUBTITLE));
#endif
        for (unsigned int i = 0; i < talents.size(); ++i)
        {
            if (talents[i].is_zotdef)
            {
                ToggleableMenuEntry* me =
                    new ToggleableMenuEntry(describe_talent(talents[i]),
                                            describe_talent(talents[i]),
                                            MEL_ITEM, 1, talents[i].hotkey);
                me->data = &numbers[i];
#ifdef USE_TILE
                me->add_tile(tile_def(tileidx_ability(talents[i].which),
                                      TEX_GUI));
#endif
                abil_menu.add_entry(me);
            }
        }
    }

    if (found_invocations)
    {
#ifdef USE_TILE_LOCAL
        ToggleableMenuEntry* subtitle =
            new ToggleableMenuEntry("    Invocations - ",
                                    "    Invocations - ", MEL_ITEM);
        subtitle->colour = BLUE;
        abil_menu.add_entry(subtitle);
#else
        abil_menu.add_entry(
            new ToggleableMenuEntry("    Invocations - ",
                                    "    Invocations - ", MEL_SUBTITLE));
#endif
        for (unsigned int i = 0; i < talents.size(); ++i)
        {
            if (talents[i].is_invocation)
            {
                ToggleableMenuEntry* me =
                    new ToggleableMenuEntry(describe_talent(talents[i]),
                                            describe_talent(talents[i]),
                                            MEL_ITEM, 1, talents[i].hotkey);
                me->data = &numbers[i];
#ifdef USE_TILE
                me->add_tile(tile_def(tileidx_ability(talents[i].which),
                                      TEX_GUI));
#endif
                abil_menu.add_entry(me);
            }
        }
    }

    while (true)
    {
        vector<MenuEntry*> sel = abil_menu.show(false);
        if (!crawl_state.doing_prev_cmd_again)
            redraw_screen();
        if (sel.empty())
            return -1;

        ASSERT(sel.size() == 1);
        ASSERT(sel[0]->hotkeys.size() == 1);
        int selected = *(static_cast<int*>(sel[0]->data));

        if (abil_menu.menu_action == Menu::ACT_EXAMINE)
            _print_talent_description(talents[selected]);
        else
            return *(static_cast<int*>(sel[0]->data));
    }
}

string describe_talent(const talent& tal)
{
    ASSERT(tal.which != ABIL_NON_ABILITY);

    char* failure = failure_rate_to_string(tal.fail);

    ostringstream desc;
    desc << left
         << chop_string(ability_name(tal.which), 32)
         << chop_string(make_cost_description(tal.which), 29)
         << chop_string(failure, 8);
    free(failure);
    return desc.str();
}

static void _add_talent(vector<talent>& vec, const ability_type ability,
                        bool check_confused)
{
    const talent t = get_talent(ability, check_confused);
    if (t.which != ABIL_NON_ABILITY)
        vec.push_back(t);
}

/**
 * Return all relevant talents that the player has.
 *
 * Currently the only abilities that are affected by include_unusable are god
 * abilities (affect by e.g. penance or silence).
 * @param check_confused If true, abilities that don't work when confused will
 *                       be excluded.
 * @param include_unusable If true, abilities that are currently unusable will
 *                         be excluded.
 * @return  A vector of talent structs.
 */
vector<talent> your_talents(bool check_confused, bool include_unusable)
{
    vector<talent> talents;

    // zot defence abilities; must also be updated in player.cc when these levels are changed
    if (crawl_state.game_is_zotdef())
    {
        if (you.experience_level >= 2)
            _add_talent(talents, ABIL_MAKE_OKLOB_SAPLING, check_confused);
        if (you.experience_level >= 3)
            _add_talent(talents, ABIL_MAKE_ARROW_TRAP, check_confused);
        if (you.experience_level >= 4)
            _add_talent(talents, ABIL_MAKE_PLANT, check_confused);
        if (you.experience_level >= 4)
            _add_talent(talents, ABIL_REMOVE_CURSE, check_confused);
        if (you.experience_level >= 5)
            _add_talent(talents, ABIL_MAKE_BURNING_BUSH, check_confused);
        if (you.experience_level >= 6)
            _add_talent(talents, ABIL_MAKE_ALTAR, check_confused);
        if (you.experience_level >= 6)
            _add_talent(talents, ABIL_MAKE_GRENADES, check_confused);
        if (you.experience_level >= 7)
            _add_talent(talents, ABIL_MAKE_OKLOB_PLANT, check_confused);
        if (you.experience_level >= 8)
            _add_talent(talents, ABIL_MAKE_NET_TRAP, check_confused);
        if (you.experience_level >= 9)
            _add_talent(talents, ABIL_MAKE_ICE_STATUE, check_confused);
        if (you.experience_level >= 10)
            _add_talent(talents, ABIL_MAKE_SPEAR_TRAP, check_confused);
        if (you.experience_level >= 11)
            _add_talent(talents, ABIL_MAKE_ALARM_TRAP, check_confused);
        if (you.experience_level >= 12)
            _add_talent(talents, ABIL_MAKE_FUNGUS, check_confused);
        if (you.experience_level >= 13)
            _add_talent(talents, ABIL_MAKE_BOLT_TRAP, check_confused);
        if (you.experience_level >= 14)
            _add_talent(talents, ABIL_MAKE_OCS, check_confused);
        if (you.experience_level >= 15)
            _add_talent(talents, ABIL_MAKE_NEEDLE_TRAP, check_confused);
        if (you.experience_level >= 16 && !player_has_orb())
            _add_talent(talents, ABIL_MAKE_TELEPORT, check_confused);
        if (you.experience_level >= 17)
            _add_talent(talents, ABIL_MAKE_WATER, check_confused);
        if (you.experience_level >= 19)
            _add_talent(talents, ABIL_MAKE_LIGHTNING_SPIRE, check_confused);
        if (you.experience_level >= 20)
            _add_talent(talents, ABIL_MAKE_SILVER_STATUE, check_confused);
        // gain bazaar and gold together
        if (you.experience_level >= 21)
            _add_talent(talents, ABIL_MAKE_BAZAAR, check_confused);
        if (you.experience_level >= 21)
            _add_talent(talents, ABIL_MAKE_ACQUIRE_GOLD, check_confused);
        if (you.experience_level >= 22)
            _add_talent(talents, ABIL_MAKE_OKLOB_CIRCLE, check_confused);
        if (you.experience_level >= 24)
            _add_talent(talents, ABIL_MAKE_ACQUIREMENT, check_confused);
        if (you.experience_level >= 25)
            _add_talent(talents, ABIL_MAKE_BLADE_TRAP, check_confused);
        if (you.experience_level >= 26)
            _add_talent(talents, ABIL_MAKE_CURSE_SKULL, check_confused);
        // 27 was: Make teleport trap
    }

    // Species-based abilities.
    if (you.species == SP_MUMMY && you.experience_level >= 13)
        _add_talent(talents, ABIL_MUMMY_RESTORATION, check_confused);

    if (you.species == SP_DEEP_DWARF)
        _add_talent(talents, ABIL_RECHARGING, check_confused);

    if (you.species == SP_FORMICID)
    {
        _add_talent(talents, ABIL_DIG, check_confused);
        if ((!crawl_state.game_is_sprint() || brdepth[you.where_are_you] > 1)
            && !crawl_state.game_is_zotdef())
        {
            _add_talent(talents, ABIL_SHAFT_SELF, check_confused);
        }
    }

    if (player_mutation_level(MUT_JUMP))
        _add_talent(talents, ABIL_JUMP, check_confused);

    // Spit Poison. Nagas can upgrade to Breathe Poison.
    if (you.species == SP_NAGA)
    {
        _add_talent(talents, player_mutation_level(MUT_BREATHE_POISON) ?
                    ABIL_BREATHE_POISON : ABIL_SPIT_POISON, check_confused);
    }
    else if (player_mutation_level(MUT_SPIT_POISON))
        _add_talent(talents, ABIL_SPIT_POISON, check_confused);

    if (player_genus(GENPC_DRACONIAN))
    {
        ability_type ability = ABIL_NON_ABILITY;
        switch (you.species)
        {
        case SP_GREEN_DRACONIAN:   ability = ABIL_BREATHE_MEPHITIC;     break;
        case SP_RED_DRACONIAN:     ability = ABIL_BREATHE_FIRE;         break;
        case SP_WHITE_DRACONIAN:   ability = ABIL_BREATHE_FROST;        break;
        case SP_YELLOW_DRACONIAN:  ability = ABIL_SPIT_ACID;            break;
        case SP_BLACK_DRACONIAN:   ability = ABIL_BREATHE_LIGHTNING;    break;
        case SP_PURPLE_DRACONIAN:  ability = ABIL_BREATHE_POWER;        break;
        case SP_PALE_DRACONIAN:    ability = ABIL_BREATHE_STEAM;        break;
        case SP_MOTTLED_DRACONIAN: ability = ABIL_BREATHE_STICKY_FLAME; break;
        default: break;
        }

        // Draconians don't maintain their original breath weapons
        // if shapechanged into a non-dragon form.
        if (form_changed_physiology() && you.form != TRAN_DRAGON)
            ability = ABIL_NON_ABILITY;

        if (ability != ABIL_NON_ABILITY)
            _add_talent(talents, ability, check_confused);
    }

    if (you.species == SP_VAMPIRE && you.experience_level >= 3
        && you.hunger_state <= HS_SATIATED
        && you.form != TRAN_BAT)
    {
        _add_talent(talents, ABIL_TRAN_BAT, check_confused);
    }

    if (you.species == SP_VAMPIRE && you.experience_level >= 6)
        _add_talent(talents, ABIL_BOTTLE_BLOOD, false);

    if ((you.species == SP_TENGU && you.experience_level >= 5
         || player_mutation_level(MUT_BIG_WINGS)) && !you.airborne()
        || you.racial_permanent_flight() && !you.attribute[ATTR_PERM_FLIGHT]
#if TAG_MAJOR_VERSION == 34
           && you.species != SP_DJINNI
#endif
           )
    {
        // Tengu can fly, but only from the ground
        // (until level 15, when it becomes permanent until revoked).
        // Black draconians and gargoyles get permaflight at XL 14, but they
        // don't get the tengu movement/evasion bonuses and they don't get
        // temporary flight before then.
        // Other dracs can mutate big wings whenever for temporary flight.
        _add_talent(talents, ABIL_FLY, check_confused);
    }

    if (you.species == SP_CHERUFE && you.experience_level >= 8
        && you.form != TRAN_MAGMA)
    {
        _add_talent(talents, ABIL_TRAN_MAGMA, check_confused);
    }

    if (you.form == TRAN_MAGMA)
        _add_talent(talents, ABIL_ERUPTION, check_confused);

    if (you.attribute[ATTR_PERM_FLIGHT] && you.racial_permanent_flight())
        _add_talent(talents, ABIL_STOP_FLYING, check_confused);

    // Mutations
    if (player_mutation_level(MUT_HURL_HELLFIRE))
        _add_talent(talents, ABIL_HELLFIRE, check_confused);

    if (you.duration[DUR_TRANSFORMATION] && !you.transform_uncancellable)
        _add_talent(talents, ABIL_END_TRANSFORMATION, check_confused);

    if (player_mutation_level(MUT_BLINK))
        _add_talent(talents, ABIL_BLINK, check_confused);

    // Religious abilities.
    vector<ability_type> abilities = get_god_abilities(include_unusable);
    for (unsigned int i = 0; i < abilities.size(); ++i)
        _add_talent(talents, abilities[i], check_confused);

    // And finally, the ability to opt-out of your faith {dlb}:
    if (!you_worship(GOD_NO_GOD)
        && (include_unusable || !silenced(you.pos())))
    {
        _add_talent(talents, ABIL_RENOUNCE_RELIGION, check_confused);
    }

    if (env.level_state & LSTATE_BEOGH && can_convert_to_beogh())
        _add_talent(talents, ABIL_CONVERT_TO_BEOGH, check_confused);

    //jmf: Check for breath weapons - they're exclusive of each other, I hope!
    //     Make better ones come first.
    if (you.species != SP_RED_DRACONIAN &&
        ((you.form == TRAN_DRAGON
         && dragon_form_dragon_type() == MONS_FIRE_DRAGON)
         || player_mutation_level(MUT_BREATHE_FLAMES)))
    {
        _add_talent(talents, ABIL_BREATHE_FIRE, check_confused);
    }

    // Checking for unreleased Delayed Fireball.
    if (you.attribute[ ATTR_DELAYED_FIREBALL ])
        _add_talent(talents, ABIL_DELAYED_FIREBALL, check_confused);

    if (you.duration[DUR_SONG_OF_SLAYING])
        _add_talent(talents, ABIL_STOP_SINGING, check_confused);

    // Evocations from items.
    if (you.scan_artefacts(ARTP_BLINK))
        _add_talent(talents, ABIL_EVOKE_BLINK, check_confused);

    if (you.scan_artefacts(ARTP_FOG))
        _add_talent(talents, ABIL_EVOKE_FOG, check_confused);

    if (you.evokable_berserk())
        _add_talent(talents, ABIL_EVOKE_BERSERK, check_confused);

    if (you.evokable_invis() && !you.attribute[ATTR_INVIS_UNCANCELLABLE])
    {
        // Now you can only turn invisibility off if you have an
        // activatable item.  Wands and potions will have to time
        // out. -- bwr
        if (you.duration[DUR_INVIS])
            _add_talent(talents, ABIL_EVOKE_TURN_VISIBLE, check_confused);
        else
            _add_talent(talents, ABIL_EVOKE_TURN_INVISIBLE, check_confused);
    }

    if (you.evokable_flight())
    {
        // Has no effect on permanently flying Tengu.
        if (!you.permanent_flight() || !you.racial_permanent_flight())
        {
            // You can still evoke perm flight if you have temporary one.
            if (!you.flight_mode()
                || !you.attribute[ATTR_PERM_FLIGHT]
                   && you.wearing_ego(EQ_ALL_ARMOUR, SPARM_FLYING))
            {
                _add_talent(talents, ABIL_EVOKE_FLIGHT, check_confused);
            }
            // Now you can only turn flight off if you have an
            // activatable item.  Potions and spells will have to time
            // out.
            if (you.flight_mode() && !you.attribute[ATTR_FLIGHT_UNCANCELLABLE])
                _add_talent(talents, ABIL_STOP_FLYING, check_confused);
        }
    }

    if (you.evokable_jump())
        _add_talent(talents, ABIL_EVOKE_JUMP, check_confused);

    if (you.wearing(EQ_RINGS, RING_TELEPORTATION)
        && !crawl_state.game_is_sprint())
    {
        _add_talent(talents, ABIL_EVOKE_TELEPORTATION, check_confused);
    }

    if (you.wearing(EQ_RINGS, RING_TELEPORT_CONTROL))
        _add_talent(talents, ABIL_EVOKE_TELEPORT_CONTROL, check_confused);

    // Find hotkeys for the non-hotkeyed talents.
    for (unsigned int i = 0; i < talents.size(); ++i)
    {
        // Skip preassigned hotkeys.
        if (talents[i].hotkey != 0)
            continue;

        // Try to find a free hotkey for i, starting from Z.
        for (int k = 51; k >= 0; ++k)
        {
            const int kkey = index_to_letter(k);
            bool good_key = true;

            // Check that it doesn't conflict with other hotkeys.
            for (unsigned int j = 0; j < talents.size(); ++j)
            {
                if (talents[j].hotkey == kkey)
                {
                    good_key = false;
                    break;
                }
            }

            if (good_key)
            {
                talents[i].hotkey = k;
                you.ability_letter_table[k] = talents[i].which;
                break;
            }
        }
        // In theory, we could be left with an unreachable ability
        // here (if you have 53 or more abilities simultaneously).
    }

    return talents;
}

// Note: we're trying for a behaviour where the player gets
// to keep their assigned invocation slots if they get excommunicated
// and then rejoin (but if they spend time with another god we consider
// the old invocation slots void and erase them).  We also try to
// protect any bindings the character might have made into the
// traditional invocation slots (A-E and X). -- bwr
static void _set_god_ability_helper(ability_type abil, char letter)
{
    int i;
    const int index = letter_to_index(letter);

    for (i = 0; i < 52; i++)
        if (you.ability_letter_table[i] == abil)
            break;

    if (i == 52)    // Ability is not already assigned.
    {
        // If slot is unoccupied, move in.
        if (you.ability_letter_table[index] == ABIL_NON_ABILITY)
            you.ability_letter_table[index] = abil;
    }
}

// Return GOD_NO_GOD if it isn't a god ability, otherwise return
// the index of the god.
static int _is_god_ability(ability_type abil)
{
    if (abil == ABIL_NON_ABILITY)
        return GOD_NO_GOD;

    for (int i = 0; i < NUM_GODS; ++i)
        for (int j = 0; j < MAX_GOD_ABILITIES; ++j)
        {
            if (god_abilities[i][j] == abil)
                return i;
        }

    return GOD_NO_GOD;
}

void set_god_ability_slots()
{
    ASSERT(!you_worship(GOD_NO_GOD));

    _set_god_ability_helper(ABIL_RENOUNCE_RELIGION, 'X');

    // Clear out other god invocations.
    for (int i = 0; i < 52; i++)
    {
        const int god = _is_god_ability(you.ability_letter_table[i]);
        if (god != GOD_NO_GOD && god != you.religion)
            you.ability_letter_table[i] = ABIL_NON_ABILITY;
    }

    // Finally, add in current god's invocations in traditional slots.
    int num = 0;
    if (you_worship(GOD_ELYVILON))
    {
        _set_god_ability_helper(ABIL_ELYVILON_LESSER_HEALING_OTHERS,
                                'a' + num++);
    }
    if (you_worship(GOD_CHEIBRIADOS))
    {
        _set_god_ability_helper(ABIL_CHEIBRIADOS_TIME_BEND,
                                'a' + num++);
    }

    for (int i = 0; i < MAX_GOD_ABILITIES; ++i)
    {
        if (god_abilities[you.religion][i] != ABIL_NON_ABILITY)
        {
            _set_god_ability_helper(god_abilities[you.religion][i],
                                    'a' + num++);

            if (you_worship(GOD_ELYVILON))
            {
                if (god_abilities[you.religion][i]
                        == ABIL_ELYVILON_LESSER_HEALING_SELF)
                {
                    _set_god_ability_helper(ABIL_ELYVILON_LIFESAVING, 'p');
                }
                else if (god_abilities[you.religion][i]
                            == ABIL_ELYVILON_GREATER_HEALING_OTHERS)
                {
                    _set_god_ability_helper(ABIL_ELYVILON_GREATER_HEALING_SELF,
                                            'a' + num++);
                }
            }
            else if (you_worship(GOD_YREDELEMNUL))
            {
                if (god_abilities[you.religion][i]
                        == ABIL_YRED_RECALL_UNDEAD_SLAVES)
                {
                    _set_god_ability_helper(ABIL_YRED_INJURY_MIRROR,
                                            'a' + num++);
                }
            }
        }
    }
}

// Returns an index (0-51) if successful, -1 if you should
// just use the next one.
static int _find_ability_slot(const ability_def &abil)
{
    for (int slot = 0; slot < 52; slot++)
        // Placeholder handling, part 2: The ability we have might
        // correspond to a placeholder, in which case the ability letter
        // table will contain that placeholder.  Convert the latter to
        // its corresponding ability before comparing the two, so that
        // we'll find the placeholder's index properly.
        if (_fixup_ability(you.ability_letter_table[slot]) == abil.ability)
            return slot;

    // No requested slot, find new one and make it preferred.

    // Skip over a-e (invocations), a-g for Elyvilon, a-E for ZotDef
    int first_slot = letter_to_index('f');
    if (you_worship(GOD_ELYVILON))
        first_slot = letter_to_index('h');
    if (abil.flags & ABFLAG_ZOTDEF)
        first_slot = letter_to_index('F'); // for *some* memory compat.

    if (abil.ability == ABIL_ZIN_CURE_ALL_MUTATIONS)
        first_slot = letter_to_index('W');
    if (abil.ability == ABIL_CONVERT_TO_BEOGH)
        first_slot = letter_to_index('Y');

    for (int slot = first_slot; slot < 52; ++slot)
    {
        if (you.ability_letter_table[slot] == ABIL_NON_ABILITY)
        {
            you.ability_letter_table[slot] = abil.ability;
            return slot;
        }
    }

    // If we can't find anything else, try a-e.
    for (int slot = first_slot - 1; slot >= 0; --slot)
    {
        if (you.ability_letter_table[slot] == ABIL_NON_ABILITY)
        {
            you.ability_letter_table[slot] = abil.ability;
            return slot;
        }
    }

    // All letters are assigned.
    return -1;
}

vector<ability_type> get_god_abilities(bool include_unusable, bool ignore_piety)
{
    vector<ability_type> abilities;
    if (you_worship(GOD_TROG) && (include_unusable || !silenced(you.pos())))
        abilities.push_back(ABIL_TROG_BURN_SPELLBOOKS);
    else if (you_worship(GOD_ELYVILON) && (include_unusable || !silenced(you.pos())))
        abilities.push_back(ABIL_ELYVILON_LESSER_HEALING_OTHERS);
    else if (you_worship(GOD_CHEIBRIADOS) && (include_unusable
                                              || !(silenced(you.pos())
                                                   || player_under_penance())))
    {
        abilities.push_back(ABIL_CHEIBRIADOS_TIME_BEND);
    }
    else if (you.transfer_skill_points > 0)
        abilities.push_back(ABIL_ASHENZARI_END_TRANSFER);

    // Remaining abilities are unusable if under penance, or if silenced if not
    // Nemelex abilities.
    if (!include_unusable && (player_under_penance()
                              || silenced(you.pos()) && !you_worship(GOD_NEMELEX_XOBEH)))
    {
        return abilities;
    }

    for (int i = 0; i < MAX_GOD_ABILITIES; ++i)
    {
        if (!you_worship(GOD_GOZAG) && you.piety < piety_breakpoint(i)
            && !ignore_piety)
        {
            continue;
        }

        const ability_type abil =
            _fixup_ability(god_abilities[you.religion][i]);
        if (abil == ABIL_NON_ABILITY
            || brdepth[BRANCH_ABYSS] == -1
               && (abil == ABIL_LUGONU_ABYSS_EXIT
                   || abil == ABIL_LUGONU_ABYSS_ENTER))
        {
            continue;
        }

        abilities.push_back(abil);
        if (abil == ABIL_ELYVILON_LESSER_HEALING_SELF)
            abilities.push_back(ABIL_ELYVILON_LIFESAVING);
        else if (abil == ABIL_ELYVILON_GREATER_HEALING_OTHERS)
            abilities.push_back(ABIL_ELYVILON_GREATER_HEALING_SELF);
        else if (abil == ABIL_YRED_RECALL_UNDEAD_SLAVES
                 || abil == ABIL_STOP_RECALL && you_worship(GOD_YREDELEMNUL))
        {
            abilities.push_back(ABIL_YRED_INJURY_MIRROR);
        }
    }

    if (you_worship(GOD_ZIN)
        && you.piety >= piety_breakpoint(5)
        && !you.one_time_ability_used[GOD_ZIN])
    {
        abilities.push_back(ABIL_ZIN_CURE_ALL_MUTATIONS);
    }

    return abilities;
}

////////////////////////////////////////////////////////////////////////
// generic_cost

int generic_cost::cost() const
{
    return base + (add > 0 ? random2avg(add, rolls) : 0);
}

int scaling_cost::cost(int max) const
{
    return (value < 0) ? (-value) : ((value * max + 500) / 1000);
}

bool _jump_player(int jump_range)
{
    coord_def landing;
    direction_chooser_args args;
    targetter_jump tgt(&you, dist_range(jump_range));
    dist jdirect;

    args.restricts = DIR_JUMP;
    args.mode = TARG_HOSTILE;
    args.just_looking = false;
    args.needs_path = true;
    args.may_target_monster = true;
    args.may_target_self = false;
    args.target_prefix = NULL;
    args.top_prompt = "Aiming: <white>Jump Attack</white>";
    args.behaviour = NULL;
    args.cancel_at_self = true;
    args.hitfunc = &tgt;
    args.range = jump_range;
    direction(jdirect, args);
    if (!jdirect.isValid)
    {
        // Check for user cancel.
        canned_msg(MSG_OK);
        return false;
    }
    return fight_jump(&you, actor_at(jdirect.target), jdirect.target,
                      tgt.landing_site, tgt.additional_sites,
                      tgt.jump_is_blocked);
}<|MERGE_RESOLUTION|>--- conflicted
+++ resolved
@@ -383,13 +383,9 @@
     { ABIL_BEOGH_SMITING, "Smiting",
       3, 0, 80, generic_cost::fixed(3), 0, 0, ABFLAG_NONE},
     { ABIL_BEOGH_RECALL_ORCISH_FOLLOWERS, "Recall Orcish Followers",
-<<<<<<< HEAD
       2, 0, 50, 0, 0, 0, ABFLAG_NONE},
-=======
-      2, 0, 50, 0, 0, ABFLAG_NONE},
     { ABIL_BEOGH_GIFT_ITEM, "Give Item to Follower",
-      0, 0, 0, 0, 0, ABFLAG_NONE},
->>>>>>> 3c45d0db
+      0, 0, 0, 0, 0, 0, ABFLAG_NONE},
 
     // Jiyva
     { ABIL_JIYVA_CALL_JELLY, "Request Jelly", 2, 0, 20, 1, 0, 0, ABFLAG_NONE},
@@ -455,9 +451,7 @@
     { ABIL_STOP_RECALL, "Stop Recall", 0, 0, 0, 0, 0, 0, ABFLAG_NONE},
 
     // zot defence abilities
-<<<<<<< HEAD
     { ABIL_MAKE_FUNGUS, "Make mushroom circle", 0, 0, 0, 0, 10, 0, ABFLAG_ZOTDEF},
-    { ABIL_MAKE_DART_TRAP, "Make dart trap", 0, 0, 0, 0, 5, 0, ABFLAG_ZOTDEF},
     { ABIL_MAKE_PLANT, "Make plant", 0, 0, 0, 0, 2, 0, ABFLAG_ZOTDEF},
     { ABIL_MAKE_OKLOB_SAPLING, "Make oklob sapling", 0, 0, 0, 0, 60, 0, ABFLAG_ZOTDEF},
     { ABIL_MAKE_BURNING_BUSH, "Make burning bush", 0, 0, 0, 0, 200, 0, ABFLAG_ZOTDEF},
@@ -465,16 +459,6 @@
     { ABIL_MAKE_ICE_STATUE, "Make ice statue", 0, 0, 0, 0, 2000, 0, ABFLAG_ZOTDEF},
     { ABIL_MAKE_OCS, "Make crystal statue", 0, 0, 0, 0, 2000, 0, ABFLAG_ZOTDEF},
     { ABIL_MAKE_SILVER_STATUE, "Make silver statue", 0, 0, 0, 0, 3000, 0, ABFLAG_ZOTDEF},
-=======
-    { ABIL_MAKE_FUNGUS, "Make mushroom circle", 0, 0, 0, 0, 10, ABFLAG_ZOTDEF},
-    { ABIL_MAKE_PLANT, "Make plant", 0, 0, 0, 0, 2, ABFLAG_ZOTDEF},
-    { ABIL_MAKE_OKLOB_SAPLING, "Make oklob sapling", 0, 0, 0, 0, 60, ABFLAG_ZOTDEF},
-    { ABIL_MAKE_BURNING_BUSH, "Make burning bush", 0, 0, 0, 0, 200, ABFLAG_ZOTDEF},
-    { ABIL_MAKE_OKLOB_PLANT, "Make oklob plant", 0, 0, 0, 0, 250, ABFLAG_ZOTDEF},
-    { ABIL_MAKE_ICE_STATUE, "Make ice statue", 0, 0, 0, 0, 2000, ABFLAG_ZOTDEF},
-    { ABIL_MAKE_OCS, "Make crystal statue", 0, 0, 0, 0, 2000, ABFLAG_ZOTDEF},
-    { ABIL_MAKE_SILVER_STATUE, "Make silver statue", 0, 0, 0, 0, 3000, ABFLAG_ZOTDEF},
->>>>>>> 3c45d0db
     { ABIL_MAKE_CURSE_SKULL, "Make curse skull",
       0, 0, 600, 0, 10000, 0, ABFLAG_ZOTDEF|ABFLAG_NECRO_MISCAST_MINOR},
     { ABIL_MAKE_TELEPORT, "Zot-teleport", 0, 0, 0, 0, 2, 0, ABFLAG_ZOTDEF},
