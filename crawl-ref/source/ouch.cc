--- conflicted
+++ resolved
@@ -1161,10 +1161,6 @@
 
     if (dam != INSTANT_DEATH)
     {
-<<<<<<< HEAD
-        if (you.spirit_shield() && death_type != KILLED_BY_POISON
-            && !(aux && strstr(aux, "flay_damage")))
-=======
         // This is checking for the Spirit shield spell, not the amulet
         if (you.duration[DUR_SPIRIT_SHIELD] && you.magic_points>0)
         {
@@ -1180,8 +1176,8 @@
                 return;
             }
         }
-        if (you.spirit_shield() && death_type != KILLED_BY_POISON)
->>>>>>> c4875c4b
+        if (you.spirit_shield() && death_type != KILLED_BY_POISON
+            && !(aux && strstr(aux, "flay_damage")))
         {
             // round off fairly (important for taking 1 damage at a time)
             int mp = div_rand_round(dam * you.magic_points,
