/**
 * @file
 * @brief Functions related to ranged attacks.
**/

#include "AppHdr.h"

#include "beam.h"

#include <cstdlib>
#include <cstdio>
#include <cstring>
#include <cstdarg>
#include <iostream>
#include <set>
#include <algorithm>
#include <cmath>

#include "externs.h"
#include "options.h"

#include "areas.h"
#include "attitude-change.h"
#include "cio.h"
#include "cloud.h"
#include "colour.h"
#include "coord.h"
#include "coordit.h"
#include "delay.h"
#include "dungeon.h"
#include "dgnevent.h"
#include "effects.h"
#include "env.h"
#include "enum.h"
#include "exercise.h"
#include "godabil.h"
#include "map_knowledge.h"
#include "fprop.h"
#include "fight.h"
#include "item_use.h"
#include "items.h"
#include "itemname.h"
#include "itemprop.h"
#include "libutil.h"
#include "los.h"
#include "message.h"
#include "mgen_data.h"
#include "misc.h"
#include "mon-behv.h"
#include "mon-death.h"
#include "mon-iter.h"
#include "mon-place.h"
#include "mon-stuff.h"
#include "mon-util.h"
#include "monster.h"
#include "mutation.h"
#include "ouch.h"
#include "player.h"
#include "potion.h"
#include "religion.h"
#include "godconduct.h"
#include "skills.h"
#include "spl-clouds.h"
#include "spl-goditem.h"
#include "spl-monench.h"
#include "spl-transloc.h"
#include "state.h"
#include "teleport.h"
#include "terrain.h"
#ifdef USE_TILE
 #include "tilepick.h"
#endif
#include "transform.h"
#include "traps.h"
#include "view.h"
#include "shout.h"
#include "viewchar.h"
#include "viewgeom.h"
#include "xom.h"

#define BEAM_STOP       1000        // all beams stopped by subtracting this
                                    // from remaining range

// Helper functions (some of these should probably be public).
static void _ench_animation(int flavour, const monster* mon = NULL,
                            bool force = false);
static void _zappy(zap_type z_type, int power, bolt &pbolt);
static beam_type _chaos_beam_flavour();
static std::string _beam_type_name(beam_type type);

tracer_info::tracer_info()
{
    reset();
}

void tracer_info::reset()
{
    count = power = hurt = helped = 0;
    dont_stop = false;
}

const tracer_info& tracer_info::operator+=(const tracer_info &other)
{
    count  += other.count;
    power  += other.power;
    hurt   += other.hurt;
    helped += other.helped;

    dont_stop = dont_stop || other.dont_stop;

    return (*this);
}

bool bolt::is_blockable() const
{
    // BEAM_ELECTRICITY is added here because chain lightning is not
    // a true beam (stops at the first target it gets to and redirects
    // from there)... but we don't want it shield blockable.
    return (!is_beam && !is_explosion && flavour != BEAM_ELECTRICITY);
}

void bolt::emit_message(msg_channel_type chan, const char* m)
{
    const std::string message = m;
    if (message_cache.find(message) == message_cache.end())
        mpr(m, chan);

    message_cache.insert(message);
}

kill_category bolt::whose_kill() const
{
    if (YOU_KILL(thrower))
        return (KC_YOU);
    else if (MON_KILL(thrower))
    {
        if (beam_source == ANON_FRIENDLY_MONSTER)
            return (KC_FRIENDLY);
        if (!invalid_monster_index(beam_source))
        {
            const monster* mon = &menv[beam_source];
            if (mon->friendly())
                return (KC_FRIENDLY);
        }
    }
    return (KC_OTHER);
}

// A simple animated flash from Rupert Smith (expanded to be more
// generic).
static void _zap_animation(int colour, const monster* mon = NULL,
                           bool force = false)
{
    coord_def p = you.pos();

    if (mon)
    {
        if (!force && !mon->visible_to(&you))
            return;

        p = mon->pos();
    }

    if (!you.see_cell(p))
        return;

    const coord_def drawp = grid2view(p);

    if (in_los_bounds_v(drawp))
    {
#ifdef USE_TILE
        tiles.add_overlay(p, tileidx_zap(colour));
#else
        view_update();
        cgotoxy(drawp.x, drawp.y, GOTO_DNGN);
        put_colour_ch(colour, dchar_glyph(DCHAR_FIRED_ZAP));
#endif

        update_screen();

        int zap_delay = 50;
        // Scale delay to match change in arena_delay.
        if (crawl_state.game_is_arena())
        {
            zap_delay *= Options.arena_delay;
            zap_delay /= 600;
        }

        delay(zap_delay);
    }
}

// Special front function for zap_animation to interpret enchantment flavours.
static void _ench_animation(int flavour, const monster* mon, bool force)
{
    element_type elem;
    switch (flavour)
    {
    case BEAM_HEALING:
        elem = ETC_HEAL;
        break;
    case BEAM_PAIN:
        elem = ETC_UNHOLY;
        break;
    case BEAM_DISPEL_UNDEAD:
        elem = ETC_HOLY;
        break;
    case BEAM_POLYMORPH:
        elem = ETC_MUTAGENIC;
        break;
    case BEAM_CHAOS:
        elem = ETC_RANDOM;
        break;
    case BEAM_TELEPORT:
    case BEAM_BANISH:
    case BEAM_BLINK:
    case BEAM_BLINK_CLOSE:
        elem = ETC_WARP;
        break;
    case BEAM_MAGIC:
        elem = ETC_MAGIC;
        break;
    default:
        elem = ETC_ENCHANT;
        break;
    }

    _zap_animation(element_colour(elem), mon, force);
}

// If needs_tracer is true, we need to check the beam path for friendly
// monsters.
spret_type zapping(zap_type ztype, int power, bolt &pbolt,
                   bool needs_tracer, const char* msg, bool fail)
{
    dprf("zapping: power=%d", power);

    pbolt.thrower = KILL_YOU_MISSILE;

    // Check whether tracer goes through friendlies.
    // NOTE: Whenever zapping() is called with a randomised value for power
    // (or effect), player_tracer should be called directly with the highest
    // power possible respecting current skill, experience level, etc.
    if (needs_tracer && !player_tracer(ztype, power, pbolt))
        return SPRET_ABORT;

    fail_check();
    // Fill in the bolt structure.
    _zappy(ztype, power, pbolt);

    if (msg)
        mpr(msg);

    if (ztype == ZAP_LIGHTNING)
    {
        noisy(25, you.pos(), "You hear a mighty clap of thunder!");
        pbolt.heard = true;
    }

    if (ztype == ZAP_DIGGING)
        pbolt.aimed_at_spot = false;

    pbolt.fire();

    return SPRET_SUCCESS;
}

// Returns true if the path is considered "safe", and false if there are
// monsters in the way the player doesn't want to hit.
// NOTE: Doesn't check for the player being hit by a rebounding lightning bolt.
bool player_tracer(zap_type ztype, int power, bolt &pbolt, int range)
{
    // Non-controlleable during confusion.
    // (We'll shoot in a different direction anyway.)
    if (you.confused())
        return (true);

    _zappy(ztype, power, pbolt);
    pbolt.name = "unimportant";

    pbolt.is_tracer      = true;
    pbolt.source         = you.pos();
    pbolt.can_see_invis  = you.can_see_invisible();
    pbolt.nightvision    = you.nightvision();
    pbolt.smart_monster  = true;
    pbolt.attitude       = ATT_FRIENDLY;
    pbolt.thrower        = KILL_YOU_MISSILE;

    // Init tracer variables.
    pbolt.friend_info.reset();
    pbolt.foe_info.reset();

    pbolt.foe_ratio        = 100;
    pbolt.beam_cancelled   = false;
    pbolt.dont_stop_player = false;

    // Clear misc
    pbolt.seen          = false;
    pbolt.heard         = false;
    pbolt.reflections   = 0;
    pbolt.bounces       = 0;

    // Save range before overriding it
    const int old_range = pbolt.range;
    if (range)
        pbolt.range = range;

    pbolt.fire();

    if (range)
        pbolt.range = old_range;

    // Should only happen if the player answered 'n' to one of those
    // "Fire through friendly?" prompts.
    if (pbolt.beam_cancelled)
    {
        dprf("%s", "Beam cancelled.");
        canned_msg(MSG_OK);
        you.turn_is_over = false;
        return (false);
    }

    // Set to non-tracing for actual firing.
    pbolt.is_tracer = false;
    return (true);
}

template<typename T>
class power_deducer
{
public:
    virtual T operator()(int pow) const = 0;
    virtual ~power_deducer() {}
};

typedef power_deducer<int> tohit_deducer;

template<int adder, int mult_num = 0, int mult_denom = 1>
class tohit_calculator : public tohit_deducer
{
public:
    int operator()(int pow) const
    {
        return adder + (pow * mult_num) / mult_denom;
    }
};

typedef power_deducer<dice_def> dam_deducer;

template<int numdice, int adder, int mult_num, int mult_denom>
class dicedef_calculator : public dam_deducer
{
public:
    dice_def operator()(int pow) const
    {
        return dice_def(numdice, adder + (pow * mult_num) / mult_denom);
    }
};

template<int numdice, int adder, int mult_num, int mult_denom>
class calcdice_calculator : public dam_deducer
{
public:
    dice_def operator()(int pow) const
    {
        return calc_dice(numdice, adder + (pow * mult_num) / mult_denom);
    }
};

struct zap_info
{
    zap_type ztype;
    const char* name;           // NULL means handled specially
    int power_cap;
    dam_deducer* damage;
    tohit_deducer* tohit;       // Enchantments have power modifier here
    int colour;
    bool is_enchantment;
    beam_type flavour;
    dungeon_char_type glyph;
    bool always_obvious;
    bool can_beam;
    bool is_explosion;
    int hit_loudness;
};

const zap_info zap_data[] = {

#include "zap-data.h"

};

#define ZAPDATASIZE (sizeof(zap_data)/sizeof(zap_info))

static int zap_index[NUM_ZAPS];

void init_zap_index()
{
    for (int i = 0; i < NUM_ZAPS; ++i)
        zap_index[i] = -1;

    for (unsigned int i = 0; i < ZAPDATASIZE; ++i)
        zap_index[zap_data[i].ztype] = i;
}

static const zap_info* _seek_zap(zap_type z_type)
{
    if (zap_index[z_type] == -1)
        return (NULL);
    else
        return (&zap_data[zap_index[z_type]]);
}

int zap_power_cap(zap_type z_type)
{
    const zap_info* zinfo = _seek_zap(z_type);

    return (zinfo ? zinfo->power_cap : 0);
}

static void _zappy(zap_type z_type, int power, bolt &pbolt)
{
    const zap_info* zinfo = _seek_zap(z_type);

    // None found?
    if (zinfo == NULL)
    {
#ifdef DEBUG_DIAGNOSTICS
        mprf(MSGCH_ERROR, "Couldn't find zap type %d", z_type);
#endif
        return;
    }

    // Fill
    pbolt.name           = zinfo->name;
    pbolt.flavour        = zinfo->flavour;
    pbolt.real_flavour   = zinfo->flavour;
    pbolt.colour         = zinfo->colour;
    pbolt.glyph          = dchar_glyph(zinfo->glyph);
    pbolt.obvious_effect = zinfo->always_obvious;
    pbolt.is_beam        = zinfo->can_beam;
    pbolt.is_explosion   = zinfo->is_explosion;

    if (zinfo->power_cap > 0)
        power = std::min(zinfo->power_cap, power);

    ASSERT(zinfo->is_enchantment == pbolt.is_enchantment());

    if (zinfo->is_enchantment)
    {
        pbolt.ench_power = (zinfo->tohit ? (*zinfo->tohit)(power) : power);
        pbolt.hit = AUTOMATIC_HIT;
    }
    else
    {
        pbolt.hit = (*zinfo->tohit)(power);
        if (wearing_amulet(AMU_INACCURACY))
            pbolt.hit = std::max(0, pbolt.hit - 5);
    }

    if (zinfo->damage)
        pbolt.damage = (*zinfo->damage)(power);

    // One special case
    if (z_type == ZAP_ICE_STORM)
        pbolt.ench_power = power; // used for radius

    if (pbolt.loudness == 0)
        pbolt.loudness = zinfo->hit_loudness;
}

bool bolt::can_affect_actor(const actor *act) const
{
    std::map<mid_t, int>::const_iterator cnt = hit_count.find(act->mid);
    if (cnt != hit_count.end() && cnt->second >= 2)
    {
        // Note: this is done for balance, even if it hurts realism a bit.
        // It is arcane knowledge which wall patterns will cause lightning
        // to bounce thrice, double damage for ordinary bounces is enough.
        dprf("skipping beam hit, affected them twice already");
        return false;
    }
    // If there's a function that checks whether an actor is affected,
    // bypass any generic beam-affects-X logic:
    if (affect_func)
        return (*affect_func)(*this, act);

    return !act->submerged();
}

bool bolt::actor_wall_shielded(const actor *act) const
{
    return (act->atype() == ACT_PLAYER? false :
            mons_wall_shielded(act->as_monster()));
}

// Affect actor in wall unless it can shield itself using the wall.
// The wall will always shield the actor if the beam bounces off the
// wall, and a monster can't use a metal wall to shield itself from
// electricity.
bool bolt::can_affect_wall_actor(const actor *act) const
{
    if (!can_affect_actor(act))
        return (false);

    if (is_enchantment())
        return (true);

    const bool superconductor = (grd(act->pos()) == DNGN_METAL_WALL
                                 && flavour == BEAM_ELECTRICITY);
    if (actor_wall_shielded(act) && !superconductor)
        return (false);

    if (!is_explosion && !is_big_cloud)
        return (true);

    if (is_bouncy(grd(act->pos())))
        return (false);

    return (false);
}

static beam_type _chaos_beam_flavour()
{
    const beam_type flavour = random_choose_weighted(
            10, BEAM_FIRE,
            10, BEAM_COLD,
            10, BEAM_ELECTRICITY,
            10, BEAM_POISON,
            10, BEAM_NEG,
            10, BEAM_ACID,
            10, BEAM_HELLFIRE,
            10, BEAM_NAPALM,
            10, BEAM_SLOW,
            10, BEAM_HASTE,
            10, BEAM_MIGHT,
            10, BEAM_BERSERK,
            10, BEAM_HEALING,
            10, BEAM_PARALYSIS,
            10, BEAM_CONFUSION,
            10, BEAM_INVISIBILITY,
            10, BEAM_POLYMORPH,
            10, BEAM_BANISH,
            10, BEAM_DISINTEGRATION,
            10, BEAM_PETRIFY,
            0);

    return (flavour);
}

static void _munge_bounced_bolt(bolt &old_bolt, bolt &new_bolt,
                                ray_def &old_ray, ray_def &new_ray)
{
    if (new_bolt.real_flavour != BEAM_CHAOS)
        return;

    double old_deg = old_ray.get_degrees();
    double new_deg = new_ray.get_degrees();
    double angle   = fabs(old_deg - new_deg);

    if (angle >= 180.0)
        angle -= 180.0;

    double max =  90.0 + (angle / 2.0);
    double min = -90.0 + (angle / 2.0);

    double shift;

    ray_def temp_ray = new_ray;
    for (int tries = 0; tries < 20; tries++)
    {
        shift = random_range(static_cast<int>(min * 10000),
                             static_cast<int>(max * 10000)) / 10000.0;

        if (new_deg < old_deg)
            shift = -shift;
        temp_ray.set_degrees(new_deg + shift);

        // Don't bounce straight into another wall.  Can happen if the beam
        // is shot into an inside corner.
        ray_def test_ray = temp_ray;
        test_ray.advance();
        if (in_bounds(test_ray.pos()) && !cell_is_solid(test_ray.pos()))
            break;

        shift    = 0.0;
        temp_ray = new_ray;
    }

    new_ray = temp_ray;
    dprf("chaos beam: old_deg = %5.2f, new_deg = %5.2f, shift = %5.2f",
         static_cast<float>(old_deg), static_cast<float>(new_deg),
         static_cast<float>(shift));

    // Don't use up range in bouncing off walls, so that chaos beams have
    // as many chances as possible to bounce.  They're like demented
    // ping-pong balls on caffeine.
    int range_spent = new_bolt.range_used() - old_bolt.range_used();
    new_bolt.range += range_spent;
}

bool bolt::visible() const
{
    return (glyph != 0 && !is_enchantment());
}

void bolt::initialise_fire()
{
    // Fix some things which the tracer might have set.
    extra_range_used   = 0;
    in_explosion_phase = false;
    use_target_as_pos  = false;
    hit_count.clear();

    if (special_explosion != NULL)
    {
        ASSERT(!is_explosion);
        ASSERT(special_explosion->is_explosion);
        ASSERT(special_explosion->special_explosion == NULL);
        special_explosion->in_explosion_phase = false;
        special_explosion->use_target_as_pos  = false;
    }

    if (chose_ray)
    {
        ASSERT(in_bounds(ray.pos()));

        if (source == coord_def())
            source = ray.pos();
    }

    if (target == source)
    {
        range             = 0;
        aimed_at_feet     = true;
        auto_hit          = true;
        aimed_at_spot     = true;
        use_target_as_pos = true;
    }

    if (range == -1)
    {
#ifdef DEBUG
        if (is_tracer)
        {
            mpr("Tracer with range == -1, skipping.", MSGCH_ERROR);
            return;
        }

        std::string item_name   = item ? item->name(DESC_PLAIN, false, true)
                                       : "none";

        std::string dbg_source_name = "unknown";
        if (beam_source == NON_MONSTER && source == you.pos())
            dbg_source_name = "player";
        else if (!invalid_monster_index(beam_source))
            dbg_source_name = menv[beam_source].name(DESC_PLAIN, true);

        mprf(MSGCH_ERROR, "beam '%s' (source '%s', item '%s') has range -1; "
                          "setting to LOS_RADIUS",
             name.c_str(), dbg_source_name.c_str(), item_name.c_str());
#endif
        range = LOS_RADIUS;
    }

    ASSERT(in_bounds(source));
    ASSERT(flavour > BEAM_NONE && flavour < BEAM_FIRST_PSEUDO);
    ASSERT(!drop_item || item && item->defined());
    ASSERT(range >= 0);
    ASSERT(!aimed_at_feet || source == target);

    real_flavour = flavour;

    message_cache.clear();

    // seen might be set by caller to supress this.
    if (!seen && you.see_cell(source) && range > 0 && visible())
    {
        seen = true;
        const monster* mon = monster_at(source);

        if (flavour != BEAM_VISUAL
            && !is_tracer
            && !YOU_KILL(thrower)
            && !crawl_state.is_god_acting()
            && (!mon || !mon->observable()))
        {
            mprf("%s appears from out of thin air!",
                 article_a(name, false).c_str());
        }
    }

    // Visible self-targeted beams are always seen, even though they don't
    // leave a path.
    if (you.see_cell(source) && target == source && visible())
        seen = true;

    // Scale draw_delay to match change in arena_delay.
    if (crawl_state.game_is_arena() && !is_tracer)
    {
        draw_delay *= Options.arena_delay;
        draw_delay /= 600;
    }

#ifdef DEBUG_DIAGNOSTICS
    dprf("%s%s%s [%s] (%d,%d) to (%d,%d): "
          "gl=%d col=%d flav=%d hit=%d dam=%dd%d range=%d",
          (is_beam) ? "beam" : "missile",
          (is_explosion) ? "*" :
          (is_big_cloud) ? "+" : "",
          (is_tracer) ? " tracer" : "",
          name.c_str(),
          source.x, source.y,
          target.x, target.y,
          glyph, colour, flavour,
          hit, damage.num, damage.size,
          range);
#endif
}

void bolt::apply_beam_conducts()
{
    if (!is_tracer && YOU_KILL(thrower))
    {
        switch (flavour)
        {
        case BEAM_HELLFIRE:
            did_god_conduct(DID_UNHOLY, 2 + random2(3), effect_known);
            break;
        default:
            break;
        }
    }
}

void bolt::choose_ray()
{
    if (!chose_ray || reflections > 0)
    {
        if (!find_ray(source, target, ray))
            fallback_ray(source, target, ray);
    }
}

// Draw the bolt at p if needed.
void bolt::draw(const coord_def& p)
{
    if (is_tracer || is_enchantment() || !you.see_cell(p))
        return;

    // We don't clean up the old position.
    // First, most people like to see the full path,
    // and second, it is hard to do it right with
    // respect to killed monsters, cloud trails, etc.

    const coord_def drawpos = grid2view(p);

    if (!in_los_bounds_v(drawpos))
        return;

#ifdef USE_TILE
    if (tile_beam == -1)
        tile_beam = tileidx_bolt(*this);

    if (tile_beam != -1)
        tiles.add_overlay(p, tile_beam);
#else
    cgotoxy(drawpos.x, drawpos.y, GOTO_DNGN);
    put_colour_ch(colour == BLACK ? random_colour()
                                  : element_colour(colour),
                  glyph);

    // Get curses to update the screen so we can see the beam.
    update_screen();
#endif
    delay(draw_delay);
}

// Bounce a bolt off a solid feature.
// The ray is assumed to have just been advanced into
// the feature.
void bolt::bounce()
{
    ray_def old_ray  = ray;
    bolt    old_bolt = *this;

    do
        ray.regress();
    while (feat_is_solid(grd(ray.pos())));

    extra_range_used += range_used(true);
    bounce_pos = ray.pos();
    bounces++;
    reflect_grid rg;
    for (adjacent_iterator ai(ray.pos(), false); ai; ++ai)
        rg(*ai - ray.pos()) = feat_is_solid(grd(*ai));
    ray.bounce(rg);
    extra_range_used += 2;

    ASSERT(!feat_is_solid(grd(ray.pos())));
    _munge_bounced_bolt(old_bolt, *this, old_ray, ray);
}

void bolt::fake_flavour()
{
    if (real_flavour == BEAM_RANDOM)
        flavour = static_cast<beam_type>(random_range(BEAM_FIRE, BEAM_ACID));
    else if (real_flavour == BEAM_CHAOS)
        flavour = _chaos_beam_flavour();
}

void bolt::digging_wall_effect()
{
    const dungeon_feature_type feat = grd(pos());
    switch (feat)
    {
    case DNGN_ROCK_WALL:
    case DNGN_CLEAR_ROCK_WALL:
    case DNGN_SLIMY_WALL:
    case DNGN_GRATE:
        nuke_wall(pos());
        if (!msg_generated)
        {
            obvious_effect = true;
            msg_generated = true;

            std::string wall;
            if (feat == DNGN_GRATE)
            {
                mpr("The damaged grate falls apart.");
                return;
            }
            else if (feat == DNGN_SLIMY_WALL)
                wall = "slime";
            else if (you.level_type == LEVEL_PANDEMONIUM)
                wall = "weird stuff";
            else
                wall = "rock";
            mprf("The %s liquefies and sinks out of sight.", wall.c_str());
            // This is silent.
        }
        break;

    case DNGN_SECRET_DOOR:
        obvious_effect = true;
        mpr("There is a secret door!");
        reveal_secret_door(pos());
        finish_beam();
        break;

    default:
        if (feat_is_wall(feat))
            finish_beam();
    }
}

void bolt::fire_wall_effect()
{
    dungeon_feature_type feat;
    // Fire only affects wax walls and trees.
    if ((feat = grd(pos())) != DNGN_WAX_WALL && !feat_is_tree(feat)
        || env.markers.property_at(pos(), MAT_ANY, "veto_fire") == "veto")
    {
        finish_beam();
        return;
    }

    if (feat == DNGN_WAX_WALL)
    {
        if (!is_superhot())
        {
            // No actual effect.
            if (flavour != BEAM_HELLFIRE && feat == DNGN_WAX_WALL)
            {
                if (you.see_cell(pos()))
                {
                    emit_message(MSGCH_PLAIN,
                                 "The wax appears to soften slightly.");
                }
                else if (you.can_smell())
                    emit_message(MSGCH_PLAIN, "You smell warm wax.");
            }
        }
        else
        {
            // Destroy the wall.
            nuke_wall(pos());
            if (you.see_cell(pos()))
                emit_message(MSGCH_PLAIN, "The wax bubbles and burns!");
            else if (you.can_smell())
                emit_message(MSGCH_PLAIN, "You smell burning wax.");
            ASSERT(agent()); // if this is wrong, please preserve friendliness of kc
            place_cloud(CLOUD_FIRE, pos(), random2(10)+15, agent());
            obvious_effect = true;
        }
    }
    else
    {
        if (is_superhot())
        {
            // Destroy the wall.
            nuke_wall(pos());
            if (you.see_cell(pos()))
                emit_message(MSGCH_PLAIN, "The tree burns like a torch!");
            else if (you.can_smell())
                emit_message(MSGCH_PLAIN, "You smell burning wood.");
            if (whose_kill() == KC_YOU)
                did_god_conduct(DID_KILL_PLANT, 1, effect_known);
            else if (whose_kill() == KC_FRIENDLY && !crawl_state.game_is_arena())
                did_god_conduct(DID_PLANT_KILLED_BY_SERVANT, 1, effect_known);
            ASSERT(agent());
            place_cloud(CLOUD_FOREST_FIRE, pos(), random2(30)+25, agent());
            obvious_effect = true;
        }
    }
    finish_beam();
}

void bolt::elec_wall_effect()
{
    const dungeon_feature_type feat = grd(pos());
    if (feat_is_tree(feat)
        && env.markers.property_at(pos(), MAT_ANY, "veto_fire") != "veto")
    {
        fire_wall_effect();
        return;
    }
    finish_beam();
}

static bool _nuke_wall_msg(dungeon_feature_type feat, const coord_def& p)
{
    std::string msg;
    msg_channel_type chan = MSGCH_PLAIN;
    bool hear = player_can_hear(p);
    bool see = you.see_cell(p);

    switch (feat)
    {
    case DNGN_ROCK_WALL:
    case DNGN_SLIMY_WALL:
    case DNGN_WAX_WALL:
    case DNGN_CLEAR_ROCK_WALL:
    case DNGN_GRANITE_STATUE:
    case DNGN_CLOSED_DOOR:
    case DNGN_DETECTED_SECRET_DOOR:
    case DNGN_SECRET_DOOR:
        // XXX: When silenced, features disappear without message.
        // XXX: For doors, we only issue a sound where the beam hit.
        //      If someone wants to improve on the door messaging,
        //      probably best to merge _nuke_wall_msg back into
        //      nuke_wall_effect. [rob]
        if (hear)
        {
            msg = "You hear a grinding noise.";
            chan = MSGCH_SOUND;
        }
        break;

    case DNGN_GRATE:
        if (hear)
        {
            msg = "You hear the screech of bent metal.";
            chan = MSGCH_SOUND;
        }
        break;

    case DNGN_ORCISH_IDOL:
        if (hear)
        {
            if (see)
                msg = "You hear a hideous screaming!";
            else
                msg = "The idol screams as its substance crumbles away!";
            chan = MSGCH_SOUND;
        }
        else if (see)
            msg = "The idol twists and shakes as its substance crumbles away!";
        break;

    case DNGN_TREE:
    case DNGN_SWAMP_TREE:
        if (see)
            msg = "The tree breaks and falls down!";
        else if (hear)
        {
            msg = "You hear timber falling.";
            chan = MSGCH_SOUND;
        }
        break;

    default:
        break;
    }

    if (!msg.empty())
    {
        mpr(msg, chan);
        return (true);
    }
    else
        return (false);
}

void bolt::nuke_wall_effect()
{
    if (env.markers.property_at(pos(), MAT_ANY, "veto_disintegrate") == "veto")
    {
        finish_beam();
        return;
    }

    const dungeon_feature_type feat = grd(pos());

    switch (feat)
    {
    case DNGN_ROCK_WALL:
    case DNGN_SLIMY_WALL:
    case DNGN_WAX_WALL:
    case DNGN_CLEAR_ROCK_WALL:
    case DNGN_GRATE:
    case DNGN_GRANITE_STATUE:
    case DNGN_ORCISH_IDOL:
    case DNGN_TREE:
    case DNGN_SWAMP_TREE:
        nuke_wall(pos());
        break;

    case DNGN_CLOSED_DOOR:
    case DNGN_DETECTED_SECRET_DOOR:
    case DNGN_SECRET_DOOR:
    {
         std::set<coord_def> doors = connected_doors(pos());
         std::set<coord_def>::iterator it;
         for (it = doors.begin(); it != doors.end(); ++it)
             nuke_wall(*it);
         break;
    }

    default:
        finish_beam();
        return;
    }

    obvious_effect = _nuke_wall_msg(feat, pos());

    if (feat == DNGN_ORCISH_IDOL)
    {
        if (beam_source == NON_MONSTER)
            did_god_conduct(DID_DESTROY_ORCISH_IDOL, 8);
    }
    else if (feat == DNGN_TREE || feat == DNGN_SWAMP_TREE)
    {
        if (whose_kill() == KC_YOU)
            did_god_conduct(DID_KILL_PLANT, 1);
        else if (whose_kill() == KC_FRIENDLY && !crawl_state.game_is_arena())
            did_god_conduct(DID_PLANT_KILLED_BY_SERVANT, 1, effect_known, 0);
    }

    finish_beam();
}

<<<<<<< HEAD
static int _length(const coord_def& c)
{
    return (c.rdist());
}

=======
>>>>>>> b438b774
int bolt::range_used(bool leg_only) const
{
    const int leg_length = pos().range(leg_source());
    return (leg_only ? leg_length : leg_length + extra_range_used);
}

void bolt::finish_beam()
{
    extra_range_used = BEAM_STOP;
}

void bolt::affect_wall()
{
    if (is_tracer)
    {
        if (affects_wall(grd(pos())) != B_TRUE)
            finish_beam();
        return;
    }

    if (flavour == BEAM_DIGGING)
        digging_wall_effect();
    else if (is_fiery())
        fire_wall_effect();
    else if (flavour == BEAM_ELECTRICITY)
        elec_wall_effect();
    else if (flavour == BEAM_DISINTEGRATION || flavour == BEAM_NUKE)
        nuke_wall_effect();

    if (cell_is_solid(pos()))
        finish_beam();
}

coord_def bolt::pos() const
{
    if (in_explosion_phase || use_target_as_pos)
        return target;
    else
        return ray.pos();
}

bool bolt::need_regress() const
{
    // XXX: The affects_wall check probably makes some of the
    //      others obsolete.
    return ((is_explosion && !in_explosion_phase)
            || drop_item
            || feat_is_solid(grd(pos())) && !affects_wall(grd(pos()))
            || origin_spell == SPELL_PRIMAL_WAVE);
}

// Returns true if the beam ended due to hitting the wall.
bool bolt::hit_wall()
{
    const dungeon_feature_type feat = grd(pos());

#ifdef ASSERTS
    if (!feat_is_solid(feat))
        die("beam::hit_wall yet not solid: %s", dungeon_feature_name(feat));
#endif

    if (is_tracer && YOU_KILL(thrower) && in_bounds(target) && !passed_target
        && pos() != target  && pos() != source && foe_info.count == 0
        && flavour != BEAM_DIGGING && flavour <= BEAM_LAST_REAL
        && bounces == 0 && reflections == 0 && you.see_cell(target)
        && !feat_is_solid(grd(target)))
    {
        // Okay, with all those tests passed, this is probably an instance
        // of the player manually targeting something whose line of fire
        // is blocked, even though its line of sight isn't blocked.  Give
        // a warning about this fact.
        std::string prompt = "Your line of fire to ";
        const monster* mon = monster_at(target);

        if (mon && mon->observable())
            prompt += mon->name(DESC_THE);
        else
        {
            prompt += "the targeted "
                    + feature_description(target, false, DESC_PLAIN, false);
        }

        prompt += " is blocked by "
                + feature_description(pos(), false, DESC_A, false);

        prompt += ". Continue anyway?";

        if (!yesno(prompt.c_str(), false, 'n'))
        {
            beam_cancelled = true;
            finish_beam();
            return (false);
        }

        // Well, we warned them.
    }

    // Press trigger/switch/button in wall if hit by something solid
    // or solid-ish.
    if (in_bounds(pos()) && !is_explosion && !is_tracer && !monster_at(pos())
        && (flavour == BEAM_MISSILE || flavour == BEAM_MMISSILE))
    {
        dgn_event event(DET_WALL_HIT, pos());;
        event.arg1  = beam_source;

        dungeon_events.fire_vetoable_position_event(event, target);
    }

    if (in_bounds(pos()) && affects_wall(feat))
        affect_wall();
    else if (is_bouncy(feat) && !in_explosion_phase)
        bounce();
    else
    {
        // Regress for explosions: blow up in an open grid (if regressing
        // makes any sense).  Also regress when dropping items.
        if (pos() != source && need_regress())
        {
            do
                ray.regress();
            while (ray.pos() != source && cell_is_solid(ray.pos()));

            // target is where the explosion is centered, so update it.
            if (is_explosion && !is_tracer)
                target = ray.pos();
        }
        finish_beam();

        return (true);
    }

    return (false);
}

void bolt::affect_cell()
{
    // Shooting through clouds affects accuracy.
    if (env.cgrid(pos()) != EMPTY_CLOUD)
        hit = std::max(hit - 2, 0);

    fake_flavour();

    const coord_def old_pos = pos();
    const bool was_solid = feat_is_solid(grd(pos()));

    if (was_solid)
    {
        // Some special casing.
        if (actor *act = actor_at(pos()))
        {
            if (can_affect_wall_actor(act))
                affect_actor(act);
            else
            {
                mprf("The %s protects %s from harm.",
                     raw_feature_description(grd(act->pos())).c_str(),
                     act->name(DESC_THE).c_str());
            }
        }

        // Note that this can change the ray position and the solidity
        // of the wall.
        if (hit_wall())
            // Beam ended due to hitting wall, so don't hit the player
            // or monster with the regressed beam.
            return;
    }

    // If the player can ever walk through walls, this will need
    // special-casing too.
    bool hit_player = found_player();
    if (hit_player && can_affect_actor(&you))
        affect_player();

    // We don't want to hit a monster in a wall square twice. Also,
    // stop single target beams from affecting a monster if they already
    // affected the player on this square. -cao
    const bool still_wall = (was_solid && old_pos == pos());
    if ((!hit_player || is_beam || is_explosion) && !still_wall)
        if (monster* m = monster_at(pos()))
            if (can_affect_actor(m))
                affect_monster(m);

    if (!feat_is_solid(grd(pos())))
        affect_ground();
}

bool bolt::apply_hit_funcs(actor* victim, int dmg)
{
    bool affected = false;
    for (unsigned int i = 0; i < hit_funcs.size(); ++i)
        affected = (*hit_funcs[i])(*this, victim, dmg) || affected;

    return (affected);
}

bool bolt::apply_dmg_funcs(actor* victim, int &dmg,
                           std::vector<std::string> &messages)
{
    for (unsigned int i = 0; i < damage_funcs.size(); ++i)
    {
        std::string dmg_msg;

        if ((*damage_funcs[i])(*this, victim, dmg, dmg_msg))
            return (false);
        if (!dmg_msg.empty())
            messages.push_back(dmg_msg);
    }
    return (true);
}

static void _undo_tracer(bolt &orig, bolt &copy)
{
    // FIXME: we should have a better idea of what gets changed!
    orig.target           = copy.target;
    orig.source           = copy.source;
    orig.aimed_at_spot    = copy.aimed_at_spot;
    orig.extra_range_used = copy.extra_range_used;
    orig.auto_hit         = copy.auto_hit;
    orig.ray              = copy.ray;
    orig.colour           = copy.colour;
    orig.flavour          = copy.flavour;
    orig.real_flavour     = copy.real_flavour;
    orig.bounces          = copy.bounces;
    orig.bounce_pos       = copy.bounce_pos;
}

// This saves some important things before calling fire().
void bolt::fire()
{
    path_taken.clear();

    if (special_explosion)
        special_explosion->is_tracer = is_tracer;

    if (is_tracer)
    {
        bolt boltcopy = *this;
        if (special_explosion != NULL)
            boltcopy.special_explosion = new bolt(*special_explosion);

        do_fire();

        if (special_explosion != NULL)
        {
            _undo_tracer(*special_explosion, *boltcopy.special_explosion);
            delete boltcopy.special_explosion;
        }

        _undo_tracer(*this, boltcopy);
    }
    else
        do_fire();

    if (special_explosion != NULL)
    {
        seen           = seen  || special_explosion->seen;
        heard          = heard || special_explosion->heard;
    }
}

void bolt::do_fire()
{
    initialise_fire();

    if (range < extra_range_used && range > 0)
    {
#ifdef DEBUG
        dprf("fire_beam() called on already done beam "
             "'%s' (item = '%s')", name.c_str(),
             item ? item->name(DESC_PLAIN).c_str() : "none");
#endif
        return;
    }

    apply_beam_conducts();
    cursor_control coff(false);

#ifdef USE_TILE
    tile_beam = -1;

    if (item && !is_tracer && flavour == BEAM_MISSILE)
    {
        const coord_def diff = target - source;
        tile_beam = tileidx_item_throw(*item, diff.x, diff.y);
    }
#endif

    msg_generated = false;
    if (!aimed_at_feet)
    {
        choose_ray();
        // Take *one* step, so as not to hurt the source.
        ray.advance();
    }

#if defined(TARGET_OS_WINDOWS) && !defined(USE_TILE)
    // Before we start drawing the beam, turn buffering off.
    bool oldValue = true;
    if (!is_tracer)
        oldValue = set_buffering(false);
#endif

    while (map_bounds(pos()))
    {
        if (range_used() > range)
        {
            ray.regress();
            extra_range_used++;
            ASSERT(range_used() >= range);
            break;
        }

        path_taken.push_back(pos());

        if (!affects_nothing)
            affect_cell();

        if (range_used() > range)
            break;

        if (beam_cancelled)
            return;

        if (pos() == target)
        {
            passed_target = true;
            if (stop_at_target())
                break;
        }

        // Weapons of returning should find an inverse ray
        // through find_ray and setup_retrace, but they didn't
        // always in the past, and we don't want to crash
        // if they accidentally pass through a corner.
        ASSERT(!feat_is_solid(grd(pos()))
               || is_tracer && affects_wall(grd(pos()))
               || affects_nothing); // returning weapons

        const bool was_seen = seen;
        if (!was_seen && range > 0 && visible() && you.see_cell(pos()))
            seen = true;

        if (flavour != BEAM_VISUAL && !was_seen && seen && !is_tracer)
        {
            mprf("%s appears from out of your range of vision.",
                 article_a(name, false).c_str());
        }

        // Reset chaos beams so that it won't be considered an invisible
        // enchantment beam for the purposes of animation.
        if (real_flavour == BEAM_CHAOS)
            flavour = real_flavour;

        // Actually draw the beam/missile/whatever, if the player can see
        // the cell.
        if (animate)
            draw(pos());

        noise_generated = false;
        ray.advance();
    }

    if (!map_bounds(pos()))
    {
        ASSERT(!aimed_at_spot);

        int tries = std::max(GXM, GYM);
        while (!map_bounds(ray.pos()) && tries-- > 0)
            ray.regress();

        // Something bizarre happening if we can't get back onto the map.
        ASSERT(map_bounds(pos()));
    }

    // The beam has terminated.
    if (!affects_nothing)
        affect_endpoint();

    // Tracers need nothing further.
    if (is_tracer || affects_nothing)
        return;

    // Canned msg for enchantments that affected no-one, but only if the
    // enchantment is yours (and it wasn't a chaos beam, since with chaos
    // enchantments are entirely random, and if it randomly attempts
    // something which ends up having no obvious effect then the player
    // isn't going to realise it).
    if (!msg_generated && !obvious_effect && is_enchantment()
        && real_flavour != BEAM_CHAOS && YOU_KILL(thrower))
    {
        canned_msg(MSG_NOTHING_HAPPENS);
    }

    // Reactions if a monster zapped the beam.
    if (!invalid_monster_index(beam_source))
    {
        if (foe_info.hurt == 0 && friend_info.hurt > 0)
            xom_is_stimulated(100);
        else if (foe_info.helped > 0 && friend_info.helped == 0)
            xom_is_stimulated(100);

        // Allow friendlies to react to projectiles, except when in
        // sanctuary when pet_target can only be explicitly changed by
        // the player.
        const monster* mon = &menv[beam_source];
        if (foe_info.hurt > 0 && !mon->wont_attack() && !crawl_state.game_is_arena()
            && you.pet_target == MHITNOT && env.sanctuary_time <= 0)
        {
            you.pet_target = beam_source;
        }
    }

    // That's it!
#if defined(TARGET_OS_WINDOWS) && !defined(USE_TILE)
    set_buffering(oldValue);
#endif
}

// Returns damage taken by a monster from a "flavoured" (fire, ice, etc.)
// attack -- damage from clouds and branded weapons handled elsewhere.
int mons_adjust_flavoured(monster* mons, bolt &pbolt, int hurted,
                          bool doFlavouredEffects)
{
    // If we're not doing flavoured effects, must be preliminary
    // damage check only.
    // Do not print messages or apply any side effects!
    int resist = 0;
    int original = hurted;

    switch (pbolt.flavour)
    {
    case BEAM_FIRE:
    case BEAM_STEAM:
        hurted = resist_adjust_damage(
                    mons,
                    pbolt.flavour,
                    (pbolt.flavour == BEAM_FIRE) ? mons->res_fire()
                                                 : mons->res_steam(),
                    hurted, true);

        if (!hurted)
        {
            if (doFlavouredEffects)
            {
                simple_monster_message(mons,
                                       (original > 0) ? " completely resists."
                                                      : " appears unharmed.");
            }
        }
        else if (original > hurted)
        {
            if (doFlavouredEffects)
                simple_monster_message(mons, " resists.");
        }
        else if (original < hurted && doFlavouredEffects)
        {
            if (mons->is_icy())
                simple_monster_message(mons, " melts!");
            else if (mons->type == MONS_BUSH)
                simple_monster_message(mons, " is on fire!");
            else if (pbolt.flavour == BEAM_FIRE)
                simple_monster_message(mons, " is burned terribly!");
            else
                simple_monster_message(mons, " is scalded terribly!");
        }
        break;

    case BEAM_WATER:
        hurted = resist_adjust_damage(mons, pbolt.flavour,
                                      mons->res_asphyx(),
                                      hurted, true);
        if (doFlavouredEffects)
        {
            if (!hurted)
                simple_monster_message(mons, " shrugs off the wave.");
        }
        break;

    case BEAM_COLD:
        hurted = resist_adjust_damage(mons, pbolt.flavour,
                                      mons->res_cold(),
                                      hurted, true);
        if (!hurted)
        {
            if (doFlavouredEffects)
            {
                simple_monster_message(mons,
                                       (original > 0) ? " completely resists."
                                                      : " appears unharmed.");
            }
        }
        else if (original > hurted)
        {
            if (doFlavouredEffects)
                simple_monster_message(mons, " resists.");
        }
        else if (original < hurted)
        {
            if (doFlavouredEffects)
                simple_monster_message(mons, " is frozen!");
        }
        break;

    case BEAM_ELECTRICITY:
        hurted = resist_adjust_damage(mons, pbolt.flavour,
                                      mons->res_elec(),
                                      hurted, true);
        if (!hurted)
        {
            if (doFlavouredEffects)
            {
                simple_monster_message(mons,
                                       (original > 0) ? " completely resists."
                                                      : " appears unharmed.");
            }
        }
        break;

    case BEAM_ACID:
    {
        const int res = mons->res_acid();
        hurted = resist_adjust_damage(mons, pbolt.flavour,
                                      res, hurted, true);
        if (!hurted)
        {
            if (doFlavouredEffects)
            {
                simple_monster_message(mons,
                                       (original > 0) ? " completely resists."
                                                      : " appears unharmed.");
            }
        }
        else if (res <= 0 && doFlavouredEffects)
            corrode_monster(mons, pbolt.agent());
        break;
    }

    case BEAM_POISON:
    {
        int res = mons->res_poison();
        hurted  = resist_adjust_damage(mons, pbolt.flavour, res,
                                       hurted, true);
        if (!hurted && res > 0)
        {
            if (doFlavouredEffects)
            {
                simple_monster_message(mons,
                                       (original > 0) ? " completely resists."
                                                      : " appears unharmed.");
            }
        }
        else if (res <= 0 && doFlavouredEffects && !one_chance_in(3))
            poison_monster(mons, pbolt.agent());

        break;
    }

    case BEAM_POISON_ARROW:
        hurted = resist_adjust_damage(mons, pbolt.flavour,
                                      mons->res_poison(),
                                      hurted);
        if (hurted < original)
        {
            if (doFlavouredEffects)
            {
                simple_monster_message(mons, " partially resists.");

                // Poison arrow can poison any living thing regardless of
                // poison resistance. - bwr
                if (mons->has_lifeforce())
                    poison_monster(mons, pbolt.agent(), 2, true);
            }
        }
        else if (doFlavouredEffects)
            poison_monster(mons, pbolt.agent(), 4);

        break;

    case BEAM_NEG:
        if (mons->res_negative_energy() == 3)
        {
            if (doFlavouredEffects)
                simple_monster_message(mons, " completely resists.");

            hurted = 0;
        }
        else
        {
            // Early out if no side effects.
            if (!doFlavouredEffects)
                return (hurted);

            if (mons->observable())
                pbolt.obvious_effect = true;

            mons->drain_exp(pbolt.agent());

            if (YOU_KILL(pbolt.thrower))
                did_god_conduct(DID_NECROMANCY, 2, pbolt.effect_known);
        }
        break;

    case BEAM_MIASMA:
        if (mons->res_rotting())
        {
            if (doFlavouredEffects)
                simple_monster_message(mons, " completely resists.");

            hurted = 0;
        }
        else
        {
            // Early out for tracer/no side effects.
            if (!doFlavouredEffects)
                return (hurted);

            miasma_monster(mons, pbolt.agent());

            if (YOU_KILL(pbolt.thrower))
                did_god_conduct(DID_UNCLEAN, 2, pbolt.effect_known);
        }
        break;

    case BEAM_HOLY:
    {
        // Cleansing flame.
        const int rhe = mons->res_holy_energy(pbolt.agent());
        if (rhe > 0)
            hurted = 0;
        else if (rhe == 0)
            hurted /= 2;
        else if (rhe < -1)
            hurted = (hurted * 3) / 2;

        if (doFlavouredEffects)
        {
            simple_monster_message(mons,
                                   hurted == 0 ? " appears unharmed."
                                               : " writhes in agony!");
        }
        break;
    }

    case BEAM_BOLT_OF_ZIN:
    {
        int dam = 0;
        // Those naturally chaotic/unclean get hit fully, those who merely
        // dabble in things Zin hates get partial resistance.
        if (mons->is_chaotic() || !mons->is_unclean(false))
            dam = 3;
        else if (mons->is_unclean(true))
            dam = 2;
        // a bit of damage to those you can recite against
        else if (mons->is_unholy() || mons->is_evil())
            dam = 1;
        // if monster mutations get added, here's the place for partial damage

        hurted = hurted * dam / 3;
        if (doFlavouredEffects)
        {
            simple_monster_message(mons,
                                   hurted == 0 ? " appears unharmed."
                                               : " is seared!");
        }
        break;
    }

    case BEAM_ICE:
        // ice - about 50% of damage is cold, other 50% is impact and
        // can't be resisted (except by AC, of course)
        hurted = resist_adjust_damage(mons, pbolt.flavour,
                                      mons->res_cold(), hurted,
                                      true);
        if (hurted < original)
        {
            if (doFlavouredEffects)
                simple_monster_message(mons, " partially resists.");
        }
        else if (hurted > original)
        {
            if (doFlavouredEffects)
                simple_monster_message(mons, " is frozen!");
        }
        break;

    case BEAM_LAVA:
        hurted = resist_adjust_damage(mons, pbolt.flavour,
                                      mons->res_fire(), hurted, true);

        if (hurted < original)
        {
            if (doFlavouredEffects)
                simple_monster_message(mons, " partially resists.");
        }
        else if (hurted > original)
        {
            if (mons->is_icy())
            {
                if (doFlavouredEffects)
                    simple_monster_message(mons, " melts!");
            }
            else
            {
                if (doFlavouredEffects)
                    simple_monster_message(mons, " is burned terribly!");
            }
        }
        break;

    case BEAM_HELLFIRE:
        resist = mons->res_hellfire();
        if (resist > 0)
        {
            if (doFlavouredEffects)
            {
                simple_monster_message(mons,
                                       (original > 0) ? " completely resists."
                                                      : " appears unharmed.");
            }

            hurted = 0;
        }
        else if (resist < 0)
        {
            if (mons->is_icy())
            {
                if (doFlavouredEffects)
                    simple_monster_message(mons, " melts!");
            }
            else
            {
                if (doFlavouredEffects)
                    simple_monster_message(mons, " is burned terribly!");
            }

            hurted *= 12;       // hellfire
            hurted /= 10;
        }
        break;

    case BEAM_LIGHT:
        if (mons->invisible())
            hurted = 0;
        else if (mons_genus(mons->type) == MONS_VAMPIRE)
            hurted += hurted / 2;
        if (!hurted)
        {
            if (doFlavouredEffects)
            {
                if (original > 0)
                    simple_monster_message(mons, " appears unharmed.");
                else if (mons->observable())
                    mprf("The beam of light passes harmlessly through %s.",
                         mons->name(DESC_THE, true).c_str());
            }
        }
        else if (original < hurted)
        {
            if (doFlavouredEffects)
                simple_monster_message(mons, " is burned terribly!");
        }
        break;

    case BEAM_SPORE:
        if (mons->type == MONS_BALLISTOMYCETE)
            hurted = 0;
        break;

    case BEAM_AIR:
        if (mons->res_wind() > 0)
            hurted = 0;
        else if (mons->flight_mode())
            hurted += hurted / 2;
        if (!hurted)
        {
            if (doFlavouredEffects)
                simple_monster_message(mons, " is harmlessly tossed around.");
        }
        else if (original < hurted)
        {
            if (doFlavouredEffects)
                simple_monster_message(mons, " gets badly buffeted.");
        }
        break;

    default:
        break;
    }

    return (hurted);
}

static bool _monster_resists_mass_enchantment(monster* mons,
                                              enchant_type wh_enchant,
                                              int pow,
                                              bool* did_msg)
{
    // Assuming that the only mass charm is control undead.
    if (wh_enchant == ENCH_CHARM)
    {
        if (mons->friendly())
            return (true);

        if (mons->holiness() != MH_UNDEAD)
            return (true);

        int res_margin = mons->check_res_magic(pow);
        if (res_margin > 0)
        {
            if (simple_monster_message(mons,
                    mons_resist_string(mons, res_margin).c_str()))
            {
                *did_msg = true;
            }
            return (true);
        }
    }
    else if (wh_enchant == ENCH_CONFUSION
             || mons->holiness() == MH_NATURAL)
    {
        if (wh_enchant == ENCH_CONFUSION
            && !mons_class_is_confusable(mons->type))
        {
            return (true);
        }

        if (wh_enchant == ENCH_FEAR
            && mons->friendly())
        {
            return (true);
        }

        int res_margin = mons->check_res_magic(pow);
        if (res_margin > 0)
        {
            if (simple_monster_message(mons,
                    mons_resist_string(mons, res_margin).c_str()))
            {
                *did_msg = true;
            }
            return (true);
        }
    }
    // Mass enchantments around lots of plants/fungi shouldn't cause a flood
    // of "is unaffected" messages. --Eino
    else if (mons_is_firewood(mons))
    {
        return (true);
    }
    else  // trying to enchant an unnatural creature doesn't work
    {
        if (simple_monster_message(mons, " is unaffected."))
            *did_msg = true;
        return (true);
    }

    // If monster was affected, then there was a message.
    *did_msg = true;
    return (false);
}

// Enchants all monsters in player's sight.
// If m_succumbed is non-NULL, will be set to the number of monsters that
// were enchanted. If m_attempted is non-NULL, will be set to the number of
// monsters that we tried to enchant.
spret_type mass_enchantment(enchant_type wh_enchant, int pow, bool fail)
{
    fail_check();
    bool did_msg = false;

    // Give mass enchantments a power multiplier.
    pow *= 3;
    pow /= 2;

    pow = std::min(pow, 200);

    for (monster_iterator mi(you.get_los()); mi; ++mi)
    {
        if (mi->has_ench(wh_enchant))
            continue;

        bool resisted = _monster_resists_mass_enchantment(*mi, wh_enchant,
                                                          pow, &did_msg);

        if (resisted)
            continue;

        if (mi->add_ench(mon_enchant(wh_enchant, 0, &you)))
        {
            // Do messaging.
            const char* msg;
            switch (wh_enchant)
            {
            case ENCH_FEAR:      msg = " looks frightened!";      break;
            case ENCH_CONFUSION: msg = " looks rather confused."; break;
            case ENCH_CHARM:     msg = " submits to your will.";  break;
            default:             msg = NULL;                      break;
            }
            if (msg && simple_monster_message(*mi, msg))
                did_msg = true;

            // Extra check for fear (monster needs to reevaluate behaviour).
            if (wh_enchant == ENCH_FEAR)
                behaviour_event(*mi, ME_SCARE, MHITYOU);
        }
    }

    if (!did_msg)
        canned_msg(MSG_NOTHING_HAPPENS);

    return SPRET_SUCCESS;
}

void bolt::apply_bolt_paralysis(monster* mons)
{
    if (mons->paralysed())
        return;
    // asleep monsters can still be paralysed (and will be always woken by
    // trying to resist); the message might seem wrong but paralysis is
    // always visible.
    if (!mons_is_immotile(mons)
        && simple_monster_message(mons, " suddenly stops moving!"))
    {
        obvious_effect = true;
    }

    mons->add_ench(ENCH_PARALYSIS);
    mons_check_pool(mons, mons->pos(), killer(), beam_source);
}

// Petrification works in two stages. First the monster is slowed down in
// all of its actions, and when that times out it remains properly petrified
// (no movement or actions).  The second part is similar to paralysis,
// except that insubstantial monsters can't be affected and damage is
// drastically reduced.
void bolt::apply_bolt_petrify(monster* mons)
{
    if (mons->petrified())
        return;

    if (mons->petrifying())
    {
        // If the petrifying is not yet finished, we can force it to happen
        // right away by casting again. Otherwise, the spell has no further
        // effect.
        mons->del_ench(ENCH_PETRIFYING, true);
        if (mons->fully_petrify(agent()))
            obvious_effect = true;
    }
    else if (mons->add_ench(mon_enchant(ENCH_PETRIFYING, 0, agent())))
    {
        if (!mons_is_immotile(mons)
            && simple_monster_message(mons, " is moving more slowly."))
        {
            obvious_effect = true;
        }
    }
}

static bool _curare_hits_monster(actor *agent, monster* mons, int levels)
{
    if (!mons->alive())
        return (false);

    if (mons->res_poison() > 0)
        return (false);

    poison_monster(mons, agent, levels, false);

    int hurted = 0;

    if (!mons->res_asphyx())
    {
        hurted = roll_dice(2, 6);

        if (hurted)
        {
            mons->add_ench(mon_enchant(ENCH_BREATH_WEAPON, 0, agent, hurted));
            simple_monster_message(mons, " convulses.");
            mons->hurt(agent, hurted, BEAM_POISON);
        }
    }

    if (mons->alive())
        enchant_monster_with_flavour(mons, agent, BEAM_SLOW);

    // Deities take notice.
    if (agent == &you)
        did_god_conduct(DID_POISON, 5 + random2(3));

    return (hurted > 0);
}

// Actually poisons a monster (with message).
bool poison_monster(monster* mons, const actor *who, int levels,
                    bool force, bool verbose)
{
    if (!mons->alive() || levels <= 0)
        return (false);

    int res = mons->res_poison();
    if (res >= (force ? 3 : 1))
        return (false);

    const mon_enchant old_pois = mons->get_ench(ENCH_POISON);
    mons->add_ench(mon_enchant(ENCH_POISON, levels, who));
    const mon_enchant new_pois = mons->get_ench(ENCH_POISON);

    // Actually do the poisoning.  The order is important here.
    if (new_pois.degree > old_pois.degree)
    {
        if (verbose)
        {
            simple_monster_message(mons,
                                   old_pois.degree > 0 ? " looks even sicker."
                                                       : " is poisoned.");
        }
        behaviour_event(mons, ME_ANNOY, who ? who->mindex() : MHITNOT);
    }

    // Finally, take care of deity preferences.
    if (who == &you)
        did_god_conduct(DID_POISON, 5 + random2(3));

    return (new_pois.degree > old_pois.degree);
}

// Actually poisons, rots, and/or slows a monster with miasma (with
// message).
bool miasma_monster(monster* mons, const actor* who)
{
    if (!mons->alive())
        return (false);

    if (mons->res_rotting())
        return (false);

    bool success = poison_monster(mons, who);

    if (who == &you
        && is_good_god(you.religion)
        && !(success && you.religion == GOD_SHINING_ONE)) // already penalized
    {
        did_god_conduct(DID_NECROMANCY, 5 + random2(3));
    }

    if (mons->max_hit_points > 4 && coinflip())
    {
        mons->max_hit_points--;
        mons->hit_points = std::min(mons->max_hit_points,
                                       mons->hit_points);
        success = true;
    }

    if (one_chance_in(3))
    {
        bolt beam;
        beam.flavour = BEAM_SLOW;
        beam.apply_enchantment_to_monster(mons);
        success = true;
    }

    return (success);
}

// Actually napalms a monster (with message).
bool napalm_monster(monster* mons, const actor *who, int levels,
                    bool verbose)
{
    if (!mons->alive())
        return (false);

    if (mons->res_sticky_flame() || levels <= 0)
        return (false);

    const mon_enchant old_flame = mons->get_ench(ENCH_STICKY_FLAME);
    mons->add_ench(mon_enchant(ENCH_STICKY_FLAME, levels, who));
    const mon_enchant new_flame = mons->get_ench(ENCH_STICKY_FLAME);

    // Actually do the napalming.  The order is important here.
    if (new_flame.degree > old_flame.degree)
    {
        if (verbose)
            simple_monster_message(mons, " is covered in liquid flames!");
        ASSERT(who);
        behaviour_event(mons, ME_WHACK, who->mindex());
    }

    return (new_flame.degree > old_flame.degree);
}

//  Used by monsters in "planning" which spell to cast. Fires off a "tracer"
//  which tells the monster what it'll hit if it breathes/casts etc.
//
//  The output from this tracer function is written into the
//  tracer_info variables (friend_info and foe_info.)
//
//  Note that beam properties must be set, as the tracer will take them
//  into account, as well as the monster's intelligence.
void fire_tracer(const monster* mons, bolt &pbolt, bool explode_only)
{
    // Don't fiddle with any input parameters other than tracer stuff!
    pbolt.is_tracer     = true;
    pbolt.source        = mons->pos();
    pbolt.beam_source   = mons->mindex();
    pbolt.can_see_invis = mons->can_see_invisible();
    pbolt.nightvision   = mons->nightvision();
    pbolt.smart_monster = (mons_intel(mons) >= I_NORMAL);
    pbolt.attitude      = mons_attitude(mons);

    // Init tracer variables.
    pbolt.foe_info.reset();
    pbolt.friend_info.reset();

    // Clear misc
    pbolt.reflections   = 0;
    pbolt.bounces       = 0;

    // If there's a specifically requested foe_ratio, honour it.
    if (!pbolt.foe_ratio)
    {
        pbolt.foe_ratio     = 80;        // default - see mons_should_fire()

        // Foe ratio for summoning greater demons & undead -- they may be
        // summoned, but they're hostile and would love nothing better
        // than to nuke the player and his minions.
        if (mons_att_wont_attack(pbolt.attitude)
            && !mons_att_wont_attack(mons->attitude))
        {
            pbolt.foe_ratio = 25;
        }
    }

    pbolt.in_explosion_phase = false;

    // Fire!
    if (explode_only)
        pbolt.explode(false);
    else
        pbolt.fire();

    // Unset tracer flag (convenience).
    pbolt.is_tracer = false;
}

static void _create_feat_at(coord_def center,
                            dungeon_feature_type overwriteable,
                            dungeon_feature_type newfeat)
{
    if (grd(center) == overwriteable)
        dungeon_terrain_changed(center, newfeat, true, false, true);
}

static coord_def _random_point_visible_from(const coord_def &c,
                                            int radius,
                                            int margin = 1,
                                            int tries = 5)
{
    while (tries-- > 0)
    {
        const coord_def point = dgn_random_point_from(c, radius, margin);
        if (point.origin())
            continue;
        if (!cell_see_cell(c, point, LOS_SOLID))
            continue;
        return point;
    }
    return coord_def();
}

static void _create_feat_splash(coord_def center,
                                dungeon_feature_type overwriteable,
                                dungeon_feature_type newfeat,
                                int radius,
                                int nattempts)
{
    // Always affect center.
    _create_feat_at(center, overwriteable, newfeat);
    for (int i = 0; i < nattempts; ++i)
    {
        const coord_def newp(_random_point_visible_from(center, radius));
        if (newp.origin() || grd(newp) != overwriteable)
            continue;
        _create_feat_at(newp, overwriteable, newfeat);
    }
}

bool bolt::is_bouncy(dungeon_feature_type feat) const
{
    if (real_flavour == BEAM_CHAOS && feat_is_solid(feat))
        return (true);

    if (is_enchantment())
        return (false);

    if (flavour == BEAM_ELECTRICITY && feat != DNGN_METAL_WALL
        && feat != DNGN_TREE && feat != DNGN_SWAMP_TREE)
    {
        return (true);
    }

    if ((flavour == BEAM_FIRE || flavour == BEAM_COLD)
        && feat == DNGN_GREEN_CRYSTAL_WALL)
    {
        return (true);
    }

    return (false);
}

static int _potion_beam_flavour_to_colour(beam_type flavour)
{
    switch (flavour)
    {
    case BEAM_POTION_STINKING_CLOUD:
        return (GREEN);

    case BEAM_POTION_POISON:
        return (coinflip() ? GREEN : LIGHTGREEN);

    case BEAM_POTION_MIASMA:
    case BEAM_POTION_BLACK_SMOKE:
        return (DARKGREY);

    case BEAM_POTION_STEAM:
    case BEAM_POTION_GREY_SMOKE:
        return (LIGHTGREY);

    case BEAM_POTION_FIRE:
        return (coinflip() ? RED : LIGHTRED);

    case BEAM_POTION_COLD:
        return (coinflip() ? BLUE : LIGHTBLUE);

    case BEAM_POTION_BLUE_SMOKE:
        return (LIGHTBLUE);

    case BEAM_POTION_PURPLE_SMOKE:
        return (MAGENTA);

    case BEAM_POTION_RANDOM:
    default:
        // Leave it the colour of the potion, the clouds will colour
        // themselves on the next refresh. -- bwr
        return (-1);
    }
    return (-1);
}

void bolt::affect_endpoint()
{
    if (special_explosion)
    {
        special_explosion->refine_for_explosion();
        special_explosion->target = pos();
        special_explosion->explode();

        // XXX: we're significantly overcounting here.
        foe_info      += special_explosion->foe_info;
        friend_info   += special_explosion->friend_info;
        beam_cancelled = beam_cancelled || special_explosion->beam_cancelled;
    }

    // Leave an object, if applicable.
    if (drop_item && item)
        drop_object();

    if (is_explosion)
    {
        refine_for_explosion();
        target = pos();
        explode();
        return;
    }

    if (is_tracer)
        return;

    if (!is_explosion && !noise_generated && loudness)
    {
        noisy(loudness, pos(), beam_source);
        noise_generated = true;
    }

    if (origin_spell == SPELL_PRIMAL_WAVE) // &&coinflip()
    {
        if (you.see_cell(pos()))
        {
            mprf("The wave splashes down.");
            noisy(25, pos());
        }
        else
        {
            noisy(25, pos(), "You hear a splash.");
        }
        _create_feat_splash(pos(),
                            DNGN_FLOOR,
                            DNGN_SHALLOW_WATER,
                            2,
                            random_range(1, 9, 2));
    }

    // FIXME: why don't these just have is_explosion set?
    // They don't explode in tracers: why not?
    if  (name == "orb of electricity"
        || name == "metal orb"
        || name == "great blast of cold")
    {
        target = pos();
        refine_for_explosion();
        explode();
    }

    if (name == "noxious blast")
        big_cloud(CLOUD_STINK, agent(), pos(), 0, 8 + random2(5));

    if (name == "blast of poison")
        big_cloud(CLOUD_POISON, agent(), pos(), 0, 8 + random2(5));

    if (origin_spell == SPELL_HOLY_BREATH)
        big_cloud(CLOUD_HOLY_FLAMES, agent(), pos(), 0, 8 + random2(5));

    if (origin_spell == SPELL_FIRE_BREATH && is_big_cloud)
        big_cloud(CLOUD_FIRE, agent(), pos(), 0, 8 + random2(5));

    if (name == "foul vapour")
    {
        // death drake; swamp drakes handled earlier
        ASSERT(flavour == BEAM_MIASMA);
        big_cloud(CLOUD_MIASMA, agent(), pos(), 0, 10);
    }

    if (name == "freezing blast")
        big_cloud(CLOUD_COLD, agent(), pos(), random_range(10, 15), 10);

    if ((name == "fiery breath" && you.species == SP_RED_DRACONIAN)
        || name == "searing blast") // monster and player red draconian breath abilities
    {
        place_cloud(CLOUD_FIRE, pos(), 5 + random2(5), agent());
    }
}

bool bolt::stop_at_target() const
{
    return (is_explosion || is_big_cloud || aimed_at_spot);
}

void bolt::drop_object()
{
    ASSERT(item != NULL && item->defined());

    // Conditions: beam is missile and not tracer.
    if (is_tracer || !was_missile)
        return;

    // Summoned creatures' thrown items disappear.
    if (item->flags & ISFLAG_SUMMONED)
    {
        if (you.see_cell(pos()))
        {
            mprf("%s %s!",
                 item->name(DESC_THE).c_str(),
                 summoned_poof_msg(beam_source, *item).c_str());
        }
        item_was_destroyed(*item, beam_source);
        return;
    }

    if (!thrown_object_destroyed(item, pos()))
    {
        if (item->sub_type == MI_THROWING_NET)
        {
            monster* m = monster_at(pos());
            // Player or monster at position is caught in net.
            if (you.pos() == pos() && you.attribute[ATTR_HELD]
                || m && m->caught())
            {
                // If no trapping net found mark this one.
                if (get_trapping_net(pos(), true) == NON_ITEM)
                    set_item_stationary(*item);
            }
        }

        copy_item_to_grid(*item, pos(), 1);
    }
    else if (item->sub_type == MI_LARGE_ROCK)
    {
        // Large rocks mulch to stone.
        bool in_view = you.see_cell(pos());
        if (in_view)
            mprf("%s shatters into pieces!", item->name(DESC_THE).c_str());
        noisy(12, pos(), in_view ? NULL : "You hear a cracking sound!");

        item->sub_type = MI_STONE;
        item->quantity = 10 + random2(41);
        // Remove thrown flag: we might not want to pick up the stones.
        item->flags &= ~ISFLAG_THROWN;

        copy_item_to_grid(*item, pos(), item->quantity);
    }
    else
    {
        item_was_destroyed(*item, NON_MONSTER);
    }
}

// Returns true if the beam hits the player, fuzzing the beam if necessary
// for monsters without see invis firing tracers at the player.
bool bolt::found_player() const
{
    const bool needs_fuzz = (is_tracer && !can_see_invis
                             && you.invisible() && !YOU_KILL(thrower));
    const int dist = needs_fuzz? 2 : 0;

    return (grid_distance(pos(), you.pos()) <= dist);
}

void bolt::affect_ground()
{
    // Explosions only have an effect during their explosion phase.
    // Special cases can be handled here.
    if (is_explosion && !in_explosion_phase)
        return;

    if (is_tracer)
        return;

    // Spore explosions might spawn a fungus.  The spore explosion
    // covers 21 tiles in open space, so the expected number of spores
    // produced is the x in x_chance_in_y() in the conditional below.
    if (is_explosion && flavour == BEAM_SPORE
        && this->agent() && !this->agent()->is_summoned())
    {
        if (env.grid(pos()) >= DNGN_FLOOR_MIN
            && env.grid(pos())<= DNGN_FLOOR_MAX)
        {
            env.pgrid(pos()) |= FPROP_MOLD;
        }

        if (x_chance_in_y(2, 21)
           && !crawl_state.game_is_zotdef() // Turn off in Zotdef
           && mons_class_can_pass(MONS_BALLISTOMYCETE, env.grid(pos()))
           && !actor_at(pos()))
        {
            beh_type beh = attitude_creation_behavior(this->attitude);

            if (crawl_state.game_is_arena())
            {
                beh = coinflip() ? BEH_FRIENDLY : BEH_HOSTILE;
            }

            int rc = create_monster(mgen_data(MONS_BALLISTOMYCETE,
                                              beh,
                                              NULL,
                                              0,
                                              0,
                                              pos(),
                                              MHITNOT,
                                              MG_FORCE_PLACE));

            if (rc != -1)
            {
                remove_mold(pos());
                if (you.see_cell(pos()))
                    mpr("A fungus suddenly grows.");

            }
        }
    }

    if (affects_items)
    {
        const int burn_power = is_explosion ? 5 :
                               is_beam      ? 3
                                            : 2;
        expose_items_to_element(flavour, pos(), burn_power);
        affect_place_clouds();
    }
}

bool bolt::is_fiery() const
{
    return (flavour == BEAM_FIRE
            || flavour == BEAM_HELLFIRE
            || flavour == BEAM_LAVA);
}

bool bolt::is_superhot() const
{
    if (!is_fiery() && flavour != BEAM_ELECTRICITY)
        return (false);

    return (name == "bolt of fire"
            || name == "bolt of magma"
            || name == "fireball"
            || name == "bolt of lightning"
            || name.find("hellfire") != std::string::npos
               && in_explosion_phase);
}

maybe_bool bolt::affects_wall(dungeon_feature_type wall) const
{
    // digging
    if (flavour == BEAM_DIGGING
        && (wall == DNGN_ROCK_WALL || wall == DNGN_CLEAR_ROCK_WALL
            || wall == DNGN_SLIMY_WALL || wall == DNGN_GRATE
            || wall == DNGN_SECRET_DOOR))
    {
        return (B_TRUE);
    }

    if (is_fiery() && (wall == DNGN_WAX_WALL || feat_is_tree(wall)))
        return (is_superhot() ? B_TRUE : is_beam ? B_MAYBE : B_FALSE);

    if (flavour == BEAM_ELECTRICITY && feat_is_tree(wall))
        return (is_superhot() ? B_TRUE : B_MAYBE);

    if (flavour == BEAM_DISINTEGRATION && damage.num >= 3
        || flavour == BEAM_NUKE)
    {
        if (wall == DNGN_ROCK_WALL
            || wall == DNGN_SLIMY_WALL
            || wall == DNGN_WAX_WALL
            || wall == DNGN_CLEAR_ROCK_WALL
            || wall == DNGN_GRATE
            || wall == DNGN_GRANITE_STATUE
            || wall == DNGN_ORCISH_IDOL
            || wall == DNGN_TREE
            || wall == DNGN_SWAMP_TREE
            || wall == DNGN_CLOSED_DOOR
            || wall == DNGN_DETECTED_SECRET_DOOR
            || wall == DNGN_SECRET_DOOR)
        {
            return (B_TRUE);
        }
    }

    // Lee's Rapid Deconstruction
    if (flavour == BEAM_FRAG)
        return (B_TRUE); // smite targetting, we don't care

    return (B_FALSE);
}

void bolt::affect_place_clouds()
{
    if (in_explosion_phase)
        affect_place_explosion_clouds();

    const coord_def p = pos();

    // Is there already a cloud here?
    const int cloudidx = env.cgrid(p);
    if (cloudidx != EMPTY_CLOUD)
    {
        cloud_type& ctype = env.cloud[cloudidx].type;

        // fire cancelling cold & vice versa
        if ((ctype == CLOUD_COLD
             && (flavour == BEAM_FIRE || flavour == BEAM_LAVA))
            || (ctype == CLOUD_FIRE && flavour == BEAM_COLD))
        {
            if (player_can_hear(p))
                mpr("You hear a sizzling sound!", MSGCH_SOUND);

            delete_cloud(cloudidx);
            extra_range_used += 5;
        }
        return;
    }

    // No clouds here, free to make new ones.
    const dungeon_feature_type feat = grd(p);

    if (name == "blast of poison")
        place_cloud(CLOUD_POISON, p, random2(4) + 2, agent());

    if (origin_spell == SPELL_HOLY_BREATH)
        place_cloud(CLOUD_HOLY_FLAMES, p, random2(4) + 2, agent());

    if (origin_spell == SPELL_FIRE_BREATH && is_big_cloud)
        place_cloud(CLOUD_FIRE, p,random2(4) + 2, agent());

    // Fire/cold over water/lava
    if (feat == DNGN_LAVA && flavour == BEAM_COLD
        || feat_is_watery(feat) && is_fiery())
    {
        place_cloud(CLOUD_STEAM, p, 2 + random2(5), agent());
    }

    if (feat_is_watery(feat) && flavour == BEAM_COLD
        && damage.num * damage.size > 35)
    {
        place_cloud(CLOUD_COLD, p, damage.num * damage.size / 30 + 1, agent());
    }

    if (name == "great blast of cold")
        place_cloud(CLOUD_COLD, p, random2(5) + 3, agent());

    if (name == "ball of steam")
        place_cloud(CLOUD_STEAM, p, random2(5) + 2, agent());

    if (flavour == BEAM_MIASMA)
        place_cloud(CLOUD_MIASMA, p, random2(5) + 2, agent());

    if (name == "poison gas")
        place_cloud(CLOUD_POISON, p, random2(4) + 3, agent());

    if (name == "blast of choking fumes")
        place_cloud(CLOUD_STINK, p, random2(4) + 3, agent());

    if (name == "blast of calcifying dust")
        place_cloud(CLOUD_PETRIFY, p, random2(4) + 4, agent());
}

void bolt::affect_place_explosion_clouds()
{
    const coord_def p = pos();

    // First check: fire/cold over water/lava.
    if (grd(p) == DNGN_LAVA && flavour == BEAM_COLD
        || feat_is_watery(grd(p)) && is_fiery())
    {
        place_cloud(CLOUD_STEAM, p, 2 + random2(5), agent());
        return;
    }

    if (flavour >= BEAM_POTION_STINKING_CLOUD && flavour <= BEAM_POTION_RANDOM)
    {
        const int duration = roll_dice(2, 3 + ench_power / 20);
        cloud_type cl_type;

        switch (flavour)
        {
        case BEAM_POTION_STINKING_CLOUD:
        case BEAM_POTION_POISON:
        case BEAM_POTION_MIASMA:
        case BEAM_POTION_STEAM:
        case BEAM_POTION_FIRE:
        case BEAM_POTION_COLD:
        case BEAM_POTION_BLACK_SMOKE:
        case BEAM_POTION_GREY_SMOKE:
        case BEAM_POTION_BLUE_SMOKE:
        case BEAM_POTION_PURPLE_SMOKE:
        case BEAM_POTION_RAIN:
        case BEAM_POTION_MUTAGENIC:
            cl_type = beam2cloud(flavour);
            break;

        case BEAM_POTION_RANDOM:
            switch (random2(10))
            {
            case 0:  cl_type = CLOUD_FIRE;           break;
            case 1:  cl_type = CLOUD_STINK;          break;
            case 2:  cl_type = CLOUD_COLD;           break;
            case 3:  cl_type = CLOUD_POISON;         break;
            case 4:  cl_type = CLOUD_BLACK_SMOKE;    break;
            case 5:  cl_type = CLOUD_GREY_SMOKE;     break;
            case 6:  cl_type = CLOUD_BLUE_SMOKE;     break;
            case 7:  cl_type = CLOUD_PURPLE_SMOKE;   break;
            case 8:  cl_type = CLOUD_PETRIFY;        break;
            default: cl_type = CLOUD_STEAM;          break;
            }
            break;

        default:
            cl_type = CLOUD_STEAM;
            break;
        }
        const coord_def center = (aimed_at_feet ? source : ray.pos());
        if (p == center || x_chance_in_y(125 + ench_power, 225))
            place_cloud(cl_type, p, duration, agent());
    }

    // then check for more specific explosion cloud types.
    if (name == "ice storm")
        place_cloud(CLOUD_COLD, p, 2 + random2avg(5,2), agent());

    if (name == "great blast of fire")
    {
        place_cloud(CLOUD_FIRE, p, 2 + random2avg(5,2), agent());

        if (grd(p) == DNGN_FLOOR && !monster_at(p) && one_chance_in(4))
        {
            const god_type god =
                (crawl_state.is_god_acting()) ? crawl_state.which_god_acting()
                                              : GOD_NO_GOD;
            const beh_type att =
                (whose_kill() == KC_OTHER ? BEH_HOSTILE : BEH_FRIENDLY);

            actor* summ = agent();
            mgen_data mg(MONS_FIRE_VORTEX, att, summ, 1, SPELL_FIRE_STORM,
                         p, MHITNOT, 0, god);

            // Spell-summoned monsters need to have a live summoner.
            if (summ == NULL || !summ->alive())
            {
                if (!source_name.empty())
                    mg.non_actor_summoner = source_name;
                else if (god != GOD_NO_GOD)
                    mg.non_actor_summoner = god_name(god);
            }

            mons_place(mg);
        }
    }
}

// A little helper function to handle the calling of ouch()...
void bolt::internal_ouch(int dam)
{
    monster* monst = NULL;
    if (!invalid_monster_index(beam_source) && menv[beam_source].type != -1)
        monst = &menv[beam_source];

    const char *what = aux_source.empty() ? name.c_str() : aux_source.c_str();

    if (YOU_KILL(thrower) && you.duration[DUR_QUAD_DAMAGE])
        dam *= 4;

    // The order of this is important.
    if (monst && (monst->type == MONS_GIANT_SPORE
                  || monst->type == MONS_BALL_LIGHTNING
                  || monst->type == MONS_HYPERACTIVE_BALLISTOMYCETE))
    {
        ouch(dam, beam_source, KILLED_BY_SPORE, aux_source.c_str(), true,
             source_name.empty() ? NULL : source_name.c_str());
    }
    else if (flavour == BEAM_DISINTEGRATION || flavour == BEAM_NUKE)
    {
        ouch(dam, beam_source, KILLED_BY_DISINT, what, true,
             source_name.empty() ? NULL : source_name.c_str());
    }
    else if (YOU_KILL(thrower) && aux_source.empty())
    {
        if (reflections > 0)
            ouch(dam, reflector, KILLED_BY_REFLECTION, name.c_str());
        else if (bounces > 0)
            ouch(dam, NON_MONSTER, KILLED_BY_BOUNCE, name.c_str());
        else
        {
            if (aimed_at_feet && effect_known)
                ouch(dam, NON_MONSTER, KILLED_BY_SELF_AIMED, name.c_str());
            else
                ouch(dam, NON_MONSTER, KILLED_BY_TARGETING);
        }
    }
    else if (MON_KILL(thrower))
        ouch(dam, beam_source, KILLED_BY_BEAM, aux_source.c_str(), true,
             source_name.empty() ? NULL : source_name.c_str());
    else // KILL_MISC || (YOU_KILL && aux_source)
        ouch(dam, beam_source, KILLED_BY_WILD_MAGIC, aux_source.c_str());
}

// [ds] Apply a fuzz if the monster lacks see invisible and is trying to target
// an invisible player. This makes invisibility slightly more powerful.
bool bolt::fuzz_invis_tracer()
{
    // Did the monster have a rough idea of where you are?
    int dist = grid_distance(target, you.pos());

    // No, ditch this.
    if (dist > 2)
        return (false);

    const int beam_src = beam_source_as_target();
    if (beam_src != MHITNOT && beam_src != MHITYOU)
    {
        // Monsters that can sense invisible
        const monster* mon = &menv[beam_src];
        if (mons_sense_invis(mon))
            return (dist == 0);
    }

    // Apply fuzz now.
    coord_def fuzz(random_range(-2, 2), random_range(-2, 2));
    coord_def newtarget = target + fuzz;

    if (in_bounds(newtarget))
        target = newtarget;

    // Fire away!
    return (true);
}

// A first step towards to-hit sanity for beams. We're still being
// very kind to the player, but it should be fairer to monsters than
// 4.0.
static bool _test_beam_hit(int attack, int defence, bool is_beam,
                           int defl, defer_rand &r)
{
    if (attack == AUTOMATIC_HIT)
        return (true);

    if (is_beam)
    {
        if (defl > 1)
            attack = r[0].random2(attack * 2) / 3;
        else if (defl && attack >= 2) // don't increase acc of 0
            attack = r[0].random_range((attack + 1) / 2 + 1, attack);
    }
    else if (defl)
        attack = r[0].random2(attack / defl);

    dprf("Beam attack: %d, defence: %d", attack, defence);

    attack = r[1].random2(attack);
    defence = r[2].random2avg(defence, 2);

    dprf("Beam new attack: %d, defence: %d", attack, defence);

    return (attack >= defence);
}

std::string bolt::zapper() const
{
    const int beam_src = beam_source_as_target();
    if (beam_src == MHITYOU)
        return ("self");
    else if (beam_src == MHITNOT)
        return ("");
    else
        return menv[beam_src].name(DESC_PLAIN);
}

bool bolt::is_harmless(const monster* mon) const
{
    // For enchantments, this is already handled in nasty_to().
    if (is_enchantment())
        return (!nasty_to(mon));

    // The others are handled here.
    switch (flavour)
    {
    case BEAM_VISUAL:
    case BEAM_DIGGING:
        return (true);

    case BEAM_HOLY:
        return (mon->res_holy_energy(agent()) > 0);

    case BEAM_STEAM:
        return (mon->res_steam() >= 3);

    case BEAM_FIRE:
        return (mon->res_fire() >= 3);

    case BEAM_COLD:
        return (mon->res_cold() >= 3);

    case BEAM_MIASMA:
        return (mon->res_rotting());

    case BEAM_NEG:
        return (mon->res_negative_energy() == 3);

    case BEAM_ELECTRICITY:
        return (mon->res_elec() >= 3);

    case BEAM_POISON:
        return (mon->res_poison() >= 3);

    case BEAM_ACID:
        return (mon->res_acid() >= 3);

    case BEAM_PETRIFY:
        return (mon->res_petrify() || mon->petrified());

    default:
        return (false);
    }
}

bool bolt::harmless_to_player() const
{
    dprf("beam flavour: %d", flavour);

    switch (flavour)
    {
    case BEAM_VISUAL:
    case BEAM_DIGGING:
        return (true);

    // Positive enchantments.
    case BEAM_HASTE:
    case BEAM_HEALING:
    case BEAM_INVISIBILITY:
        return (true);

    case BEAM_HOLY:
        return (is_good_god(you.religion));

    case BEAM_STEAM:
        return (player_res_steam(false) >= 3);

    case BEAM_MIASMA:
        return (you.res_rotting());

    case BEAM_NEG:
        return (player_prot_life(false) >= 3);

    case BEAM_POISON:
        return (player_res_poison(false) >= 3);

    case BEAM_POTION_STINKING_CLOUD:
        return (player_res_poison(false) > 0 || player_mental_clarity(false)
                || you.is_unbreathing());

    case BEAM_ELECTRICITY:
        return (player_res_electricity(false));

    case BEAM_FIRE:
    case BEAM_COLD:
    case BEAM_ACID:
        // Fire and ice can destroy inventory items, acid damage equipment.
        return (false);

    case BEAM_PETRIFY:
        return (you.res_petrify() > 0 || you.petrified());

    default:
        return (false);
    }
}

bool bolt::is_reflectable(const item_def *it) const
{
    if (range_used() > range)
        return (false);

    return (it && is_shield(*it) && shield_reflects(*it));
}

coord_def bolt::leg_source() const
{
    if (bounces > 0 && map_bounds(bounce_pos))
        return (bounce_pos);
    else
        return (source);
}

// Reflect a beam back the direction it came. This is used
// by shields of reflection.
void bolt::reflect()
{
    reflections++;

    target = leg_source();
    source = pos();

    // Reset bounce_pos, so that if we somehow reflect again before reaching
    // the wall that we won't keep heading towards the wall.
    bounce_pos.reset();

    if (pos() == you.pos())
        reflector = NON_MONSTER;
    else if (monster* m = monster_at(pos()))
        reflector = m->mindex();
    else
    {
        reflector = -1;
#ifdef DEBUG
        dprf("Bolt reflected by neither player nor "
             "monster (bolt = %s, item = %s)", name.c_str(),
             item ? item->name(DESC_PLAIN).c_str() : "none");
#endif
    }

    flavour = real_flavour;
    choose_ray();
}

void bolt::tracer_affect_player()
{
    // Check whether thrower can see player, unless thrower == player.
    if (YOU_KILL(thrower))
    {
        // Don't ask if we're aiming at ourselves.
        if (!dont_stop_player && !harmless_to_player())
        {
            std::string prompt = make_stringf("That %s is likely to hit you. Continue anyway?",
                                              item ? name.c_str() : "beam");

            if (yesno(prompt.c_str(), false, 'n'))
            {
                friend_info.count++;
                friend_info.power += you.experience_level;
                dont_stop_player = true;
            }
            else
            {
                beam_cancelled = true;
                finish_beam();
            }
        }
    }
    else if (can_see_invis || !you.invisible() || fuzz_invis_tracer())
    {
        if (mons_att_wont_attack(attitude))
        {
            friend_info.count++;
            friend_info.power += you.experience_level;
        }
        else
        {
            foe_info.count++;
            foe_info.power += you.experience_level;
        }
    }

    std::vector<std::string> messages;
    int dummy = 0;

    apply_dmg_funcs(&you, dummy, messages);

    for (unsigned int i = 0; i < messages.size(); ++i)
        mpr(messages[i].c_str(), MSGCH_WARN);

    apply_hit_funcs(&you, 0);
    extra_range_used += range_used_on_hit();
}

bool bolt::misses_player()
{
    if (is_explosion || aimed_at_feet || auto_hit || is_enchantment())
        return (false);

    const int dodge = player_evasion();
    const int dodge_less = player_evasion(EV_IGNORE_PHASESHIFT);
    int real_tohit  = hit;

    if (real_tohit != AUTOMATIC_HIT)
    {
        // Monsters shooting at an invisible player are very inaccurate.
        if (you.invisible() && !can_see_invis)
            real_tohit /= 2;

        // Backlit is easier to hit:
        if (you.backlit(true, false))
            real_tohit += 2 + random2(8);

        // Umbra is harder to hit:
        if (!nightvision && you.umbra(true, true))
            real_tohit -= 2 + random2(4);
    }

    bool train_shields_more = false;

    if (is_blockable()
        && (you.shield() || player_mutation_level(MUT_LARGE_BONE_PLATES) > 0)
        && !aimed_at_feet
        && player_shield_class() > 0)
    {
        // We use the original to-hit here.
        const int testhit = random2(hit * 130 / 100
                                    + you.shield_block_penalty());

        const int block = you.shield_bonus();

        dprf("Beamshield: hit: %d, block %d", testhit, block);
        if (testhit < block)
        {
            if (is_reflectable(you.shield()))
            {
                mprf("Your %s reflects the %s!",
                      you.shield()->name(DESC_PLAIN).c_str(),
                      name.c_str());
                ident_reflector(you.shield());
                reflect();
            }
            else
            {
                mprf("You block the %s.", name.c_str());
                finish_beam();
            }
            you.shield_block_succeeded(agent());
            return (true);
        }

        // Some training just for the "attempt".
        train_shields_more = true;
    }

    if (!aimed_at_feet)
        practise(EX_BEAM_MAY_HIT);

    defer_rand r;
    bool miss = true;

    int defl = you.missile_deflection();
    if (flavour == BEAM_LIGHT)
        defl = 0;

    if (!_test_beam_hit(real_tohit, dodge_less, is_beam, 0, r))
        mprf("The %s misses you.", name.c_str());
    else if (defl && !_test_beam_hit(real_tohit, dodge_less, is_beam, defl, r))
    {
        // active voice to imply stronger effect
        mprf(defl == 1 ? "The %s is repelled." : "You deflect the %s!",
             name.c_str());
    }
    else if (!_test_beam_hit(real_tohit, dodge, is_beam, defl, r))
    {
        mprf("You momentarily phase out as the %s "
             "passes through you.", name.c_str());
    }
    else
    {
        const bool engulfs = is_explosion || is_big_cloud;
        int dodge_more = player_evasion(EV_IGNORE_HELPLESS);

        if (hit_verb.empty())
            hit_verb = engulfs ? "engulfs" : "hits";

        if (_test_beam_hit(real_tohit, dodge_more, is_beam, defl, r))
            mprf("The %s %s you!", name.c_str(), hit_verb.c_str());
        else
            mprf("Helpless, you fail to dodge the %s.", name.c_str());

        miss = false;
    }

    if (train_shields_more)
        practise(EX_SHIELD_BEAM_FAIL);

    return (miss);
}

void bolt::affect_player_enchantment()
{
    if (flavour != BEAM_POLYMORPH && has_saving_throw()
        && you.check_res_magic(ench_power) > 0)
    {
        // You resisted it.

        // Give a message.
        bool need_msg = true;
        if (thrower != KILL_YOU_MISSILE && !invalid_monster_index(beam_source))
        {
            monster* mon = &menv[beam_source];
            if (!mon->observable())
            {
                mpr("Something tries to affect you, but you resist.");
                need_msg = false;
            }
        }
        if (need_msg)
            canned_msg(MSG_YOU_RESIST);

        // You *could* have gotten a free teleportation in the Abyss,
        // but no, you resisted.
        if (flavour == BEAM_TELEPORT && you.level_type == LEVEL_ABYSS)
            xom_is_stimulated(200);

        extra_range_used += range_used_on_hit();
        return;
    }

    // You didn't resist it.
    if (animate)
        _ench_animation(effect_known ? real_flavour : BEAM_MAGIC);

    bool nasty = true, nice = false;

    switch (flavour)
    {
    case BEAM_HIBERNATION:
        you.hibernate(ench_power);
        break;

    case BEAM_SLEEP:
        you.put_to_sleep(NULL, ench_power);
        break;

    case BEAM_CORONA:
        you.backlight();
        obvious_effect = true;
        break;

    case BEAM_POLYMORPH:
        if (MON_KILL(thrower))
        {
            mpr("Strange energies course through your body.");
            you.mutate();
            obvious_effect = true;
        }
        else if (get_ident_type(OBJ_WANDS, WAND_POLYMORPH_OTHER)
                 == ID_KNOWN_TYPE)
        {
            mpr("This is polymorph other only!");
        }
        else
            canned_msg(MSG_NOTHING_HAPPENS);
        break;

    case BEAM_SLOW:
        potion_effect(POT_SLOWING, ench_power);
        obvious_effect = true;
        break;

    case BEAM_HASTE:
        potion_effect(POT_SPEED, ench_power, false, effect_known);
        contaminate_player(1, effect_known);
        obvious_effect = true;
        nasty = false;
        nice  = true;
        break;

    case BEAM_HEALING:
        potion_effect(POT_HEAL_WOUNDS, ench_power);
        obvious_effect = true;
        nasty = false;
        nice  = true;
        break;

    case BEAM_PARALYSIS:
        you.paralyse(agent(), 2 + random2(6));
        obvious_effect = true;
        break;

    case BEAM_PETRIFY:
        you.petrify(agent());
        obvious_effect = true;
        break;

    case BEAM_CONFUSION:
        potion_effect(POT_CONFUSION, ench_power);
        obvious_effect = true;
        break;

    case BEAM_INVISIBILITY:
        you.attribute[ATTR_INVIS_UNCANCELLABLE] = 1;
        potion_effect(POT_INVISIBILITY, ench_power);
        contaminate_player(1 + random2(2), effect_known);
        obvious_effect = true;
        nasty = false;
        nice  = true;
        break;

    case BEAM_TELEPORT:
        you_teleport();

        // An enemy helping you escape while in the Abyss, or an
        // enemy stabilizing a teleport that was about to happen.
        if (!mons_att_wont_attack(attitude)
            && you.level_type == LEVEL_ABYSS)
        {
            xom_is_stimulated(200);
        }

        obvious_effect = true;
        break;

    case BEAM_BLINK:
        random_blink(false);
        obvious_effect = true;
        break;

    case BEAM_BLINK_CLOSE:
        blink_other_close(&you, source);
        obvious_effect = true;
        break;

    case BEAM_ENSLAVE:
        potion_effect(POT_CONFUSION, ench_power);
        obvious_effect = true;
        break;     // enslavement - confusion?

    case BEAM_BANISH:
        if (YOU_KILL(thrower))
        {
            mpr("This spell isn't strong enough to banish yourself.");
            break;
        }
        if (you.level_type == LEVEL_ABYSS)
        {
            mpr("You feel trapped.");
            break;
        }
        you.banished        = true;
        you.banished_by     = zapper();
        obvious_effect = true;
        break;

    case BEAM_PAIN:
        if (player_res_torment())
        {
            canned_msg(MSG_YOU_UNAFFECTED);
            break;
        }

        if (aux_source.empty())
            aux_source = "by nerve-wracking pain";

        if (name.find("agony") != std::string::npos)
        {
            if (you.res_negative_energy()) // Agony has no effect with rN.
            {
                canned_msg(MSG_YOU_UNAFFECTED);
                break;
            }

            mpr("Your body is wracked with pain!");

            // On the player, Agony acts like single-target torment.
            internal_ouch(std::max(0, you.hp / 2 - 1));
        }
        else
        {
            mpr("Pain shoots through your body!");

            internal_ouch(damage.roll());
        }
        obvious_effect = true;
        break;

    case BEAM_DISPEL_UNDEAD:
        if (!you.is_undead)
        {
            canned_msg(MSG_YOU_UNAFFECTED);
            break;
        }

        mpr("You convulse!");

        if (aux_source.empty())
            aux_source = "by dispel undead";

        if (you.is_undead == US_SEMI_UNDEAD)
        {
            if (you.hunger_state == HS_ENGORGED)
                damage.size /= 2;
            else if (you.hunger_state > HS_SATIATED)
            {
                damage.size *= 2;
                damage.size /= 3;
            }
        }
        internal_ouch(damage.roll());
        obvious_effect = true;
        break;

    case BEAM_DISINTEGRATION:
        mpr("You are blasted!");

        if (aux_source.empty())
            aux_source = "disintegration bolt";

        {
            int amt = damage.roll();
            internal_ouch(amt);

            if (you.can_bleed())
                blood_spray(you.pos(), MONS_PLAYER, amt / 5);
        }

        obvious_effect = true;
        break;

    case BEAM_PORKALATOR:
        if (!transform(ench_power, TRAN_PIG, true))
        {
            mpr("You feel like a pig.");
            break;
        }
        obvious_effect = true;
        break;

    case BEAM_BERSERK:
        potion_effect(POT_BERSERK_RAGE, ench_power);
        obvious_effect = true;
        break;

    case BEAM_MIGHT:
        potion_effect(POT_MIGHT, ench_power);
        obvious_effect = true;
        break;

    default:
        // _All_ enchantments should be enumerated here!
        mpr("Software bugs nibble your toes!");
        break;
    }

    if (nasty)
    {
        if (mons_att_wont_attack(attitude))
        {
            friend_info.hurt++;
            if (beam_source == NON_MONSTER)
            {
                // Beam from player rebounded and hit player.
                if (!aimed_at_feet)
                    xom_is_stimulated(200);
            }
            else
            {
                // Beam from an ally or neutral.
                xom_is_stimulated(100);
            }
        }
        else
            foe_info.hurt++;
    }
    else if (nice)
    {
        if (mons_att_wont_attack(attitude))
            friend_info.helped++;
        else
        {
            foe_info.helped++;
            xom_is_stimulated(100);
        }
    }

    apply_hit_funcs(&you, 0);

    // Regardless of effect, we need to know if this is a stopper
    // or not - it seems all of the above are.
    extra_range_used += range_used_on_hit();
}

void bolt::affect_actor(actor *act)
{
    if (act->atype() == ACT_MONSTER)
        affect_monster(act->as_monster());
    else
        affect_player();
}

void bolt::affect_player()
{
    hit_count[MID_PLAYER]++;

    // Explosions only have an effect during their explosion phase.
    // Special cases can be handled here.
    if (is_explosion && !in_explosion_phase)
    {
        // Trigger the explosion.
        finish_beam();
        return;
    }

    // Digging -- don't care.
    if (flavour == BEAM_DIGGING)
        return;

    if (is_tracer)
    {
        tracer_affect_player();
        return;
    }

    // Trigger an interrupt, so travel will stop on misses which
    // generate smoke.
    if (!YOU_KILL(thrower))
        interrupt_activity(AI_MONSTER_ATTACKS);

    if (is_enchantment())
    {
        affect_player_enchantment();
        return;
    }

    msg_generated = true;

    if (misses_player())
        return;

    const bool engulfs = is_explosion || is_big_cloud;

    // FIXME: Lots of duplicated code here (compare handling of
    // monsters)
    int hurted = 0;
    int burn_power = (is_explosion) ? 5 : (is_beam) ? 3 : 2;

    // Roll the damage.
    hurted += damage.roll();

#ifdef DEBUG_DIAGNOSTICS
    int roll = hurted;
#endif

    std::vector<std::string> messages;
    apply_dmg_funcs(&you, hurted, messages);

    int armour_damage_reduction = random2(1 + you.armour_class());
    if (flavour == BEAM_ELECTRICITY)
        armour_damage_reduction /= 2;
    else if (flavour == BEAM_HELLFIRE || name == "chilling blast")
        armour_damage_reduction = 0;
    hurted -= armour_damage_reduction;

    // shrapnel has triple AC reduction
    if (flavour == BEAM_FRAG)
    {
        hurted -= random2(1 + you.armour_class());
        hurted -= random2(1 + you.armour_class());
    }

#ifdef DEBUG_DIAGNOSTICS
    dprf("Player damage: rolled=%d; after AC=%d", roll, hurted);
#endif

    practise(EX_BEAM_WILL_HIT);

    bool was_affected = false;
    int  old_hp       = you.hp;

    hurted = std::max(0, hurted);

    // If the beam is an actual missile or of the MMISSILE type (Earth magic)
    // we might bleed on the floor.
    if (!engulfs
        && (flavour == BEAM_MISSILE || flavour == BEAM_MMISSILE))
    {
        // assumes DVORP_PIERCING, factor: 0.5
        int blood = std::min(you.hp, hurted / 2);
        bleed_onto_floor(you.pos(), MONS_PLAYER, blood, true);
    }

    hurted = check_your_resists(hurted, flavour, "", this);

    if (flavour == BEAM_MIASMA && hurted > 0)
        was_affected = miasma_player(get_source_name(), name);

    if (flavour == BEAM_NUKE) // DISINTEGRATION already handled
        blood_spray(you.pos(), MONS_PLAYER, hurted / 5);

    // Confusion effect for spore explosions
    if (flavour == BEAM_SPORE && hurted
        && you.holiness() != MH_UNDEAD
        && !you.is_unbreathing())
    {
        potion_effect(POT_CONFUSION, 1);
    }

    // handling of missiles
    if (item && item->base_type == OBJ_MISSILES)
    {
        // SPMSL_POISONED is handled via callback _poison_hit_victim()
        // in item_use.cc.
        if (item->sub_type == MI_THROWING_NET)
        {
            if (player_caught_in_net())
            {
                if (beam_source != NON_MONSTER)
                    xom_is_stimulated(50);
                was_affected = true;
            }
        }
        else if (item->special == SPMSL_CURARE)
        {
            if (x_chance_in_y(90 - 3 * you.armour_class(), 100))
            {
                curare_hits_player(actor_to_death_source(agent()),
                                   1 + random2(3), *this);
                was_affected = true;
            }
        }
    }

    // Sticky flame.
    if (name == "sticky flame")
    {
        if (!player_res_sticky_flame())
        {
            napalm_player(random2avg(7, 3) + 1);
            was_affected = true;
        }
    }

    // Acid.
    if (flavour == BEAM_ACID)
        splash_with_acid(5, affects_items);

    if (affects_items)
    {
        // Simple cases for scroll burns.
        if (flavour == BEAM_LAVA || name.find("hellfire") != std::string::npos)
            expose_player_to_element(BEAM_LAVA, burn_power);

        // More complex (geez..)
        if (flavour == BEAM_FIRE && name != "ball of steam")
            expose_player_to_element(BEAM_FIRE, burn_power);

        // Potions exploding.
        if (flavour == BEAM_COLD)
            expose_player_to_element(BEAM_COLD, burn_power);

        // Spore pops.
        if (in_explosion_phase && flavour == BEAM_SPORE)
            expose_player_to_element(BEAM_SPORE, burn_power);
    }

    if (origin_spell == SPELL_QUICKSILVER_BOLT)
        antimagic();

    dprf("Damage: %d", hurted);

    was_affected = apply_hit_funcs(&you, hurted) || was_affected;

    if (hurted > 0 || old_hp < you.hp || was_affected)
    {
        if (mons_att_wont_attack(attitude))
        {
            friend_info.hurt++;

            // Beam from player rebounded and hit player.
            // Xom's amusement at the player's being damaged is handled
            // elsewhere.
            if (beam_source == NON_MONSTER)
            {
                if (!aimed_at_feet)
                    xom_is_stimulated(200);
            }
            else if (was_affected)
                xom_is_stimulated(100);
        }
        else
            foe_info.hurt++;
    }

    if (hurted > 0)
    {
        for (unsigned int i = 0; i < messages.size(); ++i)
            mpr(messages[i].c_str(), MSGCH_WARN);
    }

    internal_ouch(hurted);

    extra_range_used += range_used_on_hit();

    if ((flavour == BEAM_WATER && origin_spell == SPELL_PRIMAL_WAVE)
         || (name == "chilling blast" && you.airborne()))
        beam_hits_actor(&you);
}

int bolt::beam_source_as_target() const
{
    return (MON_KILL(thrower)       ? beam_source :
            thrower == KILL_MISCAST ? beam_source :
            thrower == KILL_MISC    ? MHITNOT
                                    : MHITYOU);
}

void bolt::update_hurt_or_helped(monster* mon)
{
    if (!mons_atts_aligned(attitude, mons_attitude(mon)))
    {
        if (nasty_to(mon))
            foe_info.hurt++;
        else if (nice_to(mon))
        {
            foe_info.helped++;
            // Accidentally helped a foe.
            if (!is_tracer && !effect_known)
            {
                const int interest =
                    (flavour == BEAM_INVISIBILITY && can_see_invis) ? 25 : 100;
                xom_is_stimulated(interest);
            }
        }
    }
    else
    {
        if (nasty_to(mon))
        {
            friend_info.hurt++;

            // Harmful beam from this monster rebounded and hit the monster.
            if (!is_tracer && mon->mindex() == beam_source)
                xom_is_stimulated(100);
        }
        else if (nice_to(mon))
            friend_info.helped++;
    }
}

void bolt::tracer_enchantment_affect_monster(monster* mon)
{
    // Update friend or foe encountered.
    if (!mons_atts_aligned(attitude, mons_attitude(mon)))
    {
        foe_info.count++;
        foe_info.power += mons_power(mon->type);
    }
    else
    {
        friend_info.count++;
        friend_info.power += mons_power(mon->type);
    }

    handle_stop_attack_prompt(mon);
    if (!beam_cancelled)
    {
        apply_hit_funcs(mon, 0);
        extra_range_used += range_used_on_hit();
    }
}

bool bolt::damage_ignores_armour() const
{
    // [ds] FIXME: replace beam name checks with flavour or origin spell checks
    return (flavour == BEAM_HELLFIRE
            || name == "freezing breath"
            || name == "chilling blast");
}

// Return false if we should skip handling this monster.
bool bolt::determine_damage(monster* mon, int& preac, int& postac, int& final,
                            std::vector<std::string>& messages)
{
    preac = postac = final = 0;

    // [ds] Changed how tracers determined damage: the old tracer
    // model took the average damage potential, subtracted the average
    // AC damage reduction and called that the average damage output.
    // This could easily predict an average damage output of 0 for
    // high AC monsters, with the result that monsters often didn't
    // bother using ranged attacks at high AC targets.
    //
    // The new model rounds up average damage at every stage, so it
    // will predict a damage output of 1 even if the average damage
    // expected is much closer to 0. This will allow monsters to use
    // ranged attacks vs high AC targets.
      // [1KB] What ds' code actually does is taking the max damage minus
      // average AC.  This does work well, even using no AC would.  An
      // attack that _usually_ does no damage but can possibly do some means
      // we'll ultimately get it through.  And monsters with weak ranged
      // almost always would do no better in melee.
    //
    // This is not an entirely beneficial change; the old tracer
    // damage system would make monsters with weak ranged attacks
    // close in to their foes, while the new system will make it more
    // likely that such monsters will hang back and make ineffective
    // ranged attacks. Thus the new tracer damage calculation will
    // hurt monsters with low-damage ranged attacks and high-damage
    // melee attacks. I judge this an acceptable compromise (for now).
    //
    const int preac_min_damage = damage.size? damage.num : 0;
    const int preac_max_damage = damage.num * damage.size;

    // preac: damage before AC modifier
    // postac: damage after AC modifier
    // final: damage after AC and resists
    // All these are invalid if we return false.

    if (is_tracer)
        // Was mean between min and max;
        preac = preac_max_damage;
    else
        preac = damage.roll();

    if (!apply_dmg_funcs(mon, preac, messages))
        return (false);

    postac = preac;

    int tracer_postac_min = preac_min_damage;
    int tracer_postac_max = preac_max_damage;

    // Hellfire and white draconian breath ignores AC.
    if (!damage_ignores_armour())
    {
        int ac = mon->armour_class();
        // Armour is less useful against electricity.
        if (flavour == BEAM_ELECTRICITY)
            ac /= 2;
        if (is_tracer && preac_max_damage > 0)
        {
            tracer_postac_min = std::max(0, preac_min_damage - ac);
            tracer_postac_max = preac_max_damage;
            postac = div_round_up(tracer_postac_min + tracer_postac_max, 2);
        }
        else
        {
            postac -= maybe_random2(1 + ac, !is_tracer);

            // Fragmentation has triple AC reduction.
            if (flavour == BEAM_FRAG)
            {
                postac -= maybe_random2(1 + ac, !is_tracer);
                postac -= maybe_random2(1 + ac, !is_tracer);
            }
        }
    }

    postac = std::max(postac, 0);

    if (is_tracer)
    {
        const int adjusted_postac_max =
            mons_adjust_flavoured(mon, *this, tracer_postac_max, false);
        const int adjusted_postac_min =
            !tracer_postac_min? 0 :
            mons_adjust_flavoured(mon, *this, tracer_postac_min, false);
        final = div_round_up(adjusted_postac_max + adjusted_postac_min, 2);
    }
    else
    {
        // Don't do side effects (beam might miss or be a tracer).
        final = mons_adjust_flavoured(mon, *this, postac, false);
    }

    // Sanity check. Importantly for
    // tracer_nonenchantment_affect_monster, final > 0
    // implies preac > 0.
    ASSERT(0 <= postac);
    ASSERT(postac <= preac);
    ASSERT(0 <= final);
    ASSERT(preac > 0 || final == 0);

    return (true);
}

void bolt::handle_stop_attack_prompt(monster* mon)
{
    if ((thrower == KILL_YOU_MISSILE || thrower == KILL_YOU)
        && !is_harmless(mon))
    {
        if (friend_info.count == 1 && !friend_info.dont_stop
            || foe_info.count == 1 && !foe_info.dont_stop)
        {
            const bool autohit_first = (hit == AUTOMATIC_HIT);
            if (stop_attack_prompt(mon, true, target, autohit_first))
            {
                beam_cancelled = true;
                finish_beam();
            }
            else
            {
                if (friend_info.count == 1)
                    friend_info.dont_stop = true;
                else if (foe_info.count == 1)
                    foe_info.dont_stop = true;
            }
        }
    }
}

void bolt::tracer_nonenchantment_affect_monster(monster* mon)
{
    std::vector<std::string> messages;
    int preac, post, final;

    if (!determine_damage(mon, preac, post, final, messages))
        return;

    // Check only if actual damage.
    if (final > 0)
    {
        ASSERT(preac > 0);

        // Monster could be hurt somewhat, but only apply the
        // monster's power based on how badly it is affected.
        // For example, if a fire giant (power 16) threw a
        // fireball at another fire giant, and it only took
        // 1/3 damage, then power of 5 would be applied.

        // Counting foes is only important for monster tracers.
        if (!mons_atts_aligned(attitude, mons_attitude(mon)))
        {
            foe_info.power += 2 * final * mons_power(mon->type) / preac;
            foe_info.count++;
        }
        else
        {
            friend_info.power += 2 * final * mons_power(mon->type) / preac;
            friend_info.count++;
        }
    }

    // Maybe the user wants to cancel at this point.
    handle_stop_attack_prompt(mon);
    if (beam_cancelled)
        return;

    // Check only if actual damage.
    if (!is_tracer && final > 0)
    {
        for (unsigned int i = 0; i < messages.size(); ++i)
            mpr(messages[i].c_str(), MSGCH_MONSTER_DAMAGE);
    }

    apply_hit_funcs(mon, final);

    // Either way, we could hit this monster, so update range used.
    extra_range_used += range_used_on_hit();
}

void bolt::tracer_affect_monster(monster* mon)
{
    // Ignore unseen monsters.
    if (!agent() || !mon->visible_to(agent()))
        return;

    // Trigger explosion on exploding beams.
    if (is_explosion && !in_explosion_phase)
    {
        finish_beam();
        return;
    }

    // Special explosions (current exploding missiles) aren't
    // auto-hit, so we need to explode them at every possible
    // end-point?
    if (special_explosion)
    {
        bolt orig = *special_explosion;
        affect_endpoint();
        *special_explosion = orig;
    }

    if (is_enchantment())
        tracer_enchantment_affect_monster(mon);
    else
        tracer_nonenchantment_affect_monster(mon);
}

void bolt::enchantment_affect_monster(monster* mon)
{
    god_conduct_trigger conducts[3];
    disable_attack_conducts(conducts);

    bool hit_woke_orc = false;

    // Nasty enchantments will annoy the monster, and are considered
    // naughty (even if a monster might resist).
    if (nasty_to(mon))
    {
        if (YOU_KILL(thrower))
        {
            if (is_sanctuary(mon->pos()) || is_sanctuary(you.pos()))
                remove_sanctuary(true);

            set_attack_conducts(conducts, mon, you.can_see(mon));

            if (you.religion == GOD_BEOGH
                && mons_genus(mon->type) == MONS_ORC
                && mon->asleep() && !player_under_penance()
                && you.piety >= piety_breakpoint(2) && mons_near(mon))
            {
                hit_woke_orc = true;
            }
        }
        behaviour_event(mon, ME_ANNOY, beam_source_as_target());
    }
    else
        behaviour_event(mon, ME_ALERT, beam_source_as_target());

    enable_attack_conducts(conducts);

    // Doing this here so that the player gets to see monsters
    // "flicker and vanish" when turning invisible....
    if (animate)
    {
        _ench_animation(effect_known ? real_flavour
                                     : BEAM_MAGIC,
                        mon, effect_known);
    }

    // Try to hit the monster with the enchantment.
    int res_margin = 0;
    const mon_resist_type ench_result = try_enchant_monster(mon, res_margin);

    if (mon->alive())           // Aftereffects.
    {
        // Message or record the success/failure.
        switch (ench_result)
        {
        case MON_RESIST:
            if (simple_monster_message(mon,
                                   resist_margin_phrase(res_margin).c_str()))
            {
                msg_generated = true;
            }
            break;
        case MON_UNAFFECTED:
            if (simple_monster_message(mon, " is unaffected."))
                msg_generated = true;
            break;
        case MON_AFFECTED:
        case MON_OTHER:         // Should this really be here?
            update_hurt_or_helped(mon);
            break;
        }

        if (hit_woke_orc)
            beogh_follower_convert(mon, true);
    }

    apply_hit_funcs(mon, 0);
    extra_range_used += range_used_on_hit();
}

void bolt::monster_post_hit(monster* mon, int dmg)
{
    if (YOU_KILL(thrower) && mons_near(mon))
        print_wounds(mon);

    // Don't annoy friendlies or good neutrals if the player's beam
    // did no damage.  Hostiles will still take umbrage.
    if (dmg > 0 || !mon->wont_attack() || !YOU_KILL(thrower))
    {
        bool was_asleep = mon->asleep();
        behaviour_event(mon, ME_ANNOY, beam_source_as_target());

        // Don't allow needles of sleeping to awaken monsters.
        if (item && item->base_type == OBJ_MISSILES
            && get_ammo_brand(*item) == SPMSL_SLEEP
            && was_asleep && !mon->asleep())
        {
            mon->put_to_sleep(agent(), 0);
        }
    }

    // Sticky flame.
    if (name == "sticky flame" || name == "splash of liquid fire")
    {
        const int levels = std::min(4, 1 + random2(mon->hit_dice) / 2);
        napalm_monster(mon, agent(), levels);

        if (name == "splash of liquid fire")
        {
            // the breath weapon can splash to adjacent monsters
            for (monster_iterator mi(you.get_los()); mi; ++mi)
            {
                if (grid_distance(you.pos(), mi->pos()) == 1 &&
                    grid_distance(mon->pos(), mi->pos()) == 1)
                {
                    mprf("The sticky flame splashes onto %s!",
                         mi->name(DESC_THE).c_str());
                    napalm_monster(*mi, agent(), levels);
                }
            }
        }
    }

    // Handle missile effects.
    if (item && item->base_type == OBJ_MISSILES)
    {
        // SPMSL_POISONED handled via callback _poison_hit_victim() in
        // item_use.cc
        if (item->special == SPMSL_CURARE && ench_power == AUTOMATIC_HIT)
            _curare_hits_monster(agent(), mon, 2);
    }

    if (name == "bolt of energy"
        || origin_spell == SPELL_QUICKSILVER_BOLT) // purple draconian breath
        debuff_monster(mon);

    if (dmg)
        beogh_follower_convert(mon, true);

    if ((flavour == BEAM_WATER && origin_spell == SPELL_PRIMAL_WAVE) ||
          (name == "freezing breath" && mon->flight_mode() == FL_FLY))
        beam_hits_actor(mon);
}

void bolt::beam_hits_actor(actor *act)
{
    const coord_def oldpos(act->pos());

    const bool drac_breath = (name == "freezing breath" || name == "chilling blast");

    if (knockback_actor(act))
    {
        if (you.can_see(act))
        {
            if (drac_breath)
            {
                mprf("%s %s blown backwards by the freezing wind.",
                     act->name(DESC_THE).c_str(),
                     act->conj_verb("are").c_str());
                knockback_actor(act);
            }
            else
            {
                mprf("%s %s knocked back by the %s.",
                     act->name(DESC_THE).c_str(),
                     act->conj_verb("are").c_str(),
                     this->name.c_str());
            }
        }
        act->apply_location_effects(oldpos, killer(), beam_source);
    }
}

// Return true if the block succeeded (including reflections.)
bool bolt::attempt_block(monster* mon)
{
    const int shield_block = mon->shield_bonus();
    bool rc = false;
    if (shield_block > 0)
    {
        const int ht = random2(hit * 130 / 100 + mon->shield_block_penalty());
        if (ht < shield_block)
        {
            rc = true;
            item_def *shield = mon->mslot_item(MSLOT_SHIELD);
            if (is_reflectable(shield))
            {
                if (mon->observable())
                {
                    mprf("%s reflects the %s off %s %s!",
                         mon->name(DESC_THE).c_str(),
                         name.c_str(),
                         mon->pronoun(PRONOUN_POSSESSIVE).c_str(),
                         shield->name(DESC_PLAIN).c_str());
                    ident_reflector(shield);
                }
                else if (you.see_cell(pos()))
                    mprf("The %s bounces off of thin air!", name.c_str());

                reflect();
            }
            else if (you.see_cell(pos()))
            {
                mprf("%s blocks the %s.",
                     mon->name(DESC_THE).c_str(), name.c_str());
                finish_beam();
            }

            mon->shield_block_succeeded(agent());
        }
    }

    return (rc);
}

bool bolt::handle_statue_disintegration(monster* mon)
{
    bool rc = false;
    if ((flavour == BEAM_DISINTEGRATION || flavour == BEAM_NUKE)
        && mons_is_statue(mon->type, true))
    {
        rc = true;
        // Disintegrate the statue.
        if (!silenced(you.pos()))
        {
            if (!you.see_cell(mon->pos()))
                mpr("You hear a hideous screaming!", MSGCH_SOUND);
            else
            {
                mpr("The statue screams as its substance crumbles away!",
                    MSGCH_SOUND);
            }
        }
        else if (you.see_cell(mon->pos()))
        {
            mpr("The statue twists and shakes as its substance "
                "crumbles away!");
        }
        obvious_effect = true;
        update_hurt_or_helped(mon);
        mon->hurt(agent(), INSTANT_DEATH);
        apply_hit_funcs(mon, INSTANT_DEATH);
        // Stop here.
        finish_beam();
    }
    return (rc);
}

void bolt::affect_monster(monster* mon)
{
    // Don't hit dead monsters.
    if (!mon->alive())
    {
        apply_hit_funcs(mon, 0);
        return;
    }

    hit_count[mon->mid]++;
    // First some special cases.

    // Digging doesn't affect monsters (should it harm earth elementals?)
    if (flavour == BEAM_DIGGING)
    {
        apply_hit_funcs(mon, 0);
        return;
    }

    // All kinds of beams go past orbs of destruction.
    // We don't check mons_is_projectile() since that probably won't be the
    // case for rolling boulders.
    if (mon->type == MONS_ORB_OF_DESTRUCTION)
    {
        apply_hit_funcs(mon, 0);
        return;
    }

    // Missiles go past bushes.
    if (mon->type == MONS_BUSH && !is_beam && !is_explosion)
    {
        apply_hit_funcs(mon, 0);
        return;
    }

    if (fedhas_shoot_through(*this, mon))
    {
        apply_hit_funcs(mon, 0);
        if (!is_tracer)
        {
            // FIXME: Could use a better message, something about
            // dodging that doesn't sound excessively weird would be
            // nice.
            if (you.see_cell(mon->pos()))
            {
                mprf(MSGCH_GOD, "Fedhas protects %s plant from harm.",
                     attitude == ATT_FRIENDLY ? "your" : "a");
            }
        }
        return;
    }

    // Fire storm creates these, so we'll avoid affecting them
    if (name == "great blast of fire" && mon->type == MONS_FIRE_VORTEX)
    {
        apply_hit_funcs(mon, 0);
        return;
    }

    // Handle tracers separately.
    if (is_tracer)
    {
        tracer_affect_monster(mon);
        return;
    }

    // Visual - wake monsters.
    if (flavour == BEAM_VISUAL)
    {
        behaviour_event(mon, ME_DISTURB, beam_source, source);
        apply_hit_funcs(mon, 0);
        return;
    }

    // Special case: disintegrate (or Shatter) a statue.
    // Since disintegration is an enchantment, it has to be handled
    // here.
    if (handle_statue_disintegration(mon))
        return;

    if (is_enchantment())
    {
        // no to-hit check
        enchantment_affect_monster(mon);
        return;
    }

    if (is_explosion && !in_explosion_phase)
    {
        // It hit a monster, so the beam should terminate.
        // Don't actually affect the monster; the explosion
        // will take care of that.
        finish_beam();
        return;
    }

    // We need to know how much the monster _would_ be hurt by this,
    // before we decide if it actually hits.
    std::vector<std::string> messages;
    int preac, postac, final;
    if (!determine_damage(mon, preac, postac, final, messages))
        return;

#ifdef DEBUG_DIAGNOSTICS
    dprf("Monster: %s; Damage: pre-AC: %d; post-AC: %d; post-resist: %d",
         mon->name(DESC_PLAIN).c_str(), preac, postac, final);
#endif

    // Player beams which hit friendlies or good neutrals will annoy
    // them and be considered naughty if they do damage (this is so as
    // not to penalise players that fling fireballs into a melee with
    // fire elementals on their side - the elementals won't give a sh*t,
    // after all).

    god_conduct_trigger conducts[3];
    disable_attack_conducts(conducts);

    if (nasty_to(mon))
    {
        if (YOU_KILL(thrower) && final > 0)
        {
            // It's not the player's fault if he didn't see the monster
            // or the monster was caught in an unexpected blast of
            // ?immolation.
            const bool okay =
                (!you.can_see(mon)
                    || aux_source == "scroll of immolation" && !effect_known);

            if (is_sanctuary(mon->pos()) || is_sanctuary(you.pos()))
                remove_sanctuary(true);

            set_attack_conducts(conducts, mon, !okay);
        }
    }

    // Explosions always 'hit'.
    const bool engulfs = (is_explosion || is_big_cloud);

    if (engulfs && flavour == BEAM_SPORE
        && mon->holiness() == MH_NATURAL
        && !mon->is_unbreathing())
    {
        apply_enchantment_to_monster(mon);
    }

    // Make a copy of the to-hit before we modify it.
    int beam_hit = hit;

    if (beam_hit != AUTOMATIC_HIT)
    {
        if (mon->invisible() && !can_see_invis)
            beam_hit /= 2;

        // Backlit is easier to hit:
        if (mon->backlit(true, false))
            beam_hit += 2 + random2(8);

        // Umbra is harder to hit:
        if (!nightvision && mon->umbra(true, true))
            beam_hit -= 2 + random2(4);
    }

    defer_rand r;
    int rand_ev = random2(mon->ev);
    int defl = mon->missile_deflection();

    // FIXME: We're randomising mon->evasion, which is further
    // randomised inside test_beam_hit.  This is so we stay close to the
    // 4.0 to-hit system (which had very little love for monsters).
    if (!engulfs && !_test_beam_hit(beam_hit, rand_ev, is_beam, defl, r))
    {
        // If the PLAYER cannot see the monster, don't tell them anything!
        if (mon->observable())
        {
            // if it would have hit otherwise...
            if (_test_beam_hit(beam_hit, rand_ev, is_beam, 0, r))
            {
                msg::stream << mon->name(DESC_THE) << " deflects the "
                            << name << '!' << std::endl;
            }
            else if (mons_class_flag(mon->type, M_PHASE_SHIFT)
                     && _test_beam_hit(beam_hit, rand_ev - random2(8),
                                       is_beam, 0, r))
            {
                msg::stream << mon->name(DESC_THE) << " momentarily phases "
                            << "out as the " << name << " passes through "
                            << mon->pronoun(PRONOUN_OBJECTIVE) << ".\n";
            }
            else
            {
                msg::stream << "The " << name << " misses "
                            << mon->name(DESC_THE) << '.' << std::endl;
            }
        }
        return;
    }

    // The monster may block the beam.
    if (!engulfs && is_blockable() && attempt_block(mon))
        return;

    update_hurt_or_helped(mon);
    enable_attack_conducts(conducts);

    // We'll say giant spore explosions don't trigger the ally attack conduct
    // for Fedhas worshipers.  Mostly because you can accidentally blow up a
    // group of 8 plants and get placed under penance until the end of time
    // otherwise.  I'd prefer to do this elsewhere but the beam information
    // goes out of scope.
    //
    // Also exempting miscast explosions from this conduct -cao
    if (you.religion == GOD_FEDHAS
        && (flavour == BEAM_SPORE
            || beam_source == NON_MONSTER
               && aux_source.find("your miscasting") != std::string::npos))
    {
        conducts[0].enabled = false;
    }

    if (!is_explosion && !noise_generated)
    {
        heard = noisy(loudness, pos(), beam_source) || heard;
        noise_generated = true;
    }

    if (!mon->alive())
        return;

    // The beam hit.
    if (mons_near(mon))
    {
        // Monsters are never currently helpless in ranged combat.
        if (hit_verb.empty())
            hit_verb = engulfs ? "engulfs" : "hits";

        mprf("The %s %s %s.",
             name.c_str(),
             hit_verb.c_str(),
             mon->observable() ?
                 mon->name(DESC_THE).c_str() : "something");

    }
    else if (heard && !noise_msg.empty())
        mprf(MSGCH_SOUND, "%s", noise_msg.c_str());
    // The player might hear something, if _they_ fired a missile
    // (not magic beam).
    else if (!silenced(you.pos()) && flavour == BEAM_MISSILE
             && YOU_KILL(thrower))
    {
        mprf(MSGCH_SOUND, "The %s hits something.", name.c_str());
    }

    // handling of missiles
    if (item
        && item->base_type == OBJ_MISSILES
        && item->sub_type == MI_THROWING_NET)
    {
        monster_caught_in_net(mon, *this);
    }

    if (final > 0)
    {
        for (unsigned int i = 0; i < messages.size(); ++i)
            mpr(messages[i].c_str(), MSGCH_MONSTER_DAMAGE);
    }

    // Apply flavoured specials.
    mons_adjust_flavoured(mon, *this, postac, true);

    // mons_adjust_flavoured may kill the monster directly.
    if (mon->alive())
    {
        // If the beam is an actual missile or of the MMISSILE type
        // (Earth magic) we might bleed on the floor.
        if (!engulfs
            && (flavour == BEAM_MISSILE || flavour == BEAM_MMISSILE)
            && !mon->is_summoned())
        {
            // Using raw_damage instead of the flavoured one!
            // assumes DVORP_PIERCING, factor: 0.5
            const int blood = std::min(postac/2, mon->hit_points);
            bleed_onto_floor(mon->pos(), mon->type, blood, true);
        }
        // Now hurt monster.
        mon->hurt(agent(), final, flavour, false);
    }

    monster  orig   = *mon;

    if (mon->alive())
    {
        apply_hit_funcs(mon, final);
        monster_post_hit(mon, final);
    }
    else
    {
        // Preserve name of the source monster if it winds up killing
        // itself.
        if (mon->mindex() == beam_source && source_name.empty())
            source_name = orig.name(DESC_A, true);

        // Prevent spore explosions killing plants from being registered
        // as a Fedhas misconduct.  Deaths can trigger the ally dying or
        // plant dying conducts, but spore explosions shouldn't count
        // for either of those.
        //
        // FIXME: Should be a better way of doing this.  For now, we are
        // just falsifying the death report... -cao
        if (you.religion == GOD_FEDHAS && flavour == BEAM_SPORE
            && fedhas_protects(mon))
        {
            if (mon->attitude == ATT_FRIENDLY)
                mon->attitude = ATT_HOSTILE;
            monster_die(mon, KILL_MON, beam_source_as_target());
        }
        else
        {
            killer_type ref_killer = thrower;
            if (!YOU_KILL(thrower) && reflector == NON_MONSTER)
                ref_killer = KILL_YOU_MISSILE;
            monster_die(mon, ref_killer, beam_source_as_target());
        }
    }

    extra_range_used += range_used_on_hit();
}

bool bolt::has_saving_throw() const
{
    if (aimed_at_feet)
        return (false);

    switch (flavour)
    {
    case BEAM_HASTE:
    case BEAM_MIGHT:
    case BEAM_BERSERK:
    case BEAM_HEALING:
    case BEAM_INVISIBILITY:
    case BEAM_DISPEL_UNDEAD:
    case BEAM_ENSLAVE_SOUL:     // has a different saving throw
        return (false);
    default:
        return (true);
    }
}

static bool _ench_flavour_affects_monster(beam_type flavour, const monster* mon)
{
    bool rc = true;
    switch (flavour)
    {
    case BEAM_POLYMORPH:
        rc = mon->can_mutate();
        break;

    case BEAM_DEGENERATE:
        rc = (mon->holiness() == MH_NATURAL
              && mon->type != MONS_PULSATING_LUMP);
        break;

    case BEAM_ENSLAVE_SOUL:
        rc = (mon->holiness() == MH_NATURAL && mon->attitude != ATT_FRIENDLY);
        break;

    case BEAM_DISPEL_UNDEAD:
        rc = (mon->holiness() == MH_UNDEAD);
        break;

    case BEAM_PAIN:
        rc = !mon->res_negative_energy();
        break;

    case BEAM_HIBERNATION:
        rc = mon->can_hibernate();
        break;

    case BEAM_PORKALATOR:
        rc = (mon->holiness() == MH_DEMONIC && mon->type != MONS_HELL_HOG)
              || (mon->holiness() == MH_NATURAL && mon->type != MONS_HOG)
              || (mon->holiness() == MH_HOLY && mon->type != MONS_HOLY_SWINE);
        break;

    default:
        break;
    }

    return rc;
}

bool enchant_monster_with_flavour(monster* mon, actor *foe,
                                  beam_type flavour, int powc)
{
    bolt dummy;
    dummy.flavour = flavour;
    dummy.ench_power = powc;
    dummy.set_agent(foe);
    dummy.apply_enchantment_to_monster(mon);
    return dummy.obvious_effect;
}

bool enchant_monster_invisible(monster* mon, const std::string &how)
{
    // Store the monster name before it becomes an "it". - bwr
    const std::string monster_name = mon->name(DESC_THE);

    if (!mon->has_ench(ENCH_INVIS) && mon->add_ench(ENCH_INVIS))
    {
        // A casting of invisibility erases corona.
        mon->del_ench(ENCH_CORONA);

        if (mons_near(mon))
        {
            const bool is_visible = mon->visible_to(&you);

            // Can't use simple_monster_message() here, since it checks
            // for visibility of the monster (and it's now invisible).
            // - bwr
            mprf("%s %s%s",
                 monster_name.c_str(),
                 how.c_str(),
                 is_visible ? " for a moment."
                            : "!");

            if (!is_visible && !mons_is_safe(mon))
                autotoggle_autopickup(true);
        }

        return (true);
    }

    return (false);
}

mon_resist_type bolt::try_enchant_monster(monster* mon, int &res_margin)
{
    // Early out if the enchantment is meaningless.
    if (!_ench_flavour_affects_monster(flavour, mon))
        return (MON_UNAFFECTED);

    // Check magic resistance.
    if (has_saving_throw())
    {
        if (mons_immune_magic(mon))
            return (MON_UNAFFECTED);

        // (Very) ugly things and shapeshifters will never resist
        // polymorph beams.
        if (flavour == BEAM_POLYMORPH
            && (mon->type == MONS_UGLY_THING
                || mon->type == MONS_VERY_UGLY_THING
                || mon->is_shapeshifter()))
        {
            ;
        }
        else
        {
            res_margin = mon->check_res_magic(ench_power);
            if (res_margin > 0)
                return (MON_RESIST);
        }
    }

    return (apply_enchantment_to_monster(mon));
}

mon_resist_type bolt::apply_enchantment_to_monster(monster* mon)
{
    // Gigantic-switches-R-Us
    switch (flavour)
    {
    case BEAM_TELEPORT:
        if (mon->observable())
            obvious_effect = true;
        monster_teleport(mon, false);
        return (MON_AFFECTED);

    case BEAM_BLINK:
        if (mon->observable())
            obvious_effect = true;
        monster_blink(mon);
        return (MON_AFFECTED);

    case BEAM_BLINK_CLOSE:
        if (mon->observable())
            obvious_effect = true;
        blink_other_close(mon, source);
        return (MON_AFFECTED);

    case BEAM_POLYMORPH:
        if (mon->mutate())
            obvious_effect = true;
        if (YOU_KILL(thrower))
        {
            did_god_conduct(DID_DELIBERATE_MUTATING, 2 + random2(3),
                            effect_known);
        }
        return (MON_AFFECTED);

    case BEAM_BANISH:
        if (you.level_type == LEVEL_ABYSS)
            simple_monster_message(mon, " wobbles for a moment.");
        else
            mon->banish();
        obvious_effect = true;
        return (MON_AFFECTED);

    case BEAM_DEGENERATE:
        if (monster_polymorph(mon, MONS_PULSATING_LUMP))
            obvious_effect = true;
        return (MON_AFFECTED);

    case BEAM_DISPEL_UNDEAD:
        if (simple_monster_message(mon, " convulses!"))
            obvious_effect = true;
        mon->hurt(agent(), damage.roll());
        return (MON_AFFECTED);

    case BEAM_ENSLAVE_SOUL:
    {
        dprf("HD: %d; pow: %d", mon->hit_dice, ench_power);

        if (!mons_can_be_zombified(mon) || mons_intel(mon) < I_NORMAL)
            return (MON_UNAFFECTED);

        // The monster can be no more than lightly wounded/damaged.
        if (mons_get_damage_level(mon) > MDAM_LIGHTLY_DAMAGED)
        {
            simple_monster_message(mon, "'s soul is too badly injured.");
            return (MON_OTHER);
        }

        obvious_effect = true;
        const int duration = you.skill_rdiv(SK_INVOCATIONS, 3, 4) + 2;
        mon->add_ench(mon_enchant(ENCH_SOUL_RIPE, 0, agent(), duration * 10));
        simple_monster_message(mon, "'s soul is now ripe for the taking.");
        return (MON_AFFECTED);
    }

    case BEAM_PAIN:             // pain/agony
        if (simple_monster_message(mon, " convulses in agony!"))
            obvious_effect = true;

        if (name.find("agony") != std::string::npos) // agony
            mon->hurt(agent(), std::min((mon->hit_points+1)/2, mon->hit_points-1));
        else                    // pain
            mon->hurt(agent(), damage.roll(), flavour);
        return (MON_AFFECTED);

    case BEAM_DISINTEGRATION:   // disrupt/disintegrate
        if (simple_monster_message(mon, " is blasted."))
            obvious_effect = true;
        mon->hurt(agent(), damage.roll(), flavour);
        return (MON_AFFECTED);

    case BEAM_HIBERNATION:
        if (mon->can_hibernate())
        {
            if (simple_monster_message(mon, " looks drowsy..."))
                obvious_effect = true;
            mon->hibernate();
            return (MON_AFFECTED);
        }
        return (MON_UNAFFECTED);

    case BEAM_CORONA:
        if (backlight_monsters(mon->pos(), hit, 0))
        {
            obvious_effect = true;
            return (MON_AFFECTED);
        }
        return (MON_UNAFFECTED);

    case BEAM_SLOW:
        obvious_effect = do_slow_monster(mon, agent());
        return (MON_AFFECTED);

    case BEAM_HASTE:
        if (YOU_KILL(thrower))
            did_god_conduct(DID_HASTY, 6, effect_known);
        if (mon->del_ench(ENCH_SLOW, true))
        {
            if (simple_monster_message(mon, " is no longer moving slowly."))
                obvious_effect = true;

            return (MON_AFFECTED);
        }

        // Not slowed, haste it.
        if (!mon->has_ench(ENCH_HASTE)
            && !mons_is_stationary(mon)
            && mon->add_ench(ENCH_HASTE))
        {
            if (!mons_is_immotile(mon)
                && simple_monster_message(mon, " seems to speed up."))
            {
                obvious_effect = true;
            }
        }
        return (MON_AFFECTED);

    case BEAM_MIGHT:
        if (!mon->has_ench(ENCH_MIGHT)
            && !mons_is_stationary(mon)
            && mon->add_ench(ENCH_MIGHT))
        {
            if (simple_monster_message(mon, " seems to grow stronger."))
                obvious_effect = true;
        }
        return (MON_AFFECTED);

    case BEAM_BERSERK:
        if (!mon->berserk())
        {
            // currently from potion, hence voluntary
            mon->go_berserk(true);
            // can't return this from go_berserk, unfortunately
            obvious_effect = mons_near(mon);
        }
        return (MON_AFFECTED);

    case BEAM_HEALING:
        if (thrower == KILL_YOU || thrower == KILL_YOU_MISSILE)
        {
            // No KILL_YOU_CONF, or we get "You heal ..."
            if (cast_healing(5 + damage.roll(), false, mon->pos()) > 0)
                obvious_effect = true;
            msg_generated = true; // to avoid duplicate "nothing happens"
        }
        else if (mon->heal(5 + damage.roll()))
        {
            if (mon->hit_points == mon->max_hit_points)
            {
                if (simple_monster_message(mon, "'s wounds heal themselves!"))
                    obvious_effect = true;
            }
            else if (simple_monster_message(mon, " is healed somewhat."))
                obvious_effect = true;
        }
        return (MON_AFFECTED);

    case BEAM_PARALYSIS:
        apply_bolt_paralysis(mon);
        return (MON_AFFECTED);

    case BEAM_PETRIFY:
        if (mon->res_petrify())
            return (MON_UNAFFECTED);

        apply_bolt_petrify(mon);
        return (MON_AFFECTED);

    case BEAM_SPORE:
    case BEAM_CONFUSION:
        if (!mons_class_is_confusable(mon->type))
            return (MON_UNAFFECTED);

        if (mon->add_ench(mon_enchant(ENCH_CONFUSION, 0, agent())))
        {
            // FIXME: Put in an exception for things you won't notice
            // becoming confused.
            if (simple_monster_message(mon, " appears confused."))
                obvious_effect = true;
        }
        return (MON_AFFECTED);

    case BEAM_SLEEP:
        if (mon->has_ench(ENCH_SLEEPY))
            return (MON_UNAFFECTED);

        mon->put_to_sleep(agent(), 0);
        if (simple_monster_message(mon, " falls asleep!"))
            obvious_effect = true;

        return (MON_AFFECTED);

    case BEAM_INVISIBILITY:
    {
        // Mimic or already glowing.
        if (mons_is_mimic(mon->type) || mon->glows_naturally())
            return (MON_UNAFFECTED);

        if (enchant_monster_invisible(mon, "flickers and vanishes"))
            obvious_effect = true;

        return (MON_AFFECTED);
    }

    case BEAM_ENSLAVE:
        if (player_will_anger_monster(mon))
        {
            simple_monster_message(mon, " is repulsed!");
            return (MON_OTHER);
        }

        // Being a puppet on magic strings is a nasty thing.
        // Mindless creatures shouldn't probably mind, but because of complex
        // behaviour of enslaved neutrals, let's disallow that for now.
        mon->attitude = ATT_HOSTILE;

        // XXX: Another hackish thing for Pikel's band neutrality.
        if (mons_is_pikel(mon))
            pikel_band_neutralise();

        if (simple_monster_message(mon, " is charmed."))
            obvious_effect = true;
        mon->add_ench(ENCH_CHARM);
        return (MON_AFFECTED);

    case BEAM_PORKALATOR:
    {
        // Monsters which use the ghost structure can't be properly
        // restored from hog form.
        if (mons_is_ghost_demon(mon->type))
            return (MON_UNAFFECTED);

        monster orig_mon(*mon);
        if (monster_polymorph(mon, mon->holiness() == MH_DEMONIC ?
                      MONS_HELL_HOG : mon->holiness() == MH_HOLY ?
                      MONS_HOLY_SWINE : MONS_HOG))
        {
            obvious_effect = true;

            // Don't restore items to monster if it reverts.
            orig_mon.inv = mon->inv;

            // monsters can't cast spells in hog form either -doy
            mon->spells.clear();

            // For monster reverting to original form.
            mon->props[ORIG_MONSTER_KEY] = orig_mon;
        }


        return (MON_AFFECTED);
    }

    case BEAM_INNER_FLAME:
        if (!mon->has_ench(ENCH_INNER_FLAME)
            && !mon->is_summoned()
            && mon->add_ench(mon_enchant(ENCH_INNER_FLAME, 0, agent())))
        {
            if (simple_monster_message(mon,
                                       (mon->body_size(PSIZE_BODY) > SIZE_BIG)
                                        ? " is filled with an intense inner flame!"
                                        : " is filled with an inner flame."))
                obvious_effect = true;
        }
        return (MON_AFFECTED);

    default:
        break;
    }

    return (MON_AFFECTED);
}


// Extra range used on hit.
int bolt::range_used_on_hit() const
{
    int used = 0;

    // Non-beams can only affect one thing (player/monster).
    if (!is_beam)
        used = BEAM_STOP;
    else if (is_enchantment())
        used = (flavour == BEAM_DIGGING ? 0 : BEAM_STOP);
    // Hellfire stops for nobody!
    else if (name.find("hellfire") != std::string::npos)
        used = 0;
    // Generic explosion.
    else if (is_explosion || is_big_cloud)
        used = BEAM_STOP;
    // Plant spit.
    else if (flavour == BEAM_ACID)
        used = BEAM_STOP;
    // Lightning goes through things.
    else if (flavour == BEAM_ELECTRICITY)
        used = 0;
    else
        used = 1;

    // Assume we didn't hit, after all.
    if (is_tracer && beam_source == NON_MONSTER && used == BEAM_STOP
        && hit < AUTOMATIC_HIT)
    {
        return 1;
    }

    if (in_explosion_phase)
        return (used);

    for (unsigned int i = 0; i < range_funcs.size(); ++i)
        if ((*range_funcs[i])(*this, used))
            break;

    return (used);
}

// Checks whether the beam knocks back the supplied actor. The actor
// should have already failed their EV check, so the save is entirely
// body-mass-based.
bool bolt::knockback_actor(actor *act)
{
    ASSERT(ray.pos() == act->pos());

    const coord_def oldpos(ray.pos());
    const ray_def ray_copy(ray);
    ray.advance();

    const coord_def newpos(ray.pos());
    if (newpos == oldpos
        || actor_at(newpos)
        || (act->atype() == ACT_MONSTER
            && mons_is_stationary(act->as_monster()))
        || feat_is_solid(grd(newpos))
        || !act->can_pass_through(newpos)
        || !act->is_habitable(newpos)
        // Save is based on target's body weight.
        || random2(2500) < act->body_weight())
    {
        ray = ray_copy;
        return false;
    }

    act->move_to_pos(newpos);

    // Knockback cannot ever kill the actor directly - caller must do
    // apply_location_effects after messaging.
    return true;
}

// Takes a bolt and refines it for use in the explosion function.
// Explosions which do not follow from beams (e.g., scrolls of
// immolation) bypass this function.
void bolt::refine_for_explosion()
{
    ASSERT(!special_explosion);

    const char *seeMsg  = NULL;
    const char *hearMsg = NULL;

    if (ex_size == 0)
        ex_size = 1;

    // Assume that the player can see/hear the explosion, or
    // gets burned by it anyway.  :)
    msg_generated = true;

    // tmp needed so that what c_str() points to doesn't go out of scope
    // before the function ends.
    std::string tmp;
    if (item != NULL)
    {
        tmp  = "The " + item->name(DESC_PLAIN, false, false, false)
               + " explodes!";

        seeMsg  = tmp.c_str();
        hearMsg = "You hear an explosion!";

        glyph   = dchar_glyph(DCHAR_FIRED_BURST);
    }

    if (name.find("hellfire") != std::string::npos)
    {
        seeMsg  = "The hellfire explodes!";
        hearMsg = "You hear a strangely unpleasant explosion!";

        glyph   = dchar_glyph(DCHAR_FIRED_BURST);
        flavour = BEAM_HELLFIRE;
    }

    if (name == "fireball")
    {
        seeMsg  = "The fireball explodes!";
        hearMsg = "You hear an explosion!";

        glyph   = dchar_glyph(DCHAR_FIRED_BURST);
        flavour = BEAM_FIRE;
        ex_size = 1;
    }

    if (name == "orb of electricity")
    {
        seeMsg  = "The orb of electricity explodes!";
        hearMsg = "You hear a clap of thunder!";

        glyph      = dchar_glyph(DCHAR_FIRED_BURST);
        flavour    = BEAM_ELECTRICITY;
        colour     = LIGHTCYAN;
        damage.num = 1;
        ex_size    = 2;
    }

    if (name == "orb of energy")
    {
        seeMsg  = "The orb of energy explodes!";
        hearMsg = "You hear an explosion!";
    }

    if (name == "metal orb")
    {
        seeMsg  = "The orb explodes into a blast of deadly shrapnel!";
        hearMsg = "You hear an explosion!";

        name    = "blast of shrapnel";
        glyph   = dchar_glyph(DCHAR_FIRED_ZAP);
        flavour = BEAM_FRAG;     // Sets it from pure damage to shrapnel
                                 // (which is absorbed extra by armour).
    }

    if (name == "great blast of cold")
    {
        seeMsg  = "The blast explodes into a great storm of ice!";
        hearMsg = "You hear a raging storm!";

        name       = "ice storm";
        glyph      = dchar_glyph(DCHAR_FIRED_ZAP);
        colour     = WHITE;
        ex_size    = is_tracer ? 3 : (2 + (random2(1000) < ench_power));
    }

    if (name == "stinking cloud")
    {
        seeMsg     = "The beam explodes into a vile cloud!";
        hearMsg    = "You hear a loud \'bang\'!";
    }

    if (name == "foul vapour")
    {
        seeMsg     = "The ball explodes into a vile cloud!";
        hearMsg    = "You hear a loud \'bang\'!";
        if (!is_tracer)
            name = "stinking cloud";
    }

    if (name == "potion")
    {
        seeMsg     = "The potion explodes!";
        hearMsg    = "You hear an explosion!";
        if (!is_tracer)
        {

            name = "cloud";
            ASSERT(flavour >= BEAM_POTION_STINKING_CLOUD
                   && flavour <= BEAM_POTION_RANDOM);
            const int newcolour = _potion_beam_flavour_to_colour(flavour);
            if (newcolour >= 0)
                colour = newcolour;
        }
    }

    if (name == "silver bolt")
    {
        seeMsg  = "The silver bolt explodes into a blast of light!";
        hearMsg = "The dungeon gets brighter for a moment.";

        glyph   = dchar_glyph(DCHAR_FIRED_BURST);
        flavour = BEAM_BOLT_OF_ZIN;
        ex_size = 1;
    }

    if (seeMsg == NULL)
    {
        seeMsg  = "The beam explodes into a cloud of software bugs!";
        hearMsg = "You hear the sound of one hand!";
    }


    if (!is_tracer && *seeMsg && *hearMsg)
    {
        heard = player_can_hear(target);
        // Check for see/hear/no msg.
        if (you.see_cell(target) || target == you.pos())
            mpr(seeMsg);
        else
        {
            if (!heard)
                msg_generated = false;
            else
                mpr(hearMsg, MSGCH_SOUND);
        }
    }
}

typedef std::vector< std::vector<coord_def> > sweep_type;

static sweep_type _radial_sweep(int r)
{
    sweep_type result;
    sweep_type::value_type work;

    // Center first.
    work.push_back(coord_def(0,0));
    result.push_back(work);

    for (int rad = 1; rad <= r; ++rad)
    {
        work.clear();

        for (int d = -rad; d <= rad; ++d)
        {
            // Don't put the corners in twice!
            if (d != rad && d != -rad)
            {
                work.push_back(coord_def(-rad, d));
                work.push_back(coord_def(+rad, d));
            }

            work.push_back(coord_def(d, -rad));
            work.push_back(coord_def(d, +rad));
        }
        result.push_back(work);
    }
    return result;
}

#define MAX_EXPLOSION_RADIUS 9
// Returns true if we saw something happening.
bool bolt::explode(bool show_more, bool hole_in_the_middle)
{
    ASSERT(!special_explosion);
    ASSERT(!in_explosion_phase);
    ASSERT(ex_size > 0);

    // explode() can be called manually without setting real_flavour.
    // FIXME: The entire flavour/real_flavour thing needs some
    // rewriting!
    if (real_flavour == BEAM_CHAOS || real_flavour == BEAM_RANDOM)
        flavour = real_flavour;
    else
        real_flavour = flavour;

    const int r = std::min(ex_size, MAX_EXPLOSION_RADIUS);
    in_explosion_phase = true;
    // being hit by bounces doesn't exempt you from the explosion (not that it
    // currently ever matters)
    hit_count.clear();

    if (is_sanctuary(pos()))
    {
        if (!is_tracer && you.see_cell(pos()) && !name.empty())
        {
            mprf(MSGCH_GOD, "By Zin's power, the %s is contained.",
                 name.c_str());
            return (true);
        }
        return (false);
    }

#ifdef DEBUG_DIAGNOSTICS
    dprf("explosion at (%d, %d) : g=%d c=%d f=%d hit=%d dam=%dd%d r=%d",
         pos().x, pos().y, glyph, colour, flavour, hit, damage.num, damage.size, r);
#endif

    if (!is_tracer)
    {
        loudness = 10 + 5 * r;

        bool heard_expl = noisy(loudness, pos(), beam_source);
        heard = heard || heard_expl;

        if (heard_expl && !noise_msg.empty() && !you.see_cell(pos()))
            mprf(MSGCH_SOUND, "%s", noise_msg.c_str());
    }

    // Run DFS to determine which cells are influenced
    explosion_map exp_map;
    exp_map.init(INT_MAX);
    determine_affected_cells(exp_map, coord_def(), 0, r, true, true);

#if defined(TARGET_OS_WINDOWS) && !defined(USE_TILE)
    // turn buffering off
    bool oldValue = true;
    if (!is_tracer)
        oldValue = set_buffering(false);
#endif

    // We get a bit fancy, drawing all radius 0 effects, then radius
    // 1, radius 2, etc.  It looks a bit better that way.
    const std::vector< std::vector<coord_def> > sweep = _radial_sweep(r);
    const coord_def centre(9,9);

    typedef sweep_type::const_iterator siter;
    typedef sweep_type::value_type::const_iterator viter;

    // Draw pass.
    if (!is_tracer)
    {
        for (siter ci = sweep.begin(); ci != sweep.end(); ++ci)
        {
            for (viter cci = ci->begin(); cci != ci->end(); ++cci)
            {
                const coord_def delta = *cci;

                if (delta.origin() && hole_in_the_middle)
                    continue;

                if (exp_map(delta + centre) < INT_MAX)
                    explosion_draw_cell(delta + pos());
            }
            update_screen();

            int explode_delay = 50;
            // Scale delay to match change in arena_delay.
            if (crawl_state.game_is_arena())
            {
                explode_delay *= Options.arena_delay;
                explode_delay /= 600;
            }

            delay(explode_delay);
        }
    }

    // Affect pass.
    int cells_seen = 0;
    for (siter ci = sweep.begin(); ci != sweep.end(); ++ci)
    {
        for (viter cci = ci->begin(); cci != ci->end(); ++cci)
        {
            const coord_def delta = *cci;

            if (delta.origin() && hole_in_the_middle)
                continue;

            if (exp_map(delta + centre) < INT_MAX)
            {
                if (you.see_cell(delta + pos()))
                    ++cells_seen;

                explosion_affect_cell(delta + pos());
            }
        }
    }

#if defined(TARGET_OS_WINDOWS) && !defined(USE_TILE)
    if (!is_tracer)
        set_buffering(oldValue);
#endif

    // Delay after entire explosion has been drawn.
    if (!is_tracer && cells_seen > 0 && show_more)
    {
        int explode_delay = 150;
        // Scale delay to match change in arena_delay.
        if (crawl_state.game_is_arena())
        {
            explode_delay *= Options.arena_delay;
            explode_delay /= 600;
        }

        delay(explode_delay);
    }

    return (cells_seen > 0);
}

void bolt::explosion_draw_cell(const coord_def& p)
{
    if (you.see_cell(p))
    {
        const coord_def drawpos = grid2view(p);
#ifdef USE_TILE
        if (in_los_bounds_v(drawpos))
            tiles.add_overlay(p, tileidx_bolt(*this));
#else
        // bounds check
        if (in_los_bounds_v(drawpos))
        {
            cgotoxy(drawpos.x, drawpos.y, GOTO_DNGN);
            put_colour_ch(colour == BLACK ? random_colour() : colour,
                          dchar_glyph(DCHAR_EXPLOSION));
        }
#endif
    }
}

void bolt::explosion_affect_cell(const coord_def& p)
{
    // pos() = target during an explosion, so restore it after affecting
    // the cell.
    const coord_def orig_pos = target;

    fake_flavour();
    target = p;
    affect_cell();
    flavour = real_flavour;

    target = orig_pos;
}

// Uses DFS
void bolt::determine_affected_cells(explosion_map& m, const coord_def& delta,
                                    int count, int r,
                                    bool stop_at_statues, bool stop_at_walls)
{
    const coord_def centre(9,9);
    const coord_def loc = pos() + delta;

    // A bunch of tests for edge cases.
    if (delta.rdist() > centre.rdist()
        || (delta.rdist() > r)
        || (count > 10*r)
        || !map_bounds(loc)
        || is_sanctuary(loc))
    {
        return;
    }

    const dungeon_feature_type dngn_feat = grd(loc);

    bool at_wall = false;

    // Check to see if we're blocked by a wall.
    if (feat_is_wall(dngn_feat)
        || dngn_feat == DNGN_SECRET_DOOR
        || feat_is_closed_door(dngn_feat))
    {
        // Special case: explosion originates from rock/statue
        // (e.g. Lee's Rapid Deconstruction) - in this case, ignore
        // solid cells at the center of the explosion.
        if (stop_at_walls && !(delta.origin() && affects_wall(dngn_feat)))
            return;
        // But remember that we are at a wall.
        at_wall = true;
    }

    if (feat_is_solid(dngn_feat) && !feat_is_wall(dngn_feat) && stop_at_statues)
        return;

    // Check if it passes the callback functions.
    bool hits = true;
    for (unsigned int i = 0; i < aoe_funcs.size(); ++i)
        hits = (*aoe_funcs[i])(*this, loc) && hits;

    if (hits)
    {
        // Hmm, I think we're OK.
        m(delta + centre) = std::min(count, m(delta + centre));
    }

    // Now recurse in every direction.
    for (int i = 0; i < 8; ++i)
    {
        const coord_def new_delta = delta + Compass[i];

        if (new_delta.rdist() > centre.rdist())
            continue;

        // Is that cell already covered?
        if (m(new_delta + centre) <= count)
            continue;

        // If we were at a wall, only move to visible squares.
        if (at_wall && !cell_see_cell(you.pos(), loc + Compass[i], LOS_SOLID))
            continue;

        int cadd = 5;
        // Circling around the center is always free.
        if (hits && delta.rdist() == 1 && new_delta.rdist() == 1)
            cadd = 0;
        // Otherwise changing direction (e.g. looking around a wall) costs more.
        else if (delta.x * Compass[i].x < 0 || delta.y * Compass[i].y < 0)
            cadd = 17;

        determine_affected_cells(m, new_delta, count + cadd, r,
                                 stop_at_statues, stop_at_walls);
    }
}

// Returns true if the beam is harmful (ignoring monster
// resists) -- mon is given for 'special' cases where,
// for example, "Heal" might actually hurt undead, or
// "Holy Word" being ignored by holy monsters, etc.
//
// Only enchantments should need the actual monster type
// to determine this; non-enchantments are pretty
// straightforward.
bool bolt::nasty_to(const monster* mon) const
{
    // Cleansing flame.
    if (flavour == BEAM_HOLY)
        return (mon->res_holy_energy(agent()) <= 0);

    // The orbs are made of pure disintegration energy.  This also has the side
    // effect of not stopping us from firing further orbs when the previous one
    // is still flying.
    if (flavour == BEAM_DISINTEGRATION || flavour == BEAM_NUKE)
        return (mon->type != MONS_ORB_OF_DESTRUCTION);

    // Take care of other non-enchantments.
    if (!is_enchantment())
        return (true);

    // Now for some non-hurtful enchantments.
    if (flavour == BEAM_DIGGING)
        return (false);

    // Positive effects.
    if (nice_to(mon))
        return (false);

    // Friendly and good neutral monsters don't mind being teleported.
    if (flavour == BEAM_TELEPORT)
        return (!mon->wont_attack());

    // degeneration / sleep / enslave soul
    if (flavour == BEAM_DEGENERATE
        || flavour == BEAM_HIBERNATION
        || flavour == BEAM_ENSLAVE_SOUL)
    {
        return (mon->holiness() == MH_NATURAL);
    }

    // dispel undead
    if (flavour == BEAM_DISPEL_UNDEAD)
        return (mon->holiness() == MH_UNDEAD);

    // pain / agony
    if (flavour == BEAM_PAIN)
        return (!mon->res_negative_energy());

    // everything else is considered nasty by everyone
    return (true);
}

// Return true if the bolt is considered nice by mon.
// This is not the inverse of nasty_to(): the bolt needs to be
// actively positive.
bool bolt::nice_to(const monster* mon) const
{
    // Polymorphing a (very) ugly thing will mutate it into a different
    // (very) ugly thing.
    if (flavour == BEAM_POLYMORPH)
    {
        return (mon->type == MONS_UGLY_THING
                || mon->type == MONS_VERY_UGLY_THING);
    }

    if (flavour == BEAM_HASTE
        || flavour == BEAM_HEALING
        || flavour == BEAM_INVISIBILITY)
    {
        return (true);
    }

    return (false);
}

////////////////////////////////////////////////////////////////////////////
// bolt

// A constructor for bolt to help guarantee that we start clean (this has
// caused way too many bugs).  Putting it here since there's no good place to
// put it, and it doesn't do anything other than initialise its members.
//
// TODO: Eventually it'd be nice to have a proper factory for these things
// (extended from setup_mons_cast() and zapping() which act as limited ones).
bolt::bolt() : origin_spell(SPELL_NO_SPELL),
               range(-2), glyph('*'), colour(BLACK), flavour(BEAM_MAGIC),
               real_flavour(BEAM_MAGIC), drop_item(false), item(NULL),
               source(), target(), damage(0, 0), ench_power(0), hit(0),
               thrower(KILL_MISC), ex_size(0), beam_source(MHITNOT),
               source_name(), name(), short_name(), hit_verb(),
               loudness(0), noise_msg(), is_beam(false), is_explosion(false),
               is_big_cloud(false), aimed_at_spot(false), aux_source(),
               affects_nothing(false), affects_items(true), effect_known(true),
               draw_delay(15), special_explosion(NULL), animate(true), range_funcs(),
               damage_funcs(), hit_funcs(), aoe_funcs(), affect_func(NULL),
               obvious_effect(false), seen(false), heard(false),
               path_taken(), extra_range_used(0), is_tracer(false),
               aimed_at_feet(false), msg_generated(false),
               noise_generated(false), passed_target(false),
               in_explosion_phase(false), smart_monster(false),
               can_see_invis(false), nightvision(false), attitude(ATT_HOSTILE), foe_ratio(0),
               chose_ray(false), beam_cancelled(false),
               dont_stop_player(false), bounces(false), bounce_pos(),
               reflections(0), reflector(-1), auto_hit(false)
{
}

killer_type bolt::killer() const
{
    if (flavour == BEAM_BANISH)
        return (KILL_BANISHED);

    switch (thrower)
    {
    case KILL_YOU:
    case KILL_YOU_MISSILE:
        return (flavour == BEAM_PARALYSIS
                || flavour == BEAM_PETRIFY) ? KILL_YOU : KILL_YOU_MISSILE;

    case KILL_MON:
    case KILL_MON_MISSILE:
        return (KILL_MON_MISSILE);

    case KILL_YOU_CONF:
        return (KILL_YOU_CONF);

    default:
        return (KILL_MON_MISSILE);
    }
}

void bolt::set_target(const dist &d)
{
    if (!d.isValid)
        return;

    target = d.target;

    chose_ray = d.choseRay;
    if (d.choseRay)
        ray = d.ray;

    if (d.isEndpoint)
        aimed_at_spot = true;
}

void bolt::setup_retrace()
{
    if (pos().x && pos().y)
        target = pos();

    std::swap(source, target);
    chose_ray        = false;
    affects_nothing  = true;
    aimed_at_spot    = true;
    extra_range_used = 0;
}

void bolt::set_agent(actor *actor)
{
    // NULL actor is fine by us.
    if (!actor)
        return;

    if (actor->atype() == ACT_PLAYER)
    {
        thrower = KILL_YOU_MISSILE;
    }
    else
    {
        thrower = KILL_MON_MISSILE;
        beam_source = actor->mindex();
    }
}

actor* bolt::agent() const
{
    killer_type nominal_ktype = thrower;
    int nominal_source = beam_source;

    // If the beam was reflected report a different point of origin
    if (reflections > 0)
    {
        if (reflector == NON_MONSTER)
            nominal_ktype = KILL_YOU_MISSILE;
        nominal_source = reflector;
    }
    if (YOU_KILL(nominal_ktype))
        return (&you);
    else if (!invalid_monster_index(nominal_source))
        return (&menv[nominal_source]);
    else
        return (NULL);
}

bool bolt::is_enchantment() const
{
#if TAG_MAJOR_VERSION == 32
    if (flavour == BEAM_INNER_FLAME)
        return (true);
#endif
    return (flavour >= BEAM_FIRST_ENCHANTMENT
            && flavour <= BEAM_LAST_ENCHANTMENT);
}

std::string bolt::get_short_name() const
{
    if (!short_name.empty())
        return (short_name);

    if (item != NULL && item->defined())
        return item->name(DESC_A, false, false, false, false,
                          ISFLAG_IDENT_MASK | ISFLAG_COSMETIC_MASK
                          | ISFLAG_RACIAL_MASK);

    if (real_flavour == BEAM_RANDOM || real_flavour == BEAM_CHAOS)
        return _beam_type_name(real_flavour);

    if (flavour == BEAM_FIRE && name == "sticky fire")
        return ("sticky fire");

    if (flavour == BEAM_ELECTRICITY && is_beam)
        return ("lightning");

    if (flavour == BEAM_NONE || flavour == BEAM_MISSILE
        || flavour == BEAM_MMISSILE)
    {
        return (name);
    }

    return _beam_type_name(flavour);
}

static std::string _beam_type_name(beam_type type)
{
    switch (type)
    {
    case BEAM_NONE:                  return ("none");
    case BEAM_MISSILE:               return ("missile");
    case BEAM_MMISSILE:              return ("magic missile");

    case BEAM_POTION_FIRE:           // fall through
    case BEAM_FIRE:                  return ("fire");

    case BEAM_POTION_COLD:           // fall through
    case BEAM_COLD:                  return ("cold");
    case BEAM_WATER:                 return ("water");

    case BEAM_MAGIC:                 return ("magic");
    case BEAM_ELECTRICITY:           return ("electricity");

    case BEAM_POTION_STINKING_CLOUD: return ("noxious fumes");

    case BEAM_POTION_POISON:         // fall through
    case BEAM_POISON:                return ("poison");

    case BEAM_NEG:                   return ("negative energy");
    case BEAM_ACID:                  return ("acid");

    case BEAM_MIASMA:                // fall through
    case BEAM_POTION_MIASMA:         return ("miasma");

    case BEAM_SPORE:                 return ("spores");
    case BEAM_POISON_ARROW:          return ("poison arrow");
    case BEAM_HELLFIRE:              return ("hellfire");
    case BEAM_NAPALM:                return ("sticky fire");

    case BEAM_POTION_STEAM:          // fall through
    case BEAM_STEAM:                 return ("steam");

    case BEAM_ENERGY:                return ("energy");
    case BEAM_HOLY:                  return ("holy energy");
    case BEAM_FRAG:                  return ("fragments");
    case BEAM_LAVA:                  return ("magma");
    case BEAM_ICE:                   return ("ice");
    case BEAM_NUKE:                  return ("nuke");
    case BEAM_LIGHT:                 return ("light");
    case BEAM_RANDOM:                return ("random");
    case BEAM_CHAOS:                 return ("chaos");
    case BEAM_SLOW:                  return ("slow");
    case BEAM_HASTE:                 return ("haste");
    case BEAM_MIGHT:                 return ("might");
    case BEAM_HEALING:               return ("healing");
    case BEAM_PARALYSIS:             return ("paralysis");
    case BEAM_CONFUSION:             return ("confusion");
    case BEAM_INVISIBILITY:          return ("invisibility");
    case BEAM_DIGGING:               return ("digging");
    case BEAM_TELEPORT:              return ("teleportation");
    case BEAM_POLYMORPH:             return ("polymorph");
    case BEAM_ENSLAVE:               return ("enslave");
    case BEAM_BANISH:                return ("banishment");
    case BEAM_DEGENERATE:            return ("degeneration");
    case BEAM_ENSLAVE_SOUL:          return ("enslave soul");
    case BEAM_PAIN:                  return ("pain");
    case BEAM_DISPEL_UNDEAD:         return ("dispel undead");
    case BEAM_DISINTEGRATION:        return ("disintegration");
    case BEAM_BLINK:                 return ("blink");
    case BEAM_BLINK_CLOSE:           return ("blink close");
    case BEAM_PETRIFY:               return ("petrify");
    case BEAM_CORONA:                return ("backlight");
    case BEAM_PORKALATOR:            return ("porkalator");
    case BEAM_HIBERNATION:           return ("hibernation");
    case BEAM_SLEEP:                 return ("sleep");
    case BEAM_BERSERK:               return ("berserk");
    case BEAM_POTION_BLACK_SMOKE:    return ("black smoke");
    case BEAM_POTION_GREY_SMOKE:     return ("grey smoke");
    case BEAM_POTION_BLUE_SMOKE:     return ("blue smoke");
    case BEAM_POTION_PURPLE_SMOKE:   return ("purple smoke");
    case BEAM_POTION_RAIN:           return ("rain");
    case BEAM_POTION_RANDOM:         return ("random potion");
    case BEAM_POTION_MUTAGENIC:      return ("mutagenic fog");
    case BEAM_VISUAL:                return ("visual effects");
    case BEAM_TORMENT_DAMAGE:        return ("torment damage");
    case BEAM_DEVOUR_FOOD:           return ("devour food");
    case BEAM_GLOOM:                 return ("gloom");
    case BEAM_INK:                   return ("ink");
    case BEAM_HOLY_FLAME:            return ("cleansing flame");
    case BEAM_HOLY_LIGHT:            return ("holy light");
    case BEAM_AIR:                   return ("air");
    case BEAM_INNER_FLAME:           return ("inner flame");
    case BEAM_PETRIFYING_CLOUD:      return ("calcifying dust");
    case BEAM_BOLT_OF_ZIN:           return ("silver light");

    case NUM_BEAMS:                  die("invalid beam type");
    }
    die("unknown beam type");
}

std::string bolt::get_source_name() const
{
    if (!source_name.empty())
        return source_name;
    const actor *a = agent();
    if (a)
        return a->name(DESC_A, true);
    return "";
}

void clear_zap_info_on_exit()
{
    const unsigned int zap_size = sizeof(zap_data) / sizeof(zap_info);
    for (unsigned int i = 0; i < zap_size; ++i)
    {
        delete zap_data[i].damage;
        delete zap_data[i].tohit;
    }
}<|MERGE_RESOLUTION|>--- conflicted
+++ resolved
@@ -1060,17 +1060,14 @@
     finish_beam();
 }
 
-<<<<<<< HEAD
 static int _length(const coord_def& c)
 {
     return (c.rdist());
 }
 
-=======
->>>>>>> b438b774
 int bolt::range_used(bool leg_only) const
 {
-    const int leg_length = pos().range(leg_source());
+    const int leg_length = _length(pos() - leg_source());
     return (leg_only ? leg_length : leg_length + extra_range_used);
 }
 
