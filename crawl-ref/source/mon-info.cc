--- conflicted
+++ resolved
@@ -519,22 +519,6 @@
         _translate_tentacle_ref(*this, m, "outwards");
     }
 
-<<<<<<< HEAD
-#ifdef CHAOS_CRAWL
-    const string styp_key = make_stringf("%d", type);
-    draco_type = !force_real && job_mapping.exists(styp_key) ?
-                 (monster_type)job_mapping[styp_key].get_int() :
-                  type;
-#else
-    draco_type =
-        (mons_genus(type) == MONS_DRACONIAN
-        || mons_genus(type) == MONS_DEMONSPAWN)
-            ? ::draco_or_demonspawn_subspecies(m)
-            : type;
-#endif
-
-=======
->>>>>>> 2bdad6c4
     if (!mons_can_display_wounds(m)
         || !mons_class_can_display_wounds(type))
     {
@@ -544,10 +528,11 @@
 #ifdef CHAOS_CRAWL
     if (!force_real)
     {
+        const string styp_key = make_stringf("%d", type);
         const string btyp_key = make_stringf("%d", m->base_monster);
-        if (draco_type != type) //ds/dr
-            base_type = draco_type;
-        else if (mon_mapping.exists(btyp_key)) // zombie
+        if (job_mapping.exists(styp_key)) // ds/dr, salt, ice
+            base_type = (monster_type)job_mapping[styp_key].get_int();
+        else if (mon_mapping.exists(btyp_key)) // derived undead
             base_type = (monster_type)mon_mapping[btyp_key].get_int();
         else
             base_type = type;
@@ -573,10 +558,8 @@
         is_active = true;
 #else
         is_active = !!m->ballisto_activity;
-<<<<<<< HEAD
 #endif
-    else if (mons_genus(type) == MONS_HYDRA
-             || mons_genus(base_type) == MONS_HYDRA)
+    else if (_is_hydra(*this))
     {
 #ifdef CHAOS_CRAWL
         if (type == MONS_LERNAEAN_HYDRA || base_type == MONS_LERNAEAN_HYDRA)
@@ -587,10 +570,6 @@
         num_heads = m->num_heads;
 #endif
     }
-=======
-    else if (_is_hydra(*this))
-        num_heads = m->num_heads;
->>>>>>> 2bdad6c4
     // others use number for internal information
     else
         number = 0;
