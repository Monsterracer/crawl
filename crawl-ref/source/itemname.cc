--- conflicted
+++ resolved
@@ -3222,20 +3222,13 @@
         switch (item.sub_type)
         {
         case POT_BERSERK_RAGE:
-<<<<<<< HEAD
-            return (you.species == SP_FORMICID
-                    || (you.is_undead
-                        && (you.species != SP_VAMPIRE
-                            || temp && you.hunger_state <= HS_SATIATED)));
-
-        case POT_SPEED:
-            return (you.species == SP_FORMICID);
-=======
             return you.is_undead
                    && (you.species != SP_VAMPIRE
                        || temp && you.hunger_state <= HS_SATIATED)
-                   || you.species == SP_DJINNI;
->>>>>>> d201e361
+                   || you.species == SP_DJINNI
+                   || you.species == SP_FORMICID;
+        case POT_SPEED:
+            return you.species == SP_FORMICID;
 
         case POT_CURE_MUTATION:
 #if TAG_MAJOR_VERSION == 34
@@ -3284,20 +3277,14 @@
         switch (item.sub_type)
         {
         case AMU_RAGE:
-<<<<<<< HEAD
-            return (you.species == SP_FORMICID
-                    || (you.is_undead
-                        && (you.species != SP_VAMPIRE
-                            || temp && you.hunger_state <= HS_SATIATED)));
-
-        case AMU_STASIS:
-            return you.stasis(false, false);
-=======
             return you.is_undead
                    && (you.species != SP_VAMPIRE
                        || temp && you.hunger_state <= HS_SATIATED)
-                   || you.species == SP_DJINNI;
->>>>>>> d201e361
+                   || you.species == SP_DJINNI
+                   || you.species == SP_FORMICID;
+
+        case AMU_STASIS:
+            return you.stasis(false, false);
 
         case AMU_CLARITY:
             return you.clarity(false, false);
