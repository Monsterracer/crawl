--- conflicted
+++ resolved
@@ -2064,12 +2064,8 @@
             // Divine health and mana restoration doesn't happen when
             // killing born-friendly monsters.
             if (gives_player_xp
-<<<<<<< HEAD
-                && (you_worship(GOD_MAKHLEB)
+                && (have_passive(passive_t::restore_hp)
                     || you_worship(GOD_PAKELLAS)
-=======
-                && (have_passive(passive_t::restore_hp)
->>>>>>> dc24ac1b
                     || you_worship(GOD_VEHUMET)
                     || have_passive(passive_t::restore_hp_mp_vs_unholy)
                        && (mons->is_evil() || mons->is_unholy()))
