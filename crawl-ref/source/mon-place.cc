/**
 * @file
 * @brief Functions used when placing monsters in the dungeon.
**/

#include "AppHdr.h"

#include <algorithm>

#include "mon-place.h"
#include "mgen_data.h"

#include "abyss.h"
#include "areas.h"
#include "arena.h"
#include "attitude-change.h"
#include "branch.h"
#include "cloud.h"
#include "colour.h"
#include "coordit.h"
#include "directn.h"
#include "dungeon.h"
#include "fprop.h"
#include "godabil.h"
#include "externs.h"
#include "options.h"
#include "ghost.h"
#include "godabil.h"
#include "lev-pand.h"
#include "libutil.h"
#include "losglobal.h"
#include "message.h"
#include "mon-behv.h"
#include "mon-death.h"
#include "mon-gear.h"
#include "mon-pick.h"
#include "mon-poly.h"
#include "random.h"
#include "religion.h"
#include "shopping.h"
#include "spl-clouds.h"
#include "spl-damage.h"
#include "state.h"
#include "env.h"
#include "spl-summoning.h"
#include "terrain.h"
#include "tilepick.h"
#include "traps.h"
#include "travel.h"
#include "unwind.h"
#include "view.h"
#include "viewchar.h"
#ifdef USE_TILE
 #include "tiledef-player.h"
#endif

band_type active_monster_band = BAND_NO_BAND;

static vector<int> vault_mon_types;
static vector<int> vault_mon_bases;
static vector<int> vault_mon_weights;
static vector<bool> vault_mon_bands;

#define VAULT_MON_TYPES_KEY   "vault_mon_types"
#define VAULT_MON_BASES_KEY   "vault_mon_bases"
#define VAULT_MON_WEIGHTS_KEY "vault_mon_weights"
#define VAULT_MON_BANDS_KEY   "vault_mon_bands"

// proximity is the same as for mons_place:
// 0 is no restrictions
// 1 attempts to place near player
// 2 attempts to avoid player LOS

#define BIG_BAND        20

static monster_type _band_member(band_type band, int which);
static band_type _choose_band(monster_type mon_type, int &band_size,
                              bool& natural_leader);

static monster* _place_monster_aux(const mgen_data &mg, const monster *leader,
                                   level_id place,
                                   bool force_pos = false,
                                   bool dont_place = false);

// Returns whether actual_feat is compatible with feat_wanted for monster
// movement and generation.
bool feat_compatible(dungeon_feature_type feat_wanted,
                     dungeon_feature_type actual_feat)
{
    if (feat_wanted == DNGN_FLOOR)
        return feat_has_solid_floor(actual_feat);

    return feat_wanted == actual_feat
           || (feat_wanted == DNGN_DEEP_WATER
               && (actual_feat == DNGN_SHALLOW_WATER
                   || actual_feat == DNGN_FOUNTAIN_BLUE));
}

// Can this monster survive on actual_grid?
//
// If you have an actual monster, use this instead of the overloaded function
// that uses only the monster class to make decisions.
bool monster_habitable_grid(const monster* mon,
                            dungeon_feature_type actual_grid)
{
    // Zombified monsters enjoy the same habitat as their original,
    // except lava-based monsters.
    const monster_type mt = fixup_zombie_type(mon->type,
                                              mons_base_type(mon));

    return monster_habitable_grid(mt,
                                  actual_grid,
                                  DNGN_UNSEEN,
                                  mons_flies(mon),
                                  mon->cannot_move() || mon->caught());
}

bool mons_airborne(monster_type mcls, int flies, bool paralysed)
{
    if (flies == -1)
        flies = mons_class_flies(mcls);

    return paralysed ? flies == FL_LEVITATE : flies != FL_NONE;
}

// Can monsters of class monster_class live happily on actual_grid?
// Use flies == true to pretend the monster can fly.
//
// [dshaligram] We're trying to harmonise the checks from various places into
// one check, so we no longer care if a water elemental springs into existence
// on dry land, because they're supposed to be able to move onto dry land
// anyway.
bool monster_habitable_grid(monster_type mt,
                            dungeon_feature_type actual_grid,
                            dungeon_feature_type wanted_grid_feature,
                            int flies, bool paralysed)
{
    // No monster may be placed on open sea.
    if (actual_grid == DNGN_OPEN_SEA || actual_grid == DNGN_LAVA_SEA)
        return false;

    // Monsters can't use teleporters, and standing there would look just wrong.
    if (actual_grid == DNGN_TELEPORTER)
        return false;

    const dungeon_feature_type feat_preferred =
        habitat2grid(mons_class_primary_habitat(mt));
    const dungeon_feature_type feat_nonpreferred =
        habitat2grid(mons_class_secondary_habitat(mt));

    const bool monster_is_airborne = mons_airborne(mt, flies, paralysed);

    // If the caller insists on a specific feature type, try to honour
    // the request. This allows the builder to place amphibious
    // creatures only on land, or flying creatures only on lava, etc.
    if (wanted_grid_feature != DNGN_UNSEEN
        && (feat_compatible(feat_preferred, wanted_grid_feature)
            || feat_compatible(feat_nonpreferred, wanted_grid_feature)
            || (monster_is_airborne && !feat_is_solid(wanted_grid_feature))))
    {
        return feat_compatible(wanted_grid_feature, actual_grid);
    }

    // Special check for fire elementals since their habitat is floor which
    // is generally considered compatible with shallow water.
    if (mt == MONS_FIRE_ELEMENTAL && feat_is_watery(actual_grid))
        return false;

    if (actual_grid == DNGN_MALIGN_GATEWAY)
    {
        if (mt == MONS_ELDRITCH_TENTACLE
            || mt == MONS_ELDRITCH_TENTACLE_SEGMENT)
        {
            return true;
        }
        else
            return false;
    }

    if (feat_compatible(feat_preferred, actual_grid)
        || (feat_nonpreferred != feat_preferred
            && feat_compatible(feat_nonpreferred, actual_grid)))
    {
        return true;
    }

    // [dshaligram] Flying creatures are all DNGN_FLOOR, so we
    // only have to check for the additional valid grids of deep
    // water and lava.
    if (monster_is_airborne
        && (actual_grid == DNGN_LAVA || actual_grid == DNGN_DEEP_WATER))
    {
        return true;
    }

    return false;
}

// Returns true if the monster can submerge in the given grid.
bool monster_can_submerge(const monster* mon, dungeon_feature_type feat)
{
    if (testbits(env.pgrid(mon->pos()), FPROP_NO_SUBMERGE))
        return false;
    if (!mon->is_habitable_feat(feat))
        return false;
    if (mons_class_flag(mon->type, M_SUBMERGES))
    {
        switch (mons_habitat(mon))
        {
        case HT_WATER:
        case HT_AMPHIBIOUS:
            return feat_is_watery(feat);
        case HT_LAVA:
        case HT_AMPHIBIOUS_LAVA:
            return feat == DNGN_LAVA;
        case HT_LAND:
            // Currently, trapdoor spider and air elemental only.
            return feat == DNGN_FLOOR;
        default:
            return false;
        }
    }
    else
        return false;
}

static bool _is_spawn_scaled_area(const level_id &here)
{
    return is_connected_branch(here.branch)
           && !is_hell_subbranch(here.branch)
           && here.branch != BRANCH_VESTIBULE
           && here.branch != BRANCH_ZOT;
}

// Scale monster generation parameter with time spent on level. Note:
// (target_value - base_value) * dropoff_ramp_turns must be < INT_MAX!
static int _scale_spawn_parameter(int base_value,
                                  int target_value,
                                  int final_value,
                                  int dropoff_start_turns = 3000,
                                  int dropoff_ramp_turns  = 12000)
{
    if (!_is_spawn_scaled_area(level_id::current()))
        return base_value;

    const int turns_on_level = env.turns_on_level;
    return turns_on_level <= dropoff_start_turns ? base_value :
           turns_on_level > dropoff_start_turns + dropoff_ramp_turns ?
           final_value :

           // Actual scaling, strictly linear at the moment:
           (base_value +
            (target_value - base_value)
            * (turns_on_level - dropoff_start_turns)
            / dropoff_ramp_turns);
}

static void _apply_ood(level_id &place)
{
    // OODs do not apply to any portal vaults, any 1-level branches, Zot and
    // hells.  What with newnewabyss?
    if (!is_connected_branch(place)
        || place.branch == BRANCH_ZOT
        || is_hell_subbranch(place.branch)
        || brdepth[place.branch] <= 1)
    {
        return;
    }

    // The OOD fuzz roll is not applied at level generation time on
    // D:1, and is applied slightly less often (0.75*0.14) on D:2. All
    // other levels have a straight 14% chance of moderate OOD fuzz
    // for each monster at level generation, and the chances of
    // moderate OODs go up to 100% after a ramp-up period.

    if (place.branch == BRANCH_DUNGEON
        && (place.depth == 1 && env.turns_on_level < 701
         || place.depth == 2 && (env.turns_on_level < 584 || one_chance_in(4))))
    {
        return;
    }

#ifdef DEBUG_DIAGNOSTICS
    level_id old_place = place;
#endif

    if (x_chance_in_y(_scale_spawn_parameter(140, 1000, 1000, 3000, 4800),
                      1000))
    {
        const int fuzzspan = 5;
        const int fuzz = max(0, random_range(-fuzzspan, fuzzspan, 2));

        // Quite bizarre logic: why should we fail in >50% cases here?
        if (fuzz)
        {
            place.depth += fuzz;
            dprf("Monster level fuzz: %d (old: %s, new: %s)",
                 fuzz, old_place.describe().c_str(), place.describe().c_str());
        }
    }

    // On D:13 and deeper, and for those who tarry, something extreme:
    if (env.turns_on_level > 1400 - place.absdepth() * 117
        && x_chance_in_y(_scale_spawn_parameter(2, 10000, 10000, 3000, 9000),
                         10000))
    {
        // this maxes depth most of the time
        place.depth += random2avg(27, 2);
        dprf("Super OOD roll: Old: %s, New: %s",
             old_place.describe().c_str(), place.describe().c_str());
    }
}

static int _vestibule_spawn_rate()
{
    // Monster generation in the Vestibule drops off quickly.
    const int taper_off_turn = 500;
    int genodds = 240;
    // genodds increases once you've spent more than 500 turns in Hell.
    if (env.turns_on_level > taper_off_turn)
    {
        genodds += (env.turns_on_level - taper_off_turn);
        genodds  = (genodds < 0 ? 20000 : min(genodds, 20000));
    }

    return genodds;
}

//#define DEBUG_MON_CREATION

/**
 * Spawn random monsters.

 * The spawn rate defaults to the current env.spawn_random_rate for the branch,
 * but is modified by whether the player is in the abyss and on what level, as
 * well as whether the player has the orb.
 */
void spawn_random_monsters()
{
    if (crawl_state.disables[DIS_SPAWNS])
        return;

    if (crawl_state.game_is_arena()
        || (crawl_state.game_is_sprint()
            && player_in_connected_branch()
            && you.char_direction == GDT_DESCENDING))
    {
        return;
    }

#ifdef DEBUG_MON_CREATION
    mprf(MSGCH_DIAGNOSTICS, "in spawn_random_monsters()");
#endif
    int rate = env.spawn_random_rate;
    if (!rate)
    {
#ifdef DEBUG_MON_CREATION
        mprf(MSGCH_DIAGNOSTICS, "random monster gen turned off");
#endif
        return;
    }

    if (player_in_branch(BRANCH_VESTIBULE))
        rate = _vestibule_spawn_rate();

    if (player_has_orb())
        rate = you_worship(GOD_CHEIBRIADOS) ? 16 : 8;
    else if (you.char_direction != GDT_GAME_START)
        rate = _scale_spawn_parameter(rate, 6 * rate, 0);

    if (rate == 0)
    {
        dprf("random monster gen scaled off, %d turns on level",
             env.turns_on_level);
        return;
    }

    if (player_in_branch(BRANCH_ABYSS))
    {
        if (you.char_direction != GDT_GAME_START)
            rate = 5;
        if (you_worship(GOD_CHEIBRIADOS))
            rate *= 2;
    }

    if (!x_chance_in_y(5, rate))
        return;

    // Place normal dungeon monsters, but not in player LOS. Don't generate orb
    // spawns in Abyss to show some mercy to players that get banished there on
    // the orb run.
    if (player_in_connected_branch()
        || (player_has_orb() && !player_in_branch(BRANCH_ABYSS)))
    {
        dprf("Placing monster, rate: %d, turns here: %d",
             rate, env.turns_on_level);
        proximity_type prox = (one_chance_in(10) ? PROX_NEAR_STAIRS
                                                 : PROX_AWAY_FROM_PLAYER);

        // The rules change once the player has picked up the Orb...
        if (player_has_orb())
            prox = (one_chance_in(3) ? PROX_CLOSE_TO_PLAYER : PROX_ANYWHERE);

        mgen_data mg(WANDERING_MONSTER);
        mg.proximity = prox;
        mg.foe = (player_has_orb()) ? MHITYOU : MHITNOT;
        mons_place(mg);
        viewwindow();
        return;
    }

    mgen_data mg(WANDERING_MONSTER);
    if (player_in_branch(BRANCH_PANDEMONIUM)
        && !env.properties.exists("vault_mon_weights")
        && !one_chance_in(40))
    {
        mg.cls = env.mons_alloc[random2(PAN_MONS_ALLOC)];
        mg.flags |= MG_PERMIT_BANDS;
    }

    mons_place(mg);
    viewwindow();
}

static bool _is_random_monster(monster_type mt)
{
    return mt == RANDOM_MONSTER || mt == RANDOM_MOBILE_MONSTER
           || mt == RANDOM_COMPATIBLE_MONSTER
           || mt == RANDOM_BANDLESS_MONSTER
           || mt == WANDERING_MONSTER;
}

static bool _is_not_zombifiable(monster_type mt)
{
    return !mons_zombie_size(mt);
}

static bool _has_big_aura(monster_type mt)
{
    return mt == MONS_SILENT_SPECTRE;
}

static bool _is_incompatible_monster(monster_type mt)
{
    return mons_class_is_stationary(mt)
        || player_will_anger_monster(mt);
}

static bool _is_banded_monster(monster_type mt)
{
    int idummy;
    bool bdummy;
    return _choose_band(mt, idummy, bdummy) != BAND_NO_BAND;
}

// Caller must use !invalid_monster_type to check if the return value
// is a real monster.
monster_type pick_random_monster(level_id place,
                                 monster_type kind,
                                 level_id *final_place)
{
    if (crawl_state.game_is_arena())
    {
        monster_type type = arena_pick_random_monster(place);
        if (!_is_random_monster(type))
            return type;
    }

    _apply_ood(place);

    place.depth = min(place.depth, branch_ood_cap(place.branch));

    if (final_place)
        *final_place = place;

    if (crawl_state.game_is_arena())
        return pick_monster(place, arena_veto_random_monster);
    else if (kind == RANDOM_MOBILE_MONSTER)
        return pick_monster(place, mons_class_is_stationary);
    else if (kind == RANDOM_COMPATIBLE_MONSTER)
        return pick_monster(place, _is_incompatible_monster);
    else if (kind == RANDOM_BANDLESS_MONSTER)
        return pick_monster(place, _is_banded_monster);
    else if (mons_class_is_zombified(kind))
        return pick_monster(place, _is_not_zombifiable);
    else if (crawl_state.game_is_sprint())
        return pick_monster(place, _has_big_aura);
    else
        return pick_monster(place);
}

bool can_place_on_trap(monster_type mon_type, trap_type trap)
{
    if (mons_is_tentacle_segment(mon_type))
        return true;

    if (trap == TRAP_TELEPORT || trap == TRAP_TELEPORT_PERMANENT)
        return false;

    if (trap == TRAP_SHAFT)
    {
        if (_is_random_monster(mon_type))
            return false;

        return mons_class_flies(mon_type)
               || get_monster_data(mon_type)->size == SIZE_TINY;
    }

    return true;
}

bool drac_colour_incompatible(int drac, int colour)
{
    return drac == MONS_DRACONIAN_SCORCHER && colour == MONS_WHITE_DRACONIAN;
}

// Finds a random square as close to a staircase as possible
static bool _find_mon_place_near_stairs(coord_def& pos,
                                        dungeon_char_type *stair_type,
                                        level_id &place)
{
    pos = get_random_stair();
    const dungeon_feature_type feat = grd(pos);
    *stair_type = get_feature_dchar(feat);

    // First, assume a regular stair.
    switch (feat_stair_direction(feat))
    {
    case CMD_GO_UPSTAIRS:
        if (place.depth > 1)
            place.depth--;
        break;
    case CMD_GO_DOWNSTAIRS:
        if (place.depth < brdepth[place.branch])
            place.depth++;
        break;
    default: ;
    }

    // Is it a branch stair?
    for (branch_iterator it; it; ++it)
    {
        if (it->entry_stairs == feat)
        {
            place = it->id;
            break;
        }
        else if (it->exit_stairs == feat)
        {
            place = brentry[it->id];
            // This can happen on D:1 and in wizmode with random spawns on the
            // first floor of a branch that didn't generate naturally.
            if (!place.is_valid())
                return false;
            break;
        }
    }
    const monster_type habitat_target = MONS_BAT;
    int distance = 3;
    if (crawl_state.game_is_zotdef())
        distance = 9999;
    pos = find_newmons_square_contiguous(habitat_target, pos, distance);
    return in_bounds(pos);
}

bool needs_resolution(monster_type mon_type)
{
    return mon_type == RANDOM_DRACONIAN || mon_type == RANDOM_BASE_DRACONIAN
           || mon_type == RANDOM_NONBASE_DRACONIAN
           || mon_type >= RANDOM_DEMON_LESSER && mon_type <= RANDOM_DEMON
           || mon_type == RANDOM_DEMONSPAWN
           || mon_type == RANDOM_BASE_DEMONSPAWN
           || mon_type == RANDOM_NONBASE_DEMONSPAWN
           || _is_random_monster(mon_type);
}

monster_type resolve_monster_type(monster_type mon_type,
                                  monster_type &base_type,
                                  proximity_type proximity,
                                  coord_def *pos,
                                  unsigned mmask,
                                  dungeon_char_type *stair_type,
                                  level_id *place,
                                  bool *want_band)
{
    if (want_band)
        *want_band = false;

    if (mon_type == RANDOM_DRACONIAN)
    {
        // Pick any random drac, constrained by colour if requested.
        do
        {
            mon_type =
                static_cast<monster_type>(
                    random_range(MONS_FIRST_BASE_DRACONIAN,
                                 MONS_LAST_DRACONIAN));
        }
        while (base_type != MONS_PROGRAM_BUG
               && mon_type != base_type
               && (mons_species(mon_type) == mon_type
                   || drac_colour_incompatible(mon_type, base_type)));
    }
    else if (mon_type == RANDOM_BASE_DRACONIAN)
        mon_type = random_draconian_monster_species();
    else if (mon_type == RANDOM_NONBASE_DRACONIAN)
    {
        mon_type =
            static_cast<monster_type>(
                random_range(MONS_FIRST_NONBASE_DRACONIAN, MONS_LAST_DRACONIAN));
    }
    else if (mon_type >= RANDOM_DEMON_LESSER && mon_type <= RANDOM_DEMON)
        mon_type = summon_any_demon(mon_type);
    else if (mon_type == RANDOM_DEMONSPAWN)
    {
        do
        {
            mon_type =
                static_cast<monster_type>(
                    random_range(MONS_FIRST_DEMONSPAWN,
                                 MONS_LAST_DEMONSPAWN));
        }
        while (base_type != MONS_PROGRAM_BUG
               && mon_type != base_type
               && mons_species(mon_type) == mon_type);
    }
    else if (mon_type == RANDOM_BASE_DEMONSPAWN)
        mon_type = random_demonspawn_monster_species();
    else if (mon_type == RANDOM_NONBASE_DEMONSPAWN)
    {
        mon_type =
            static_cast<monster_type>(
                random_range(MONS_FIRST_NONBASE_DEMONSPAWN,
                             MONS_LAST_NONBASE_DEMONSPAWN));
    }

    // (2) Take care of non-draconian random monsters.
    else if (_is_random_monster(mon_type))
    {
        // Respect destination level for staircases.
        if (proximity == PROX_NEAR_STAIRS)
        {
            const level_id orig_place = *place;

            if (_find_mon_place_near_stairs(*pos, stair_type, *place))
            {
                // No monsters spawned in the Temple.
                if (branches[place->branch].id == BRANCH_TEMPLE)
                    proximity = PROX_AWAY_FROM_PLAYER;
            }
            else
                proximity = PROX_AWAY_FROM_PLAYER;
            if (proximity == PROX_NEAR_STAIRS)
                dprf("foreign monster from %s", place->describe().c_str());
            else // we dunt cotton to no ferrniers in these here parts
                *place = orig_place;

        } // end proximity check

        // Only use the vault list if the monster comes from this level.
        if (!vault_mon_types.empty() && *place == level_id::current())
        {
            int i = 0;
            int tries = 0;
            int type;
            do
            {
                i = choose_random_weighted(vault_mon_weights.begin(),
                                           vault_mon_weights.end());
                type = vault_mon_types[i];

                // Give up after enough attempts: for example, a Yred
                // worshipper casting Shadow Creatures in holy Pan.
                if (tries++ >= 300)
                    type = MONS_NO_MONSTER;
                // If the monster list says not to place, or to place
                // by level, or to place a random monster, accept that.
                // If it's random, we'll be recursively calling ourselves
                // later on for the new monster type.
                if (type == MONS_NO_MONSTER || type == -1
                    || needs_resolution((monster_type)type))
                {
                    break;
                }
            }
            while (mon_type == RANDOM_MOBILE_MONSTER
                      && mons_class_is_stationary((monster_type)type)
                   || mon_type == RANDOM_COMPATIBLE_MONSTER
                      && _is_incompatible_monster((monster_type)type)
                   || mon_type == RANDOM_BANDLESS_MONSTER
                      && _is_banded_monster((monster_type)type));

            int base = vault_mon_bases[i];
            bool banded = vault_mon_bands[i];

            if (type == -1)
                *place = level_id::from_packed_place(base);
            else
            {
                base_type = (monster_type) base;
                mon_type  = (monster_type) type;
                if (want_band)
                    *want_band = banded;
                if (needs_resolution(mon_type))
                {
                    mon_type =
                        resolve_monster_type(mon_type, base_type,
                                             proximity, pos, mmask,
                                             stair_type,
                                             place,
                                             want_band);
                }
                return mon_type;
            }
        }

        int tries = 0;
        while (tries++ < 300)
        {
            level_id orig_place = *place;

            // Now pick a monster of the given branch and level.
            mon_type = pick_random_monster(*place, mon_type, place);

            // Don't allow monsters too stupid to use stairs (e.g.
            // non-spectral zombified undead) to be placed near
            // stairs.
            if (proximity != PROX_NEAR_STAIRS
                || mons_class_can_use_stairs(mon_type))
            {
                break;
            }

            *place = orig_place;
        }

        if (proximity == PROX_NEAR_STAIRS && tries >= 300)
            mon_type = pick_random_monster(*place, mon_type, place);
    }
    return mon_type;
}

// A short function to check the results of near_stairs().
// Returns 0 if the point is not near stairs.
// Returns 1 if the point is near unoccupied stairs.
// Returns 2 if the point is near player-occupied stairs.
static int _is_near_stairs(coord_def &p)
{
    int result = 0;

    for (int i = -1; i <= 1; ++i)
        for (int j = -1; j <= 1; ++j)
        {
            if (!in_bounds(p))
                continue;

            const dungeon_feature_type feat = grd(p);
            if (feat_is_stair(feat))
            {
                // Shouldn't matter for escape hatches.
                if (feat_is_escape_hatch(feat))
                    continue;

                // Should there be several stairs, don't overwrite the
                // player on stairs info.
                if (result < 2)
                    result = (p == you.pos()) ? 2 : 1;
            }
        }

    return result;
}

// For generation purposes, don't treat simulacra of lava enemies as
// being able to place on lava.
const monster_type fixup_zombie_type(const monster_type cls,
                                         const monster_type base_type)
{
    return (mons_class_is_zombified(cls)
            && mons_class_secondary_habitat(base_type) != HT_LAVA)
            ? base_type
            : cls;
}

// Checks if the monster is ok to place at mg_pos. If force_location
// is true, then we'll be less rigorous in our checks, in particular
// allowing land monsters to be placed in shallow water and water
// creatures in fountains.
static bool _valid_monster_generation_location(const mgen_data &mg,
                                                const coord_def &mg_pos)
{
    if (!in_bounds(mg_pos)
        || monster_at(mg_pos)
        || you.pos() == mg_pos && !fedhas_passthrough_class(mg.cls))
    {
        return false;
    }

    const monster_type montype = fixup_zombie_type(mg.cls, mg.base_type);
    if (!monster_habitable_grid(montype, grd(mg_pos), mg.preferred_grid_feature,
                                mons_class_flies(montype), false)
        || (mg.behaviour != BEH_FRIENDLY && !mons_is_mimic(montype)
            && is_sanctuary(mg_pos)
            && !mons_is_tentacle_segment(montype)))
    {
        return false;
    }

    // Check player proximity to avoid band members being placed
    // close to the player erroneously.
    // XXX: This is a little redundant with proximity checks in
    // place_monster.
    if (mg.proximity == PROX_AWAY_FROM_PLAYER
        && distance2(you.pos(), mg_pos) <= LOS_RADIUS_SQ)
    {
        return false;
    }

    // Don't generate monsters on top of teleport traps.
    // (How did they get there?)
    const trap_def* ptrap = find_trap(mg_pos);
    if (ptrap && !can_place_on_trap(mg.cls, ptrap->type))
        return false;

    return true;
}

static bool _valid_monster_generation_location(mgen_data &mg)
{
    return _valid_monster_generation_location(mg, mg.pos);
}

// Returns true if the player is on a level that should be sheltered from
// OOD packs, based on depth and time spent on-level.
static bool _in_ood_pack_protected_place()
{
    return env.turns_on_level < 1400 - env.absdepth0 * 117;
}

monster* place_monster(mgen_data mg, bool force_pos, bool dont_place)
{
#ifdef DEBUG_MON_CREATION
    mprf(MSGCH_DIAGNOSTICS, "in place_monster()");
#endif

    int tries = 0;
    dungeon_char_type stair_type = NUM_DCHAR_TYPES;

    // (1) Early out (summoned to occupied grid).
    if (mg.use_position() && monster_at(mg.pos))
        return 0;

    if (!mg.place.is_valid())
        mg.place = level_id::current();

    bool want_band = false;
    level_id place = mg.place;
    mg.cls = resolve_monster_type(mg.cls, mg.base_type, mg.proximity,
                                  &mg.pos, mg.map_mask,
                                  &stair_type,
                                  &place,
                                  &want_band);
    bool chose_ood_monster = place.absdepth() > mg.place.absdepth() + 5;
    if (want_band)
        mg.flags |= MG_PERMIT_BANDS;

    if (mg.cls == MONS_NO_MONSTER || mg.cls == MONS_PROGRAM_BUG)
        return 0;

    bool create_band = mg.permit_bands();
    // If we drew an OOD monster and there hasn't been much time spent
    // on level, disable band generation. This applies only to
    // randomly picked monsters -- chose_ood_monster will never be set
    // true for explicitly specified monsters in vaults and other
    // places.
    if (chose_ood_monster && _in_ood_pack_protected_place())
    {
        dprf("Chose monster with OOD roll: %s, disabling band generation",
             get_monster_data(mg.cls)->name);
        create_band = false;
    }

    // Re-check for PROX_NEAR_STAIRS here - if original monster
    // type wasn't RANDOM_MONSTER then the position won't
    // have been set.
    if (mg.proximity == PROX_NEAR_STAIRS && mg.pos.origin())
    {
        level_id lev;
        if (!_find_mon_place_near_stairs(mg.pos, &stair_type, lev))
            mg.proximity = PROX_AWAY_FROM_PLAYER;
    } // end proximity check

    if (mg.cls == MONS_PROGRAM_BUG)
        return 0;

    // (3) Decide on banding (good lord!)
    int band_size = 1;
    bool leader = false;
    monster_type band_monsters[BIG_BAND];        // band monster types
    band_type band = BAND_NO_BAND;
    band_monsters[0] = mg.cls;

    // The (very) ugly thing band colour.
    static colour_t ugly_colour = BLACK;

    if (create_band)
    {
#ifdef DEBUG_MON_CREATION
        mprf(MSGCH_DIAGNOSTICS, "Choose band members...");
#endif
        band = _choose_band(mg.cls, band_size, leader);
        band_size++;
        for (int i = 1; i < band_size; ++i)
        {
            band_monsters[i] = _band_member(band, i);

            // Get the (very) ugly thing band colour, so that all (very)
            // ugly things in a band will start with it.
            if ((band_monsters[i] == MONS_UGLY_THING
                || band_monsters[i] == MONS_VERY_UGLY_THING)
                    && ugly_colour == BLACK)
            {
                ugly_colour = ugly_thing_random_colour();
            }
        }
    }

    // Set the (very) ugly thing band colour.
    if (ugly_colour != BLACK)
        mg.colour = ugly_colour;

    // Returns 2 if the monster is placed near player-occupied stairs.
    int pval = _is_near_stairs(mg.pos);
    if (mg.proximity == PROX_NEAR_STAIRS)
    {
        // For some cases disallow monsters on stairs.
        if (mons_class_is_stationary(mg.cls)
            || (pval == 2 // Stairs occupied by player.
                && (mons_class_base_speed(mg.cls) == 0
                    || grd(mg.pos) == DNGN_LAVA
                    || grd(mg.pos) == DNGN_DEEP_WATER)))
        {
            mg.proximity = PROX_AWAY_FROM_PLAYER;
        }
    }

    // (4) For first monster, choose location.  This is pretty intensive.
    bool proxOK;
    bool close_to_player;

    // Player shoved out of the way?
    bool shoved = false;

    if (!mg.use_position() && !force_pos)
    {
        tries = 0;

        // Try to pick a position that is
        // a) not occupied
        // b) compatible
        // c) in the 'correct' proximity to the player

        while (true)
        {
            if (tries++ >= 45)
                return 0;

            // Placement already decided for PROX_NEAR_STAIRS.
            // Else choose a random point on the map.
            if (mg.proximity != PROX_NEAR_STAIRS)
                mg.pos = random_in_bounds();

            if (!_valid_monster_generation_location(mg))
                continue;

            // Is the grid verboten?
            if (map_masked(mg.pos, mg.map_mask))
                continue;

            // Let's recheck these even for PROX_NEAR_STAIRS, just in case.
            // Check proximity to player.
            proxOK = true;

            switch (mg.proximity)
            {
            case PROX_ANYWHERE:
                if (distance2(you.pos(), mg.pos) < dist_range(2 + random2(3)))
                    proxOK = false;
                break;

            case PROX_CLOSE_TO_PLAYER:
            case PROX_AWAY_FROM_PLAYER:
                // If this is supposed to measure los vs not los,
                // then see_cell(mg.pos) should be used instead. (jpeg)
                close_to_player = (distance2(you.pos(), mg.pos) <=
                                   LOS_RADIUS_SQ);

                if (mg.proximity == PROX_CLOSE_TO_PLAYER && !close_to_player
                    || mg.proximity == PROX_AWAY_FROM_PLAYER && close_to_player)
                {
                    proxOK = false;
                }
                break;

            case PROX_NEAR_STAIRS:
                if (pval == 2) // player on stairs
                {
                    if (mons_class_base_speed(mg.cls) == 0)
                    {
                        proxOK = false;
                        break;
                    }
                    // Swap the monster and the player spots, unless the
                    // monster was generated in lava or deep water.
                    if (grd(mg.pos) == DNGN_LAVA
                        || grd(mg.pos) == DNGN_DEEP_WATER)
                    {
                        proxOK = false;
                        break;
                    }

                    // You can't be shoved if you're caught in a net.
                    if (you.caught())
                    {
                        proxOK = false;
                        break;
                    }

                    shoved = true;
                    coord_def mpos = mg.pos;
                    mg.pos         = you.pos();
                    you.moveto(mpos);
                }
                proxOK = (pval > 0);
                break;
            }

            if (!proxOK)
                continue;

            // Cool.. passes all tests.
            break;
        } // end while... place first monster
    }
    else if (!_valid_monster_generation_location(mg) && !dont_place)
    {
        // Sanity check that the specified position is valid.
        return 0;
    }

    // Reset the (very) ugly thing band colour.
    if (ugly_colour != BLACK)
        ugly_colour = BLACK;

    monster* mon = _place_monster_aux(mg, 0, place, force_pos, dont_place);

    // Bail out now if we failed.
    if (!mon)
        return 0;

    if (mg.props.exists("map"))
        mon->set_originating_map(mg.props["map"].get_string());

    if (mg.needs_patrol_point()
        || (mon->type == MONS_ALLIGATOR
            && !testbits(mon->flags, MF_BAND_MEMBER)))
    {
        mon->patrol_point = mon->pos();
#ifdef DEBUG_PATHFIND
        mprf("Monster %s is patrolling around (%d, %d).",
             mon->name(DESC_PLAIN).c_str(), mon->pos().x, mon->pos().y);
#endif
    }

    if (player_in_branch(BRANCH_ABYSS) && !mg.summoner
        && in_bounds(mon->pos())
        && !(mg.extra_flags & MF_WAS_IN_VIEW)
        && !cell_is_solid(mon->pos()))
    {
        big_cloud(CLOUD_TLOC_ENERGY, mon, mon->pos(), 3 + random2(3), 3, 3);
    }

    // Message to player from stairwell/gate/abyss appearance.
    if (shoved)
    {
        mprf("%s shoves you out of the %s!",
             mon->visible_to(&you) ? mon->name(DESC_A).c_str() : "Something",
             stair_type == DCHAR_ARCH ? "gateway" : "stairwell");
    }
    else if (mg.proximity == PROX_NEAR_STAIRS && you.can_see(mon))
    {
        switch (stair_type)
        {
        case DCHAR_STAIRS_DOWN: mon->seen_context = SC_UPSTAIRS; break;
        case DCHAR_STAIRS_UP:   mon->seen_context = SC_DOWNSTAIRS; break;
        case DCHAR_ARCH:        mon->seen_context = SC_ARCH; break;
        default: ;
        }
    }
    else if (player_in_branch(BRANCH_ABYSS) && you.can_see(mon)
             && !crawl_state.generating_level
             && !mg.summoner && !mons_is_mimic(mon->type)
             && !crawl_state.is_god_acting()
             && !(mon->flags & MF_WAS_IN_VIEW)) // is this possible?
    {
        mon->seen_context = SC_ABYSS;
    }

    // Now, forget about banding if the first placement failed, or there are
    // too many monsters already, or we successfully placed by stairs.
    // Zotdef change - banding allowed on stairs for extra challenge!
    // Frequency reduced, though, and only after 2K turns.
    if (mon->mindex() >= MAX_MONSTERS - 30
        || (mg.proximity == PROX_NEAR_STAIRS && !crawl_state.game_is_zotdef())
        || (crawl_state.game_is_zotdef() && you.num_turns < 2000))
    {
        return mon;
    }

    // Not PROX_NEAR_STAIRS, so it will be part of a band, if there is any.
    if (band_size > 1)
        mon->flags |= MF_BAND_MEMBER;

    const bool priest = mon->is_priest();

    mgen_data band_template = mg;

    if (leader && !mg.summoner)
    {
        band_template.summoner = mon;
        band_template.flags |= MG_BAND_MINION;
    }

    unwind_var<band_type> current_band(active_monster_band, band);
    // (5) For each band monster, loop call to place_monster_aux().
    for (int i = 1; i < band_size; i++)
    {
        if (band_monsters[i] == MONS_NO_MONSTER)
            break;

        band_template.cls = band_monsters[i];

        // We don't want to place a unique that has already been
        // generated.
        if (mons_is_unique(band_template.cls)
            && you.unique_creatures[band_template.cls])
        {
            continue;
        }

        if (monster *member = _place_monster_aux(band_template, mon, place))
        {
            member->flags |= MF_BAND_MEMBER;
            member->props["band_leader"].get_int() = mon->mid;
            member->set_originating_map(mon->originating_map());

            // Priestly band leaders should have an entourage of the
            // same religion, unless members of that entourage already
            // have a different one.
            if (priest && member->god == GOD_NO_GOD)
                member->god = mon->god;

            if (mon->type == MONS_PIKEL)
            {
                // Don't give XP for the slaves to discourage hunting.  Pikel
                // has an artificially large XP modifier to compensate for
                // this.
                member->flags |= MF_NO_REWARD;
                member->props["pikel_band"] = true;
            }
            else if (mon->type == MONS_KIRKE)
                member->props["kirke_band"] = true;
        }
    }

    // Placement of first monster, at least, was a success.
    return mon;
}

monster* get_free_monster()
{
    for (int i = 0; i < MAX_MONSTERS; ++i)
        if (env.mons[i].type == MONS_NO_MONSTER)
        {
            env.mons[i].reset();
            return &env.mons[i];
        }

    return NULL;
}

void mons_add_blame(monster* mon, const string &blame_string)
{
    const bool exists = mon->props.exists("blame");
    CrawlStoreValue& blame = mon->props["blame"];
    if (!exists)
        blame.new_vector(SV_STR, SFLAG_CONST_TYPE);
    blame.get_vector().push_back(blame_string);
}

static void _place_twister_clouds(monster *mon)
{
    // Yay for the abj_degree having a huge granularity.
    if (mon->has_ench(ENCH_ABJ))
    {
        mon_enchant abj = mon->get_ench(ENCH_ABJ);
        mon->lose_ench_duration(abj, abj.duration / 2);
    }

    tornado_damage(mon, -10);
}

static monster* _place_monster_aux(const mgen_data &mg, const monster *leader,
                                   level_id place,
                                   bool force_pos, bool dont_place)
{
    coord_def fpos;

    // Some sanity checks.
    if (mons_is_unique(mg.cls) && you.unique_creatures[mg.cls]
            && !crawl_state.game_is_arena()
        || mons_class_flag(mg.cls, M_CANT_SPAWN))
    {
        die("invalid monster to place: %s (%d)", mons_class_name(mg.cls), mg.cls);
    }

    const monsterentry *m_ent = get_monster_data(mg.cls);

    monster* mon = get_free_monster();
    if (!mon)
        return 0;

    const monster_type montype = fixup_zombie_type(mg.cls, mg.base_type);

    // Setup habitat and placement.
    // If the space is occupied, try some neighbouring square instead.
    if (dont_place)
        fpos.reset();
    else if (leader == 0 && in_bounds(mg.pos)
        && (mg.behaviour == BEH_FRIENDLY ||
            (!is_sanctuary(mg.pos) || mons_is_tentacle_segment(montype))
            || mons_is_mimic(montype))
        && !monster_at(mg.pos)
        && (you.pos() != mg.pos || fedhas_passthrough_class(mg.cls))
        && (force_pos || monster_habitable_grid(montype, grd(mg.pos))))
    {
        fpos = mg.pos;
    }
    else
    {
        int i;
        // We'll try 1000 times for a good spot.
        for (i = 0; i < 1000; ++i)
        {
            fpos = mg.pos + coord_def(random_range(-3, 3),
                                      random_range(-3, 3));

            // Place members within LOS_SOLID of their leader.
            // TODO nfm - allow placing around corners but not across walls.
            if ((leader == 0 || cell_see_cell(fpos, leader->pos(), LOS_SOLID))
                && _valid_monster_generation_location(mg, fpos))
            {
                break;
            }
        }

        // Did we really try 1000 times?
        if (i == 1000)
            return 0;
    }

    ASSERT(!monster_at(fpos));

    if (crawl_state.game_is_arena()
        && arena_veto_place_monster(mg, leader == 0, fpos))
    {
        return 0;
    }

    // Now, actually create the monster. (Wheeee!)
    mon->set_new_monster_id();
    mon->type         = mg.cls;
    mon->base_monster = mg.base_type;
    mon->number       = mg.number;

    // Set pos and link monster into monster grid.
    if (!dont_place && !mon->move_to_pos(fpos))
    {
        env.mid_cache.erase(mon->mid);
        mon->reset();
        return 0;
    }

    // Pick the correct Serpent of Hell.
    if (mon->type == MONS_SERPENT_OF_HELL)
    {
        switch (place.branch)
        {
        case BRANCH_COCYTUS:
            mon->type = MONS_SERPENT_OF_HELL_COCYTUS;
            break;
        case BRANCH_DIS:
            mon->type = MONS_SERPENT_OF_HELL_DIS;
            break;
        case BRANCH_TARTARUS:
            mon->type = MONS_SERPENT_OF_HELL_TARTARUS;
            break;
        default: ; // if it spawns out of Hell (sprint, wizmode), use Gehenna
        }
    }

    // Generate a brand shiny new monster, or zombie.
    if (mons_class_is_zombified(mg.cls))
    {
        monster_type ztype = mg.base_type;

        if (ztype == MONS_NO_MONSTER || ztype == RANDOM_MONSTER)
            ztype = pick_local_zombifiable_monster(place, mg.cls, fpos);

        define_zombie(mon, ztype, mg.cls);
    }
    else
        define_monster(mon);

    // Must do this early, as init_chimera calls define_monster again.
    if (mons_class_is_chimeric(mon->type))
    {
        ghost_demon ghost;

        // Requires 3 parts
        if (mg.chimera_mons.size() != 3)
        {
            if (!ghost.init_chimera_for_place(mon, place, mg.cls, fpos))
            {
                env.mid_cache.erase(mon->mid);
                mon->reset();
                return 0;
            }
        }
        else
        {
            monster_type parts[] =
            {
                mg.chimera_mons[0],
                mg.chimera_mons[1],
                mg.chimera_mons[2],
            };
            ghost.init_chimera(mon, parts);
        }
        mon->set_ghost(ghost);
        mon->ghost_demon_init();
    }

    // Is it a god gift?
    if (mg.god != GOD_NO_GOD)
    {
        mon->god    = mg.god;
        mon->flags |= MF_GOD_GIFT;
    }
    // Not a god gift, give priestly monsters a god.
    else if (mons_class_flag(mg.cls, M_PRIEST))
    {
        // Berserkers belong to Trog.
        if (mg.cls == MONS_SPRIGGAN_BERSERKER)
            mon->god = GOD_TROG;
        // Profane servitors and death knights belong to Yredelemnul.
        else if (mg.cls == MONS_PROFANE_SERVITOR
                 || mg.cls == MONS_DEATH_KNIGHT)
        {
            mon->god = GOD_YREDELEMNUL;
        }
        // Wiglaf belongs to Okawaru.
        else if (mg.cls == MONS_WIGLAF)
            mon->god = GOD_OKAWARU;
        // Asterion belongs to Mahkleb.
        else if (mg.cls == MONS_ASTERION)
            mon->god = GOD_MAKHLEB;
        else
        {
            switch (mons_genus(mg.cls))
            {
            case MONS_ORC:
                mon->god = GOD_BEOGH;
                break;
            case MONS_JELLY:
                mon->god = GOD_JIYVA;
                break;
            case MONS_MUMMY:
            case MONS_DRACONIAN:
            case MONS_ELF:
                // [ds] Vault defs can request priest monsters of unusual types.
            default:
                mon->god = GOD_NAMELESS;
                break;
            }
        }
    }
    // XXX: Unborn belong to Yredelemnul, but only so they'll get the right
    // message when casting Injury Mirror.
    else if (mg.cls == MONS_UNBORN)
        mon->god = GOD_YREDELEMNUL;
    // The royal jelly belongs to Jiyva.
    else if (mg.cls == MONS_ROYAL_JELLY)
        mon->god = GOD_JIYVA;
    // Mennas belongs to Zin.
    else if (mg.cls == MONS_MENNAS)
        mon->god = GOD_ZIN;
    // Yiuf is a faithful Xommite.
    else if (mg.cls == MONS_CRAZY_YIUF)
        mon->god = GOD_XOM;
    // Grinder and Ignacio belong to Makhleb.
    else if (mg.cls == MONS_GRINDER
             || mg.cls == MONS_IGNACIO)
    {
        mon->god = GOD_MAKHLEB;
    }
    // 1 out of 7 non-priestly orcs are unbelievers.
    else if (mons_genus(mg.cls) == MONS_ORC)
    {
        if (!one_chance_in(7))
            mon->god = GOD_BEOGH;
    }
    else if (mg.cls == MONS_APIS)
        mon->god = GOD_ELYVILON;
    // Angels (other than Mennas) and daevas belong to TSO, but 1 out of
    // 7 in the Abyss are adopted by Xom.
    else if (mons_class_holiness(mg.cls) == MH_HOLY)
    {
        if (mg.place != BRANCH_ABYSS || !one_chance_in(7))
            mon->god = GOD_SHINING_ONE;
        else
            mon->god = GOD_XOM;
    }

    // Holy monsters need their halo!
    if (mon->holiness() == MH_HOLY)
        invalidate_agrid(true);
    if (mg.cls == MONS_SILENT_SPECTRE || mg.cls == MONS_PROFANE_SERVITOR)
        invalidate_agrid(true);

    // If the caller requested a specific colour for this monster, apply
    // it now.
    if (mg.colour != BLACK)
        mon->colour = mg.colour;

    if (mg.mname != "")
        mon->mname = mg.mname;

    if (mg.hd != 0)
    {
        int bonus1 = 0, bonus2 = 0, bonus3 = 0;
        if (mons_is_demonspawn(mg.cls)
            && mg.cls != MONS_DEMONSPAWN
            && mons_species(mg.cls) == MONS_DEMONSPAWN)
        {
            // Nonbase demonspawn get bonuses from their base type.
            const monsterentry *mbase =
                get_monster_data(draco_or_demonspawn_subspecies(mon));
            bonus1 = mbase->hpdice[1];
            bonus2 = mbase->hpdice[2];
            bonus3 = mbase->hpdice[3];
        }
        mon->set_hit_dice(mg.hd);
        // Re-roll HP.
        int hp = hit_points(mg.hd, m_ent->hpdice[1] + bonus1,
                                   m_ent->hpdice[2] + bonus2);
        // But only for monsters with random HP.
        if (hp > 0)
        {
            hp += m_ent->hpdice[3] + bonus3;
            mon->max_hit_points = hp;
            mon->hit_points = hp;
        }
    }

    if (mg.hp != 0)
    {
        mon->max_hit_points = mg.hp;
        mon->hit_points = mg.hp;
    }

    if (!crawl_state.game_is_arena())
    {
        mon->max_hit_points = min(mon->max_hit_points, MAX_MONSTER_HP);
        mon->hit_points = min(mon->hit_points, MAX_MONSTER_HP);
    }

    // Store the extra flags here.
    mon->flags       |= mg.extra_flags;

    // The return of Boris is now handled in monster_die().  Not setting
    // this for Boris here allows for multiple Borises in the dungeon at
    // the same time. - bwr
    if (mons_is_unique(mg.cls))
        you.unique_creatures.set(mg.cls);

    if (mons_class_flag(mg.cls, M_INVIS))
        mon->add_ench(ENCH_INVIS);

    if (mons_class_flag(mg.cls, M_CONFUSED))
        mon->add_ench(ENCH_CONFUSION);

    if (mg.cls == MONS_SHAPESHIFTER)
        mon->add_ench(ENCH_SHAPESHIFTER);

    if (mg.cls == MONS_GLOWING_SHAPESHIFTER)
        mon->add_ench(ENCH_GLOWING_SHAPESHIFTER);

    if (mg.cls == MONS_TOADSTOOL
        || mg.cls == MONS_PILLAR_OF_SALT
        || mg.cls == MONS_BLOCK_OF_ICE)
    {
        // This enchantment is a timer that counts down until death.
        // It should last longer than the lifespan of a corpse, to avoid
        // spawning mushrooms in the same place over and over.  Aside
        // from that, the value is slightly randomised to avoid
        // simultaneous die-offs of mushroom rings.
        mon->add_ench(ENCH_SLOWLY_DYING);
    }
    else if (mg.cls == MONS_HYPERACTIVE_BALLISTOMYCETE)
        mon->add_ench(ENCH_EXPLODING);
    else if (mons_is_demonspawn(mon->type)
             && draco_or_demonspawn_subspecies(mon) == MONS_GELID_DEMONSPAWN)
    {
        mon->add_ench(ENCH_ICEMAIL);
    }

    if (mg.cls == MONS_TWISTER || mg.cls == MONS_DIAMOND_OBELISK)
    {
        mon->props["tornado_since"].get_int() = you.elapsed_time;
        mon->add_ench(mon_enchant(ENCH_TORNADO, 0, 0, INFINITE_DURATION));
    }

    if (mons_class_flag(mg.cls, M_OZOCUBUS_ARMOUR))
    {
        const int power = (mon->spell_hd(SPELL_OZOCUBUS_ARMOUR) * 15) / 10;
        mon->add_ench(mon_enchant(ENCH_OZOCUBUS_ARMOUR,
                                  20 + random2(power) + random2(power),
                                  mon));
    }

    if (mons_class_flag(mg.cls, M_SHROUD))
        mon->add_ench(ENCH_SHROUD);

    mon->flags |= MF_JUST_SUMMONED;

    // Don't leave shifters in their starting shape.
    if (mg.cls == MONS_SHAPESHIFTER || mg.cls == MONS_GLOWING_SHAPESHIFTER)
    {
        no_messages nm;
        monster_polymorph(mon, mg.initial_shifter);

        // It's not actually a known shapeshifter if it happened to be
        // placed in LOS of the player.
        mon->flags &= ~MF_KNOWN_SHIFTER;
    }

    // dur should always be 1-6 for monsters that can be abjured.
    const bool summoned = mg.abjuration_duration >= 1
                       && mg.abjuration_duration <= 6;

    if (mons_class_is_animated_weapon(mg.cls))
    {
        if (mg.props.exists(TUKIMA_WEAPON))
            give_specific_item(mon, mg.props[TUKIMA_WEAPON].get_item());
        else
            give_item(mon, place.absdepth(), summoned);

        // Dancing weapons *always* have a weapon. Fail to create them
        // otherwise.
        const item_def* wpn = mon->mslot_item(MSLOT_WEAPON);
        if (!wpn)
        {
            mon->destroy_inventory();
            env.mid_cache.erase(mon->mid);
            mon->reset();
            mgrd(fpos) = NON_MONSTER;
            return 0;
        }
        else
            mon->colour = wpn->colour;
    }
    else if (mons_class_itemuse(mg.cls) >= MONUSE_STARTING_EQUIPMENT)
    {
        give_item(mon, place.absdepth(), summoned, false, mg.props.exists("mercenary items"));
        // Give these monsters a second weapon. - bwr
        if (mons_class_wields_two_weapons(mg.cls))
            give_weapon(mon, place.absdepth(), summoned);

        unwind_var<int> save_speedinc(mon->speed_increment);
        mon->wield_melee_weapon(false);
    }

    if (mg.cls == MONS_SLIME_CREATURE)
    {
        if (mg.number > 1)
        {
            // Boost HP to what it would have been if it had grown this
            // big by merging.
            mon->hit_points     *= mg.number;
            mon->max_hit_points *= mg.number;
        }
    }

    if (monster_can_submerge(mon, grd(fpos)) && !one_chance_in(5) && !summoned)
        mon->add_ench(ENCH_SUBMERGED);

    if (mons_is_mimic(mg.cls))
        mon->props = mg.props;

    // Set attitude, behaviour and target.
    mon->attitude  = ATT_HOSTILE;
    mon->behaviour = mg.behaviour;

    // Statues cannot sleep (nor wander but it means they are a bit
    // more aware of the player than they'd be otherwise).
    if (mons_is_statue(mg.cls))
        mon->behaviour = BEH_WANDER;
    // Trapdoor spiders lurk, they don't sleep
    if (mg.cls == MONS_TRAPDOOR_SPIDER)
        mon->behaviour = BEH_LURK;

    mon->foe_memory = 0;

    // Setting attitude will always make the monster wander...
    // If you want sleeping hostiles, use BEH_SLEEP since the default
    // attitude is hostile.
    if (mg.behaviour > NUM_BEHAVIOURS)
    {
        if (mg.behaviour == BEH_FRIENDLY)
            mon->attitude = ATT_FRIENDLY;

        if (mg.behaviour == BEH_GOOD_NEUTRAL)
            mon->attitude = ATT_GOOD_NEUTRAL;

        if (mg.behaviour == BEH_NEUTRAL)
            mon->attitude = ATT_NEUTRAL;

        if (mg.behaviour == BEH_STRICT_NEUTRAL)
            mon->attitude = ATT_STRICT_NEUTRAL;

        mon->behaviour = BEH_WANDER;
    }

    if (summoned)
    {
        // Instead of looking for dancing weapons, look for Tukima's dance.
        // Dancing weapons can be created with shadow creatures. {due}
        bool mark_items = mg.summon_type != SPELL_TUKIMAS_DANCE;

        mon->mark_summoned(mg.abjuration_duration,
                           mark_items,
                           mg.summon_type);

        if (mg.summon_type > 0 && mg.summoner && !(mg.flags & MG_DONT_CAP))
        {
            // If this is a band member created by shadow creatures, link its
            // ID and don't count it against the summon cap
            if ((mg.summon_type == SPELL_SHADOW_CREATURES
                 || mg.summon_type == SPELL_WEAVE_SHADOWS)
                 && leader)
            {
                mon->props["summon_id"].get_int() = leader->mid;
            }
            else
            {
                summoned_monster(mon, mg.summoner,
                                static_cast<spell_type>(mg.summon_type));
            }
        }
    }

    // Perm summons shouldn't leave gear either.
    if (mg.extra_flags & MF_HARD_RESET && mg.extra_flags & MF_NO_REWARD)
        mon->mark_summoned(0, true, 0, false);

    ASSERT(!invalid_monster_index(mg.foe)
           || mg.foe == MHITYOU || mg.foe == MHITNOT);
    mon->foe = mg.foe;

    string blame_prefix;

    if (mg.flags & MG_BAND_MINION)
        blame_prefix = "led by ";
    else if (mg.abjuration_duration > 0)
    {
        blame_prefix = "summoned by ";

        if (mg.summoner != NULL && mg.summoner->alive()
            && mg.summoner->type == MONS_MARA)
        {
            blame_prefix = "woven by ";
        }

        if (mg.cls == MONS_DANCING_WEAPON)
            blame_prefix = "animated by ";

        if (mg.summon_type == SPELL_GHOSTLY_FLAMES)
            blame_prefix = "called from beyond by ";
    }
    else if (mons_class_is_zombified(mg.cls))
        blame_prefix = "animated by ";
    else if (mg.summon_type == SPELL_STICKS_TO_SNAKES)
        blame_prefix = "transmuted by ";
    else if (mg.cls == MONS_ELDRITCH_TENTACLE
             || mg.cls == MONS_ELDRITCH_TENTACLE_SEGMENT)
    {
        blame_prefix = "called by ";
    }
    else if (mons_is_child_tentacle(mg.cls))
        blame_prefix = "attached to ";
    else
        blame_prefix = "created by ";

    if (!mg.non_actor_summoner.empty())
        mons_add_blame(mon, blame_prefix + mg.non_actor_summoner);
    // NOTE: The summoner might be dead if the summoned is placed by a
    // beam which killed the summoner first (like fire vortexes placed
    // by the Fire Storm spell); a deceased summoner's mindex might also
    // be reused to create its summon, so make sure the summon doesn't
    // think it has summoned itself.
    else if (mg.summoner != NULL && mg.summoner->alive()
             && mg.summoner != mon)
    {
        ASSERT(mg.summoner->alive());
        mon->summoner = mg.summoner->mid;
        if (mg.summoner->is_player())
            mons_add_blame(mon, blame_prefix + "the player character");
        else
        {
            const monster* sum = mg.summoner->as_monster();
            mons_add_blame(mon, (blame_prefix
                                 + sum->full_name(DESC_A, true)));
            if (sum->props.exists("blame"))
            {
                const CrawlVector& oldblame = sum->props["blame"].get_vector();
                for (CrawlVector::const_iterator i = oldblame.begin();
                     i != oldblame.end(); ++i)
                {
                    mons_add_blame(mon, i->get_string());
                }
            }
        }
    }

    // Initialise (very) ugly things and pandemonium demons.
    if (mon->type == MONS_UGLY_THING
        || mon->type == MONS_VERY_UGLY_THING)
    {
        ghost_demon ghost;
        ghost.init_ugly_thing(mon->type == MONS_VERY_UGLY_THING, false,
                              mg.colour);
        mon->set_ghost(ghost);
        mon->uglything_init();
    }
#if TAG_MAJOR_VERSION == 34
    else if (mon->type == MONS_LABORATORY_RAT)
        mon->type = MONS_RAT;
#endif
    else if (mons_class_is_animated_weapon(mon->type))
    {
        ghost_demon ghost;
        // We can't use monster::weapon here because it wants to look
        // at attack types, which are in the ghost structure we're
        // building.
        ASSERT(mon->mslot_item(MSLOT_WEAPON));
        if (mon->type == MONS_DANCING_WEAPON)
        {
            // Dancing weapons are placed at pretty high power.  Remember, the
            // player is fighting them one-on-one, while he will often summon
            // several.
            ghost.init_dancing_weapon(*(mon->mslot_item(MSLOT_WEAPON)),
                                      mg.props.exists(TUKIMA_POWER) ?
                                          mg.props[TUKIMA_POWER].get_int() : 100);
        }
        else
        {
            // Spectral weapons are placed at pretty high power.
            // They shouldn't ever be placed in a normal game.
            ghost.init_spectral_weapon(*(mon->mslot_item(MSLOT_WEAPON)),
                                       mg.props.exists(TUKIMA_POWER) ?
                                           mg.props[TUKIMA_POWER].get_int() : 100,
                                       mg.props.exists(TUKIMA_SKILL) ?
                                           mg.props[TUKIMA_SKILL].get_int() : 270);
        }
        mon->set_ghost(ghost);
        mon->ghost_demon_init();
    }

    tile_init_props(mon);

#ifndef DEBUG_DIAGNOSTICS
    // A rare case of a debug message NOT showing in the debug mode.
    if (mons_class_flag(mon->type, M_UNFINISHED))
    {
        mprf(MSGCH_WARN, "Warning: monster '%s' is not yet fully coded.",
             mon->name(DESC_PLAIN, true).c_str());
    }
#endif

    mark_interesting_monst(mon, mg.behaviour);

    if (crawl_state.game_is_arena())
        arena_placed_monster(mon);
    else if (!crawl_state.generating_level && !dont_place && you.can_see(mon))
    {
        if (mg.flags & MG_DONT_COME)
            mon->seen_context = SC_JUST_SEEN;
    }

    // Area effects can produce additional messages, and thus need to be
    // done after come in view ones.
    if (mon->type == MONS_TWISTER && !dont_place)
        _place_twister_clouds(mon);

    if (!(mg.flags & MG_FORCE_BEH)
        && !crawl_state.game_is_arena()
        && !crawl_state.generating_level)
    {
        gozag_set_bribe(mon);
    }

    return mon;
}

monster_type pick_random_zombie()
{
    static vector<monster_type> zombifiable;

    if (zombifiable.empty())
    {
        for (monster_type mcls = MONS_0; mcls < NUM_MONSTERS; ++mcls)
        {
            if (mons_species(mcls) != mcls || mcls == MONS_PROGRAM_BUG)
                continue;

            if (!mons_zombie_size(mcls) || mons_is_unique(mcls))
                continue;
            if (mons_class_holiness(mcls) != MH_NATURAL)
                continue;

            zombifiable.push_back(mcls);
        }

        ASSERT(!zombifiable.empty());
    }

    return zombifiable[random2(zombifiable.size())];
}

// Check base monster class against zombie type and position if set.
static bool _good_zombie(monster_type base, monster_type cs,
                         const coord_def& pos)
{
    base = fixup_zombie_type(cs, base);

    // Actually pick a monster that is happy where we want to put it.
    // Fish zombies on land are helpless and uncool.
    if (in_bounds(pos) && !monster_habitable_grid(base, grd(pos)))
        return false;

    if (cs == MONS_NO_MONSTER)
        return true;

    // If skeleton, monster must have a skeleton.
    if (cs == MONS_SKELETON && !mons_skeleton(base))
        return false;

    // If zombie, monster must have unrotted meat.
    if (cs == MONS_ZOMBIE && !mons_zombifiable(base))
        return false;

    return true;
}

// Veto for the zombie picker class
bool zombie_picker::veto(monster_type mt)
{
    monster_type corpse_type = mons_species(mt);

    // XXX: nonbase draconian leave base draconian corpses.
    if (mt != MONS_DRACONIAN && corpse_type == MONS_DRACONIAN)
        corpse_type = random_draconian_monster_species();

    // Zombifiability in general.
    if (!mons_class_can_leave_corpse(corpse_type))
        return true;
    // Monsters that don't really exist
    if (mons_class_flag(mt, M_UNFINISHED))
        return true;
    // Monsters that can have derived undead, but never randomly generated.
    if (mons_class_flag(mt, M_NO_GEN_DERIVED))
        return true;
    if (!mons_zombie_size(corpse_type) || mons_is_unique(mt))
        return true;
    if (mons_class_holiness(corpse_type) != MH_NATURAL)
        return true;

    return !_good_zombie(corpse_type, zombie_kind, pos);
}

monster_type pick_local_zombifiable_monster(level_id place,
                                            monster_type cs,
                                            const coord_def& pos)
{
    if (crawl_state.game_is_zotdef())
    {
        place = level_id(BRANCH_DUNGEON,
                         you.num_turns / (2 * ZOTDEF_CYCLE_LENGTH) + 6);
    }
    else if (place.branch == BRANCH_ZIGGURAT)
    {
        // Get Zigs something reasonable to work with, if there's no place
        // explicitly defined.
        place = level_id(BRANCH_DEPTHS, 14 - (27 - place.depth) / 3);
    }
    else
    {
        // Zombies tend to be weaker than their normal counterparts;
        // thus, make them OOD proportional to the current dungeon depth.
        place.depth += 1 + div_rand_round(place.absdepth(), 5);
    }

    zombie_picker picker = zombie_picker(pos, cs);

    place.depth = max(1, min(place.depth, branch_ood_cap(place.branch)));

    if (monster_type mt =
            picker.pick_with_veto(zombie_population(place.branch),
                                  place.depth, MONS_0))
    {
        return mt;
    }

    return pick_monster_all_branches(place.absdepth(), picker);
}

void roll_zombie_hp(monster* mon)
{
    ASSERT(mons_class_is_zombified(mon->type));

    int hp = 0;

    switch (mon->type)
    {
    case MONS_ZOMBIE:
        hp = hit_points(mon->get_hit_dice(), 6, 5);
        break;

    case MONS_SKELETON:
        hp = hit_points(mon->get_hit_dice(), 5, 4);
        break;

    case MONS_SIMULACRUM:
        // Simulacra aren't tough, but you can create piles of them. - bwr
        hp = hit_points(mon->get_hit_dice(), 1, 4);
        break;

    case MONS_SPECTRAL_THING:
        hp = hit_points(mon->get_hit_dice(), 4, 4);
        break;

    default:
        die("invalid zombie type %d (%s)", mon->type,
            mons_class_name(mon->type));
    }

    mon->max_hit_points = max(hp, 1);
    mon->hit_points     = mon->max_hit_points;
}

static void _roll_zombie_ac_ev_mods(monster* mon, int& acmod, int& evmod)
{
    ASSERT(mons_class_is_zombified(mon->type));

    switch (mon->type)
    {
    case MONS_ZOMBIE:
        acmod = -2;
        evmod = -5;
        break;

    case MONS_SKELETON:
        acmod = -6;
        evmod = -7;
        break;

    case MONS_SIMULACRUM:
        // Simulacra aren't tough, but you can create piles of them. - bwr
        acmod = -2;
        evmod = -5;
        break;

    case MONS_SPECTRAL_THING:
        acmod = +2;
        evmod = -5;
        break;

    default:
        die("invalid zombie type %d (%s)", mon->type,
            mons_class_name(mon->type));
    }
}

static void _roll_zombie_ac_ev(monster* mon)
{
    ASSERT(mons_class_is_zombified(mon->type));

    int acmod = 0;
    int evmod = 0;

    _roll_zombie_ac_ev_mods(mon, acmod, evmod);

    mon->ac = max(mon->ac + acmod, 0);
    mon->ev = max(mon->ev + evmod, 0);
}

void define_zombie(monster* mon, monster_type ztype, monster_type cs)
{
#if TAG_MAJOR_VERSION == 34
    // Upgrading monster enums is a losing battle, they sneak through too many
    // channels, like env props, etc.  So convert them on placement, too.
    if (cs == MONS_ZOMBIE_SMALL || cs == MONS_ZOMBIE_LARGE)
        cs = MONS_ZOMBIE;
    if (cs == MONS_SKELETON_SMALL || cs == MONS_SKELETON_LARGE)
        cs = MONS_SKELETON;
    if (cs == MONS_SIMULACRUM_SMALL || cs == MONS_SIMULACRUM_LARGE)
        cs = MONS_SIMULACRUM;
#endif

    ASSERT(ztype != MONS_NO_MONSTER);
    ASSERT(!invalid_monster_type(ztype));
    ASSERT(mons_class_is_zombified(cs));

    monster_type base = mons_species(ztype);

    // Set type to the original type to calculate appropriate stats.
    mon->type         = ztype;
    mon->base_monster = MONS_PROGRAM_BUG;
    define_monster(mon);

    mon->type         = cs;
    mon->base_monster = base;

    mon->colour       = mons_class_colour(mon->type);
    mon->speed        = (cs == MONS_SPECTRAL_THING
                            ? mons_class_base_speed(mon->base_monster)
                            : mons_class_zombie_base_speed(mon->base_monster));

    // Turn off all melee ability flags except dual-wielding.
    mon->flags       &= (~MF_MELEE_MASK | MF_TWO_WEAPONS);

    // Turn off all spellcasting and priestly ability flags.
    // Hack - kraken get to keep their spell-like ability.
    if (mon->base_monster != MONS_KRAKEN)
        mon->flags   &= ~MF_SPELL_MASK;

    // Turn off regeneration if the base monster cannot regenerate.
    // This is needed for e.g. spectral things of non-regenerating
    // monsters.
    if (!mons_class_can_regenerate(mon->base_monster))
        mon->flags   |= MF_NO_REGEN;

    roll_zombie_hp(mon);
    _roll_zombie_ac_ev(mon);
}

bool downgrade_zombie_to_skeleton(monster* mon)
{
    if (mon->type != MONS_ZOMBIE || !mons_skeleton(mon->base_monster))
        return false;

    int acmod = 0;
    int evmod = 0;

    _roll_zombie_ac_ev_mods(mon, acmod, evmod);

    // Reverse the zombie AC and EV mods, since they will be replaced
    // with the skeleton AC and EV mods below.
    mon->ac = max(mon->ac - acmod, 0);
    mon->ev = max(mon->ev - evmod, 0);

    const int old_hp    = mon->hit_points;
    const int old_maxhp = mon->max_hit_points;

    mon->type           = MONS_SKELETON;
    mon->colour         = mons_class_colour(mon->type);
    mon->speed          = mons_class_zombie_base_speed(mon->base_monster);

    roll_zombie_hp(mon);
    _roll_zombie_ac_ev(mon);

    // Scale the skeleton HP to the zombie HP.
    mon->hit_points     = old_hp * mon->max_hit_points / old_maxhp;
    mon->hit_points     = max(mon->hit_points, 1);

    return true;
}

static band_type _choose_band(monster_type mon_type, int &band_size,
                              bool &natural_leader)
{
#ifdef DEBUG_MON_CREATION
    mprf(MSGCH_DIAGNOSTICS, "in _choose_band()");
#endif
    // Band size describes the number of monsters in addition to
    // the band leader.
    band_size = 0; // Single monster, no band.
    natural_leader = false;
    band_type band = BAND_NO_BAND;

    switch (mon_type)
    {
    case MONS_ORC:
        if (coinflip())
            break;
        // intentional fall-through {dlb}
    case MONS_ORC_WIZARD:
        band = BAND_ORCS;
        band_size = 2 + random2(3);
        break;

    case MONS_ORC_PRIEST:
    case MONS_ORC_WARRIOR:
        band = BAND_ORC_WARRIOR;
        band_size = 2 + random2(3);
        break;

    case MONS_ORC_WARLORD:
    case MONS_SAINT_ROKA:
        band_size = 5 + random2(5);   // warlords have large bands
        // intentional fall through
    case MONS_ORC_KNIGHT:
        band = BAND_ORC_KNIGHT;       // orcs + knight
        band_size += 3 + random2(4);
        natural_leader = true;
        break;

    case MONS_ORC_HIGH_PRIEST:
        band = BAND_ORC_HIGH_PRIEST;
        band_size = 4 + random2(4);
        natural_leader = true;
        break;

    case MONS_BIG_KOBOLD:
        if (env.absdepth0 > 3)
        {
            band = BAND_KOBOLDS;
            band_size = 2 + random2(6);
        }
        break;

    case MONS_KILLER_BEE:
        band = BAND_KILLER_BEES;
        band_size = 2 + random2(4);
        break;

    case MONS_FLYING_SKULL:
        band = BAND_FLYING_SKULLS;
        band_size = 2 + random2(4);
        break;
    case MONS_SLIME_CREATURE:
        band = BAND_SLIME_CREATURES;
        band_size = 2 + random2(4);
        break;
    case MONS_YAK:
        band = BAND_YAKS;
        band_size = 2 + random2(4);
        break;
    case MONS_VERY_UGLY_THING:
        if (env.absdepth0 < 19)
            break;
        // fallthrough to ugly things...
    case MONS_UGLY_THING:
        if (env.absdepth0 < 13)
            break;
        band = BAND_UGLY_THINGS;
        band_size = 2 + random2(4);
        break;
    case MONS_HELL_HOUND:
        band = BAND_HELL_HOUNDS;
        band_size = 2 + random2(3);
        break;
    case MONS_JACKAL:
        band = BAND_JACKALS;
        band_size = 1 + random2(3);
        break;
    case MONS_MARGERY:
        natural_leader = true;
    case MONS_HELL_KNIGHT:
        band = BAND_HELL_KNIGHTS;
        band_size = 4 + random2(4);
        break;
    case MONS_JOSEPHINE:
        band_size = 1 + random2(2);
        // intentional fall-through
    case MONS_NECROMANCER:
        natural_leader = true;
        band = BAND_NECROMANCER;
        band_size += 3 + random2(3);
        break;
    case MONS_VAMPIRE_MAGE:
        if (one_chance_in(3))
        {
            natural_leader = true;
            band = BAND_JIANGSHI;
            band_size = 2 + random2(2);
        }
        break;
    case MONS_JIANGSHI:
            band = BAND_JIANGSHI;
            band_size = random2(3);
        break;
    case MONS_GNOLL:
        if (!player_in_branch(BRANCH_DUNGEON) || you.depth > 1)
        {
            band = BAND_GNOLLS;
            band_size = (coinflip() ? 3 : 2);
        }
        break;
    case MONS_GNOLL_SHAMAN:
    case MONS_GNOLL_SERGEANT:
        band = BAND_GNOLLS;
        band_size = 3 + random2(4);
        break;
    case MONS_DEATH_KNIGHT:
        if (x_chance_in_y(2, 3))
        {
            natural_leader = true;
            band = BAND_DEATH_KNIGHT;
            band_size = 3 + random2(2);
        }
        break;
    case MONS_GRUM:
        natural_leader = true;
        band = BAND_WOLVES;
        band_size = 2 + random2(3);
        break;
    case MONS_CENTAUR_WARRIOR:
        natural_leader = true;
    case MONS_CENTAUR:
        if (env.absdepth0 > 9 && one_chance_in(3) && !player_in_branch(BRANCH_SHOALS))
        {
            band = BAND_CENTAURS;
            band_size = 2 + random2(4);
        }
        break;

    case MONS_YAKTAUR_CAPTAIN:
        natural_leader = true;
    case MONS_YAKTAUR:
        if (coinflip())
        {
            band = BAND_YAKTAURS;
            band_size = 2 + random2(3);
        }
        break;

    case MONS_DEATH_YAK:
        band = BAND_DEATH_YAKS;
        band_size = 2 + random2(4);
        break;
    case MONS_INSUBSTANTIAL_WISP:
        band = BAND_INSUBSTANTIAL_WISPS;
        band_size = 3 + random2(4);
        break;
    case MONS_OGRE_MAGE:
        natural_leader = true;
        band = BAND_OGRE_MAGE;
        band_size = 4 + random2(4);
        break;
    case MONS_BALRUG:
        natural_leader = true;
        band = BAND_BALRUG;
        band_size = 2 + random2(3);
        break;
    case MONS_CACODEMON:
        natural_leader = true;
        band = BAND_CACODEMON;
        band_size = 1 + random2(3);
        break;

    case MONS_EXECUTIONER:
        if (coinflip())
        {
            natural_leader = true;
            band = BAND_EXECUTIONER;
            band_size = 1 + random2(3);
        }
        break;

    case MONS_PANDEMONIUM_LORD:
        natural_leader = true;
        band = BAND_PANDEMONIUM_LORD;
        band_size = random_range(1, 3);
        break;

    case MONS_HELLWING:
        if (coinflip())
        {
            band = BAND_HELLWING;
            band_size = 1 + random2(4);
        }
        break;

    case MONS_DEEP_ELF_FIGHTER:
        if (coinflip())
        {
            band = BAND_DEEP_ELF_FIGHTER;
            band_size = 2 + random2(3);
        }
        break;

    case MONS_DEEP_ELF_KNIGHT:
        if (coinflip())
        {
            band = BAND_DEEP_ELF_KNIGHT;
            band_size = 3 + random2(2);
        }
        break;

    case MONS_DEEP_ELF_HIGH_PRIEST:
        if (coinflip())
        {
            natural_leader = true;
            band = BAND_DEEP_ELF_HIGH_PRIEST;
            band_size = 3 + random2(4);
        }
        break;

    case MONS_KOBOLD_DEMONOLOGIST:
        if (coinflip())
        {
            band = BAND_KOBOLD_DEMONOLOGIST;
            band_size = 3 + random2(6);
        }
        break;

    case MONS_GUARDIAN_SERPENT:
        band = BAND_GUARDIAN_SERPENT;
        band_size = 2 + random2(4);
        break;

    case MONS_NAGA_MAGE:
    case MONS_NAGA_WARRIOR:
        // Spawn alone more frequently at shallow depths
        if (player_in_branch(BRANCH_SNAKE) && !x_chance_in_y(you.depth, 5))
            break;

        band = BAND_NAGAS;
        band_size = 2 + random2(3);
        break;

    case MONS_NAGA_SHARPSHOOTER:
        if (coinflip())
        {
            band = BAND_NAGA_SHARPSHOOTER;
            band_size = 1 + random2(3);
        }
        break;

    case MONS_NAGA_RITUALIST:
        band = BAND_NAGA_RITUALIST;
        band_size = 3 + random2(3);
        break;

    case MONS_WOLF:
        band = BAND_WOLVES;
        band_size = 2 + random2(4);
        break;

    case MONS_GREEN_RAT:
        band = BAND_GREEN_RATS;
        band_size = 4 + random2(6);
        break;

    case MONS_ORANGE_RAT:
        band = BAND_ORANGE_RATS;
        band_size = 3 + random2(4);
        break;

    case MONS_SHEEP:
        band = BAND_SHEEP;
        band_size = 3 + random2(5);
        break;

    case MONS_GHOUL:
        band = BAND_GHOULS;
        band_size = 2 + random2(3);
        break;

    case MONS_KIRKE:
        band_size = 2 + random2(3);
        natural_leader = true;
    case MONS_HOG:
        band = BAND_HOGS;
        band_size += 1 + random2(3);
        break;

    case MONS_VAMPIRE_MOSQUITO:
        band = BAND_VAMPIRE_MOSQUITOES;
        band_size = 1 + random2(3);
        break;

    case MONS_FIRE_BAT:
        band = BAND_FIRE_BATS;
        band_size = 1 + random2(3);
        break;

    case MONS_DEEP_TROLL_EARTH_MAGE:
        band = BAND_DEEP_TROLLS;
        band_size = 3 + random2(3);
        break;

    case MONS_DEEP_TROLL_SHAMAN:
        band = BAND_DEEP_TROLL_SHAMAN;
        band_size = 3 + random2(3);
        break;

    case MONS_HELL_HOG:
        band = BAND_HELL_HOGS;
        band_size = 1 + random2(3);
        break;

    case MONS_BOGGART:
        band = BAND_BOGGARTS;
        band_size = 2 + random2(3);
        break;

    case MONS_PRINCE_RIBBIT:
        natural_leader = true;
        // Intentional fallthrough
    case MONS_BLINK_FROG:
        band = BAND_BLINK_FROGS;
        band_size += 2 + random2(3);
        break;

    case MONS_WIGHT:
        band = BAND_WIGHTS;
        band_size = 2 + random2(3);
        break;

    case MONS_ANCIENT_CHAMPION:
        if (coinflip())
            break;

        natural_leader = true;
        // Intentional fallthrough
    case MONS_SKELETAL_WARRIOR:
        band = BAND_SKELETAL_WARRIORS;
        band_size = 2 + random2(3);
        break;

    case MONS_CYCLOPS:
        if (one_chance_in(5) || player_in_branch(BRANCH_SHOALS))
        {
            natural_leader = true;
            band = BAND_SHEEP;  // Odyssey reference
            band_size = 2 + random2(3);
        }
        break;

    case MONS_ALLIGATOR:
        // Alligators with kids!
        if (one_chance_in(5))
        {
            natural_leader = true;
            band = BAND_ALLIGATOR;
            band_size = 2 + random2(3);
        }
        break;

    case MONS_POLYPHEMUS:
        natural_leader = true;
        band = BAND_POLYPHEMUS;
        band_size = 3 + random2(3);
        break;

    case MONS_HARPY:
        band = BAND_HARPIES;
        band_size = 2 + random2(3);
        break;

    // Journey -- Added Draconian Packs
    case MONS_WHITE_DRACONIAN:
    case MONS_RED_DRACONIAN:
    case MONS_PURPLE_DRACONIAN:
    case MONS_MOTTLED_DRACONIAN:
    case MONS_YELLOW_DRACONIAN:
    case MONS_BLACK_DRACONIAN:
    case MONS_GREEN_DRACONIAN:
    case MONS_GREY_DRACONIAN:
    case MONS_PALE_DRACONIAN:
        if (env.absdepth0 > 18 && one_chance_in(3) && player_in_connected_branch())
        {
            band = BAND_DRACONIAN;
            band_size = random_range(2, 4);
        }
        break;

    case MONS_DRACONIAN_CALLER:
    case MONS_DRACONIAN_MONK:
    case MONS_DRACONIAN_SCORCHER:
    case MONS_DRACONIAN_KNIGHT:
    case MONS_DRACONIAN_ANNIHILATOR:
    case MONS_DRACONIAN_ZEALOT:
    case MONS_DRACONIAN_SHIFTER:
        if (env.absdepth0 > 20 && player_in_connected_branch())
        {
            band = BAND_DRACONIAN;
            band_size = random_range(3, 6);
        }
        break;

    case MONS_TIAMAT:
        natural_leader = true;
        band = BAND_DRACONIAN;
        // yup, scary
        band_size = random_range(3,6) + random_range(3,6) + 2;
        break;

    case MONS_ILSUIW:
        band = BAND_ILSUIW;
        band_size = 3 + random2(3);
        break;

    case MONS_AZRAEL:
        natural_leader = true;
        band = BAND_AZRAEL;
        band_size = 4 + random2(5);
        break;

    case MONS_DUVESSA:
        // no natural_leader since this band is supposed to be symmetric
        band = BAND_DUVESSA;
        band_size = 1;
        break;

    case MONS_KHUFU:
        natural_leader = true;
        band = BAND_KHUFU;
        band_size = 3;
        break;

    case MONS_GOLDEN_EYE:
        band = BAND_GOLDEN_EYE;
        band_size = 1 + random2(5);
        break;

    case MONS_PIKEL:
        natural_leader = true;
        band = BAND_PIKEL;
        band_size = 4;
        break;

    case MONS_MERFOLK_AQUAMANCER:
        band = BAND_MERFOLK_AQUAMANCER;
        band_size = random_range(3, 4);
        break;

    case MONS_MERFOLK_JAVELINEER:
        if (player_in_branch(BRANCH_DEPTHS))
            break;
        if (!player_in_branch(BRANCH_SHOALS) || x_chance_in_y(you.depth, 5))
        {
            band = BAND_MERFOLK_JAVELINEER;
            band_size = random_range(2, 4);
        }
        break;

    case MONS_MERFOLK_IMPALER:
        if (player_in_branch(BRANCH_DEPTHS))
            break;
        if (!player_in_branch(BRANCH_SHOALS) || x_chance_in_y(you.depth, 5))
        {
            band = BAND_MERFOLK_IMPALER;
            band_size = random_range(2, 4);
        }
        break;

    case MONS_ELEPHANT:
        band = BAND_ELEPHANT;
        band_size = 2 + random2(4);
        break;

    case MONS_REDBACK:
        band = BAND_REDBACK;
        band_size = 1 + random2(5);
        break;

    case MONS_SPIDER:
        band = BAND_SPIDER;
        band_size = 1 + random2(4);
        break;

    case MONS_JUMPING_SPIDER:
        if (coinflip())
        {
            band = BAND_JUMPING_SPIDER;
            band_size = 1 + random2(5);
        }
        break;

    case MONS_TARANTELLA:
        if (coinflip())
        {
            band = BAND_TARANTELLA;
            band_size = 1 + random2(4);
        }
        break;

    case MONS_VAULT_WARDEN:
        natural_leader = true;
        if (coinflip())
        {
            band = BAND_YAKTAURS;
            band_size = 2 + random2(4);
        }
        else
        {
            band = BAND_VAULT_WARDEN;
            band_size = 2 + random2(3);
        }
        break;

    case MONS_IRONHEART_PRESERVER:
        natural_leader = true;
        switch (random2(3))
        {
            case 0:
                band = BAND_DEEP_ELF_HIGH_PRIEST;
                band_size = 3 + random2(4);
                break;
            case 1:
                band = BAND_DEEP_TROLLS;
                band_size = 3 + random2(3);
                break;
            case 2:
                band = BAND_OGRE_MAGE_EXTERN;
                band_size = 4 + random2(4);
                break;
        }
        break;

    case MONS_SATYR:
        if (!one_chance_in(3))
        {
            natural_leader = true;
            band = one_chance_in(5) ? BAND_FAUN_PARTY : BAND_FAUNS;
            band_size = 3 + random2(2);
        }
        break;

    case MONS_FAUN:
        if (!one_chance_in(3))
        {
            band = coinflip() ? BAND_FAUNS : BAND_FAUN_PARTY;
            band_size = 2 + random2(2);
        }
        break;

    case MONS_TENGU_CONJURER:
    case MONS_TENGU_WARRIOR:
        natural_leader = true;
        band = BAND_TENGU;
        band_size = 2 + random2(3);
        break;

    case MONS_SOJOBO:
        natural_leader = true;
        band = BAND_SOJOBO;
        band_size = 2;
        break;

    case MONS_SPRIGGAN_AIR_MAGE:
        natural_leader = true;
        band = BAND_AIR_ELEMENTALS;
        band_size = random_range(2, 3);
        break;

    case MONS_SPRIGGAN_RIDER:
        if (!one_chance_in(3))
            break;
        band = BAND_SPRIGGAN_RIDERS;
        band_size = random_range(1, 2);
        break;

    case MONS_SPRIGGAN_DRUID:
        if (one_chance_in(3))
        {
            band = BAND_SPRIGGAN_DRUID;
            natural_leader = true;
            band_size = (one_chance_in(4) ? 3 : 2);
        }
        break;

    case MONS_SPRIGGAN_BERSERKER:
        if (coinflip())
        {
            natural_leader = true;
            band = BAND_SPRIGGANS;
            band_size = 2 + random2(2);
        }
        break;

    case MONS_SPRIGGAN_DEFENDER:
        natural_leader = true;
        band = BAND_SPRIGGAN_ELITES;
        band_size = 2 + random2(3);
        break;

    case MONS_THE_ENCHANTRESS:
        natural_leader = true;
        band = BAND_ENCHANTRESS;
        band_size = 6 + random2avg(5, 2);
        break;

    case MONS_SHAMBLING_MANGROVE:
        if (one_chance_in(4))
        {
            band = BAND_SPRIGGAN_RIDERS;
            band_size = 1;
        }
        break;

    case MONS_VAMPIRE_KNIGHT:
        if (one_chance_in(4))
        {
            band = BAND_PHANTASMAL_WARRIORS;
            band_size = 2;
        }
        break;

    case MONS_THRASHING_HORROR:
    {
        int depth = min(brdepth[BRANCH_ABYSS], you.depth);
        band = BAND_THRASHING_HORRORS;
        band_size = random2(depth);
        break;
    }

    case MONS_RAIJU:
    {
        band = BAND_RAIJU;
        band_size = random_range(2, 3);
        break;
    }

    case MONS_RAVEN:
    {
        band = BAND_RAVENS;
        band_size = random_range(1, 2);
        break;
    }

    case MONS_SALAMANDER_MYSTIC:
        band = BAND_SALAMANDERS;
        band_size = random_range(2, 3);
        break;

    case MONS_SALAMANDER_FIREBRAND:
        if (coinflip())
        {
            band = BAND_SALAMANDER_ELITES;
            band_size = random_range(3, 4);
            break;
        }
        break;

    case MONS_MONSTROUS_DEMONSPAWN:
        // Horrible hack for wizlab_wucad_mu.
        if (player_in_branch(BRANCH_WIZLAB))
            break;
        if (coinflip())
        {
            band = BAND_MONSTROUS_DEMONSPAWN;
            band_size = random_range(1, 2);
        }
        break;

    case MONS_GELID_DEMONSPAWN:
        if (coinflip())
        {
            band = BAND_GELID_DEMONSPAWN;
            band_size = random_range(1, 2);
        }
        break;

    case MONS_INFERNAL_DEMONSPAWN:
        if (coinflip())
        {
            band = BAND_INFERNAL_DEMONSPAWN;
            band_size = random_range(1, 2);
        }
        break;

    case MONS_PUTRID_DEMONSPAWN:
        if (coinflip())
        {
            band = BAND_PUTRID_DEMONSPAWN;
            band_size = random_range(1, 2);
        }
        break;

    case MONS_TORTUROUS_DEMONSPAWN:
        if (coinflip())
        {
            band = BAND_TORTUROUS_DEMONSPAWN;
            band_size = random_range(1, 2);
        }
        break;

    case MONS_BLOOD_SAINT:
        band = BAND_BLOOD_SAINT;
        band_size = 1 + random2(4);
        break;

    case MONS_CHAOS_CHAMPION:
        band = BAND_CHAOS_CHAMPION;
        band_size = 1 + random2(3);
        break;

    case MONS_WARMONGER:
        band = BAND_WARMONGER;
        band_size = 2 + random2(3);
        break;

    case MONS_CORRUPTER:
        band = BAND_CORRUPTER;
        band_size = 1 + random2(4);
        break;

    case MONS_BLACK_SUN:
        band = BAND_BLACK_SUN;
        band_size = 2 + random2(3);
        break;

    case MONS_VASHNIA:
        natural_leader = true;
        band = BAND_VASHNIA;
        band_size = 3 + random2(3);
        break;

    case MONS_RAKSHASA:
        if ((branch_has_monsters(you.where_are_you)
             || !vault_mon_types.empty())
            && coinflip())
        {
            band = BAND_RANDOM_SINGLE;
            band_size = 1;
        }
        break;

    case MONS_TORPOR_SNAIL:
        natural_leader = true; // snails are natural-born leaders. fact.

        // would be nice to support more branches, generically...
        switch (you.where_are_you)
        {
            case BRANCH_LAIR:
                band = random_choose_weighted(5, BAND_YAKS,
                                              2, BAND_DEATH_YAKS,
                                              1, BAND_SHEEP,
                                              0);
                break;
            case BRANCH_SPIDER:
                band = coinflip() ? BAND_REDBACK : BAND_RANDOM_SINGLE;
                break;
            case BRANCH_DEPTHS:
                band = BAND_RANDOM_SINGLE;
                break;
            default:
                break;
        }

        switch (band)
        {
            case BAND_YAKS:
                band_size = 2 + random2(4); // 2-5
                break;
            case BAND_DEATH_YAKS:
                band_size = 1 + random2(2); // 1-2
                break;
            case BAND_SHEEP:
                band_size = 5 + random2(4); // 5-8
                break;
            case BAND_REDBACK:
                band_size = 2 + random2(3); // 2-4
                break;
            case BAND_RANDOM_SINGLE:
                band_size = 1;
                break;
            default:
                break;
        }
        break;

    default: ;
    }

    if (band != BAND_NO_BAND && band_size == 0)
        band = BAND_NO_BAND;

    if (band_size >= BIG_BAND)
        band_size = BIG_BAND - 1;

    return band;
}

/**
 * Return the type of the nth monster in a band.
 *
 * @param band      The type of band
 * @param which     The index of the monster (starting from 1)
 * @return          The type of monster to create
 */
static monster_type _band_member(band_type band, int which)
{
    if (band == BAND_NO_BAND)
        return MONS_PROGRAM_BUG;

    switch (band)
    {
    case BAND_KOBOLDS:
        return MONS_KOBOLD;

    case BAND_ORCS:
        if (one_chance_in(8)) // 12.50%
            return MONS_ORC_PRIEST;
        if (one_chance_in(6)) // 14.58%
            return MONS_ORC_WIZARD;
        return MONS_ORC;

    case BAND_ORC_WARRIOR:
        if (one_chance_in(7)) // 14.29%
            return MONS_ORC_PRIEST;
        if (one_chance_in(5)) // 17.14%
            return MONS_ORC_WIZARD;
        return MONS_ORC;

    case BAND_ORC_KNIGHT:
    case BAND_ORC_HIGH_PRIEST:
        // XXX: For Beogh punishment, ogres and trolls look out of place...
        // (For normal generation, they're okay, of course.)
        return random_choose_weighted(12, MONS_ORC,
                                       9, MONS_ORC_WARRIOR,
                                       2, MONS_WARG,
                                       2, MONS_ORC_WIZARD,
                                       2, MONS_ORC_PRIEST,
                                       1, MONS_OGRE,
                                       1, MONS_TROLL,
                                       1, MONS_ORC_SORCERER,
                                       0);

    case BAND_KILLER_BEES:
        return MONS_KILLER_BEE;

    case BAND_FLYING_SKULLS:
        return MONS_FLYING_SKULL;

    case BAND_SLIME_CREATURES:
        return MONS_SLIME_CREATURE;

    case BAND_YAKS:
        return MONS_YAK;

    case BAND_HARPIES:
        return MONS_HARPY;

    case BAND_UGLY_THINGS:
        return (env.absdepth0 > 21 && one_chance_in(4)) ?
                   MONS_VERY_UGLY_THING : MONS_UGLY_THING;

    case BAND_HELL_HOUNDS:
        return MONS_HELL_HOUND;

    case BAND_JACKALS:
        return MONS_JACKAL;

    case BAND_GNOLLS:
        return MONS_GNOLL;

    case BAND_CENTAURS:
        return MONS_CENTAUR;

    case BAND_YAKTAURS:
        return MONS_YAKTAUR;

    case BAND_INSUBSTANTIAL_WISPS:
        return MONS_INSUBSTANTIAL_WISP;

    case BAND_POLYPHEMUS:
        if (which == 1)
            return MONS_CATOBLEPAS;
    case BAND_DEATH_YAKS:
        return MONS_DEATH_YAK;

    case BAND_NECROMANCER:
        return random_choose_weighted(6, MONS_ZOMBIE,
                                      6, MONS_SKELETON,
                                      3, MONS_SIMULACRUM,
                                      0);

    case BAND_BALRUG:
        return coinflip() ? MONS_SUN_DEMON : MONS_RED_DEVIL;

    case BAND_CACODEMON:
        return coinflip() ? MONS_SIXFIRHY : MONS_ORANGE_DEMON;
        break;

    case BAND_EXECUTIONER:
        return MONS_ABOMINATION_LARGE;
        break;

    case BAND_PANDEMONIUM_LORD:
        if (one_chance_in(7))
        {
            return random_choose_weighted(50, MONS_LICH,
                                          10, MONS_ANCIENT_LICH,
                                           0);
        }
        else if (one_chance_in(6))
        {
            return random_choose_weighted(50, MONS_ABOMINATION_SMALL,
                                          40, MONS_ABOMINATION_LARGE,
                                          10, MONS_TENTACLED_MONSTROSITY,
                                           0);
        }
        else
        {
            return summon_any_demon(random_choose_weighted(
                                          50, RANDOM_DEMON_COMMON,
                                          20, RANDOM_DEMON_GREATER,
                                          10, RANDOM_DEMON,
                                           0));
        }
        break;

    case BAND_HELLWING:
        return coinflip() ? MONS_HELLWING : MONS_SMOKE_DEMON;

    case BAND_DEEP_ELF_FIGHTER:
        return random_choose_weighted(3, MONS_DEEP_ELF_FIGHTER,
                                      3, MONS_DEEP_ELF_MAGE,
                                      2, MONS_DEEP_ELF_PRIEST,
                                      1, MONS_DEEP_ELF_CONJURER,
                                      0);

    case BAND_DEEP_ELF_KNIGHT:
        return random_choose_weighted(66, MONS_DEEP_ELF_FIGHTER,
                                      52, MONS_DEEP_ELF_MAGE,
                                      28, MONS_DEEP_ELF_KNIGHT,
                                      20, MONS_DEEP_ELF_CONJURER,
                                      16, MONS_DEEP_ELF_PRIEST,
                                      12, MONS_DEEP_ELF_SUMMONER,
                                       3, MONS_DEEP_ELF_DEATH_MAGE,
                                       2, MONS_DEEP_ELF_DEMONOLOGIST,
                                       2, MONS_DEEP_ELF_ANNIHILATOR,
                                       2, MONS_DEEP_ELF_SORCERER,
                                       0);

    case BAND_DEEP_ELF_HIGH_PRIEST:
        return random_choose_weighted(5, MONS_DEEP_ELF_FIGHTER,
                                      2, MONS_DEEP_ELF_PRIEST,
                                      2, MONS_DEEP_ELF_MAGE,
                                      1, MONS_DEEP_ELF_SUMMONER,
                                      1, MONS_DEEP_ELF_CONJURER,
                                      1, MONS_DEEP_ELF_DEMONOLOGIST,
                                      1, MONS_DEEP_ELF_ANNIHILATOR,
                                      1, MONS_DEEP_ELF_SORCERER,
                                      1, MONS_DEEP_ELF_DEATH_MAGE,
                                      0);

    case BAND_HELL_KNIGHTS:
        if (one_chance_in(4))
            return MONS_NECROMANCER;
        return MONS_HELL_KNIGHT;

    case BAND_OGRE_MAGE_EXTERN:
        if (which == 1)
            return MONS_OGRE_MAGE;
        // Deliberate fallthrough
    case BAND_OGRE_MAGE:
        if (one_chance_in(3))
            return MONS_TWO_HEADED_OGRE;
        return MONS_OGRE;

    case BAND_KOBOLD_DEMONOLOGIST:
        return random_choose_weighted(8, MONS_KOBOLD,
                                      4, MONS_BIG_KOBOLD,
                                      2, MONS_KOBOLD_DEMONOLOGIST,
                                      0);
        break;

    case BAND_GUARDIAN_SERPENT:
        // Favor tougher naga suited to melee, compared to normal naga bands
        if (which == 1 || which == 2 && coinflip())
            return one_chance_in(3) ? MONS_NAGA_MAGE : MONS_NAGA_WARRIOR;
        else
            return one_chance_in(5) ? MONS_SALAMANDER : MONS_NAGA;

    case BAND_NAGAS:
        if (which == 1 && coinflip() || which == 2 && one_chance_in(4))
        {
            return random_choose_weighted( 8, MONS_NAGA_WARRIOR,
                                          11, MONS_NAGA_MAGE,
                                           6, MONS_NAGA_RITUALIST,
                                           8, MONS_NAGA_SHARPSHOOTER,
                                           6, MONS_SALAMANDER_MYSTIC,
                                           0);
        }
        else
            return one_chance_in(7) ? MONS_SALAMANDER : MONS_NAGA;

    case BAND_NAGA_RITUALIST:
        return random_choose_weighted(15, MONS_BLACK_MAMBA,
                                       7, MONS_MANA_VIPER,
                                       5, MONS_WATER_MOCCASIN,
                                       4, MONS_ANACONDA,
                                       0);

    case BAND_NAGA_SHARPSHOOTER:
        return one_chance_in(3) ? MONS_NAGA_SHARPSHOOTER : MONS_NAGA;

    case BAND_WOLVES:
        return MONS_WOLF;
    case BAND_GREEN_RATS:
        return MONS_GREEN_RAT;
    case BAND_ORANGE_RATS:
        return MONS_ORANGE_RAT;
    case BAND_SHEEP:
        return MONS_SHEEP;
    case BAND_GHOULS:
        return random_choose_weighted(4, MONS_GHOUL,
                                      3, MONS_NECROPHAGE,
                                      2, MONS_BOG_BODY,
                                      0);
    case BAND_DEEP_TROLL_SHAMAN:
        if (one_chance_in(4))
            return MONS_IRON_TROLL;
        // intentional fallthrough
    case BAND_DEEP_TROLLS:
        if (one_chance_in(4))
        {
            return random_choose(MONS_DEEP_TROLL_EARTH_MAGE,
                                 MONS_DEEP_TROLL_SHAMAN,
                                 -1);
        }
        return MONS_DEEP_TROLL;
    case BAND_HOGS:
        return MONS_HOG;
    case BAND_HELL_HOGS:
        return MONS_HELL_HOG;
    case BAND_VAMPIRE_MOSQUITOES:
        return MONS_VAMPIRE_MOSQUITO;
    case BAND_FIRE_BATS:
        return MONS_FIRE_BAT;
    case BAND_BOGGARTS:
        return MONS_BOGGART;
    case BAND_BLINK_FROGS:
        return MONS_BLINK_FROG;
    case BAND_WIGHTS:
        return MONS_WIGHT;
    case BAND_SKELETAL_WARRIORS:
        return MONS_SKELETAL_WARRIOR;

    case BAND_DRACONIAN:
        if (env.absdepth0 >= 24 && x_chance_in_y(13, 40))
        {
            // Hack: race is rolled elsewhere.
            return random_choose_weighted(
                1, MONS_DRACONIAN_CALLER,
                2, MONS_DRACONIAN_KNIGHT,
                2, MONS_DRACONIAN_MONK,
                2, MONS_DRACONIAN_SHIFTER,
                2, MONS_DRACONIAN_ANNIHILATOR,
                2, MONS_DRACONIAN_SCORCHER,
                2, MONS_DRACONIAN_ZEALOT,
                0);
        }

        return random_draconian_monster_species();

    case BAND_ILSUIW:
        return random_choose_weighted(30, MONS_MERMAID,
                                      15, MONS_MERFOLK,
                                      10, MONS_MERFOLK_JAVELINEER,
                                      10, MONS_MERFOLK_IMPALER,
                                       0);

    case BAND_AZRAEL:
        return coinflip() ? MONS_FIRE_ELEMENTAL : MONS_HELL_HOUND;

    case BAND_DUVESSA:
        return MONS_DOWAN;

    case BAND_ALLIGATOR:
        return MONS_BABY_ALLIGATOR;

    case BAND_KHUFU:
        return coinflip() ? MONS_GREATER_MUMMY : MONS_MUMMY;

    case BAND_GOLDEN_EYE:
        return MONS_GOLDEN_EYE;

    case BAND_PIKEL:
        return MONS_SLAVE;

    case BAND_MERFOLK_AQUAMANCER:
        return random_choose_weighted( 4, MONS_MERFOLK,
                                      11, MONS_WATER_ELEMENTAL,
                                       0);

    case BAND_MERFOLK_IMPALER:
    case BAND_MERFOLK_JAVELINEER:
        return MONS_MERFOLK;

    case BAND_ELEPHANT:
        return MONS_ELEPHANT;

    case BAND_REDBACK:
        return random_choose_weighted(30, MONS_REDBACK,
                                       5, MONS_TARANTELLA,
                                       5, MONS_JUMPING_SPIDER,
                                       0);

    case BAND_SPIDER:
        return MONS_SPIDER;

    case BAND_JUMPING_SPIDER:
        return random_choose_weighted(12, MONS_JUMPING_SPIDER,
                                       8, MONS_WOLF_SPIDER,
                                       7, MONS_ORB_SPIDER,
                                       6, MONS_SPIDER,
                                       5, MONS_REDBACK,
                                       2, MONS_DEMONIC_CRAWLER,
                                       0);

    case BAND_TARANTELLA:
        return random_choose_weighted(10, MONS_TARANTELLA,
                                       7, MONS_WOLF_SPIDER,
                                       3, MONS_ORB_SPIDER,
                                       8, MONS_REDBACK,
                                      10, MONS_SPIDER,
                                       2, MONS_DEMONIC_CRAWLER,
                                       0);

    case BAND_VAULT_WARDEN:
        if (which == 1 || which == 2 && coinflip())
        {
            return random_choose_weighted( 8, MONS_VAULT_SENTINEL,
                                          12, MONS_IRONBRAND_CONVOKER,
                                          10, MONS_IRONHEART_PRESERVER,
                                           0);
        }
        else
            return MONS_VAULT_GUARD;

    case BAND_DEATH_KNIGHT:
        if (which == 1 && x_chance_in_y(2, 3))
            return one_chance_in(3) ? MONS_GHOUL : MONS_FLAYED_GHOST;
        else
            return random_choose_weighted(5, MONS_WRAITH,
                                          6, MONS_FREEZING_WRAITH,
                                          3, MONS_PHANTASMAL_WARRIOR,
                                          3, MONS_SKELETAL_WARRIOR,
                                          0);

    case BAND_JIANGSHI:
        return MONS_JIANGSHI;

    case BAND_FAUNS:
        return MONS_FAUN;

    case BAND_FAUN_PARTY:
        if (which == 1)
            return MONS_MERMAID;
        else
            return MONS_FAUN;

    case BAND_TENGU:
        if (which == 1 && coinflip())
            return coinflip() ? MONS_TENGU_WARRIOR : MONS_TENGU_CONJURER;
        return MONS_RAVEN;

    case BAND_SOJOBO:
        return MONS_TENGU_REAVER;

    case BAND_ENCHANTRESS:
        if (which <= 3)
            return MONS_SPRIGGAN_DEFENDER;
        else if (which <= 4)
            return MONS_SPRIGGAN_AIR_MAGE;
        if (coinflip())
        {
            return random_choose(MONS_SPRIGGAN_AIR_MAGE,
                                 MONS_SPRIGGAN_BERSERKER,
                                 MONS_SPRIGGAN_RIDER,
                                 -1);
        }
        return MONS_SPRIGGAN;
    case BAND_SPRIGGAN_ELITES:
        if (which == 1 && coinflip())
            return MONS_SPRIGGAN_DEFENDER;
    case BAND_SPRIGGANS:
        return random_choose_weighted( 4, MONS_SPRIGGAN_AIR_MAGE,
                                       3, MONS_SPRIGGAN_BERSERKER,
                                      11, MONS_SPRIGGAN_RIDER,
                                       0);

    case BAND_AIR_ELEMENTALS:
        return MONS_AIR_ELEMENTAL;

    case BAND_SPRIGGAN_DRUID:
        return one_chance_in(3) ? MONS_SPRIGGAN_RIDER : MONS_SPRIGGAN;

    case BAND_SPRIGGAN_RIDERS:
        return MONS_SPRIGGAN_RIDER;

    case BAND_PHANTASMAL_WARRIORS:
        return MONS_PHANTASMAL_WARRIOR;

    case BAND_THRASHING_HORRORS:
        return MONS_THRASHING_HORROR;

    case BAND_RAIJU:
        return MONS_RAIJU;

    case BAND_RAVENS:
        return MONS_RAVEN;

    case BAND_SALAMANDERS:
        return MONS_SALAMANDER;

    case BAND_SALAMANDER_ELITES:
        if (which == 1 && coinflip())
            return MONS_SALAMANDER_MYSTIC;
        else
            return MONS_SALAMANDER;

    case BAND_MONSTROUS_DEMONSPAWN:
        if (which == 1 || one_chance_in(5))
        {
            return random_choose_weighted( 2, MONS_DEMONIC_CRAWLER,
                                           2, MONS_SIXFIRHY,
                                           3, MONS_MONSTROUS_DEMONSPAWN,
                                           0);
        }
        return random_demonspawn_monster_species();

    case BAND_GELID_DEMONSPAWN:
        if (which == 1 || one_chance_in(5))
        {
            return random_choose_weighted( 2, MONS_BLUE_DEVIL,
                                           2, MONS_ICE_DEVIL,
                                           3, MONS_GELID_DEMONSPAWN,
                                           0);
        }
        return random_demonspawn_monster_species();

    case BAND_INFERNAL_DEMONSPAWN:
        if (which == 1 || one_chance_in(5))
        {
            return random_choose_weighted( 2, MONS_RED_DEVIL,
                                           2, MONS_SUN_DEMON,
                                           3, MONS_INFERNAL_DEMONSPAWN,
                                           0);
        }
        return random_demonspawn_monster_species();

    case BAND_PUTRID_DEMONSPAWN:
        if (which == 1 || one_chance_in(5))
        {
            return random_choose_weighted( 2, MONS_HELLWING,
                                           2, MONS_ORANGE_DEMON,
                                           3, MONS_PUTRID_DEMONSPAWN,
                                           0);
        }
        return random_demonspawn_monster_species();

    case BAND_TORTUROUS_DEMONSPAWN:
        if (which == 1 || one_chance_in(5))
        {
            return random_choose_weighted( 2, MONS_ORANGE_DEMON,
                                           2, MONS_SIXFIRHY,
                                           3, MONS_TORTUROUS_DEMONSPAWN,
                                           0);
        }
        return random_demonspawn_monster_species();

    case BAND_BLOOD_SAINT:
        if (which == 1 || which == 2 && one_chance_in(5))
        {
            if (x_chance_in_y(3, 5))
                return coinflip() ? MONS_BALRUG : MONS_BLIZZARD_DEMON;
            else
                return static_cast<monster_type>(
                    random_range(MONS_FIRST_NONBASE_DEMONSPAWN,
                                 MONS_LAST_NONBASE_DEMONSPAWN));
        }
        return random_demonspawn_monster_species();

    case BAND_CHAOS_CHAMPION:
        if (which == 1 || which == 2 && one_chance_in(6))
        {
            if (x_chance_in_y(2, 5))
                return one_chance_in(3) ? MONS_TORMENTOR : MONS_HELL_BEAST;
            else
            {
                return static_cast<monster_type>(
                    random_range(MONS_FIRST_NONBASE_DEMONSPAWN,
                                 MONS_LAST_NONBASE_DEMONSPAWN));
            }
        }
        return random_demonspawn_monster_species();

    case BAND_WARMONGER:
        if (which == 1 || which == 2 && one_chance_in(5))
        {
            if (x_chance_in_y(3, 5))
                return one_chance_in(4) ? MONS_EXECUTIONER : MONS_REAPER;
            else
            {
                return static_cast<monster_type>(
                    random_range(MONS_FIRST_NONBASE_DEMONSPAWN,
                                MONS_LAST_NONBASE_DEMONSPAWN));
            }
        }
        return random_demonspawn_monster_species();

    case BAND_CORRUPTER:
        if (which == 1 || which == 2 && one_chance_in(5))
        {
            if (x_chance_in_y(3, 5))
                return one_chance_in(4) ? MONS_CACODEMON : MONS_SHADOW_DEMON;
            else
            {
                return static_cast<monster_type>(
                    random_range(MONS_FIRST_NONBASE_DEMONSPAWN,
                                 MONS_LAST_NONBASE_DEMONSPAWN));
            }
        }
        return random_demonspawn_monster_species();

    case BAND_BLACK_SUN:
        if (which == 1 || which == 2 && one_chance_in(5))
        {
            if (x_chance_in_y(3, 5))
                return one_chance_in(3) ? MONS_LOROCYPROCA : MONS_SOUL_EATER;
            else
            {
                return static_cast<monster_type>(
                    random_range(MONS_FIRST_NONBASE_DEMONSPAWN,
                                 MONS_LAST_NONBASE_DEMONSPAWN));
            }
        }
        return random_demonspawn_monster_species();

    case BAND_VASHNIA:
        return MONS_NAGA_SHARPSHOOTER;

    case BAND_RANDOM_SINGLE:
    {
        monster_type tmptype = MONS_PROGRAM_BUG;
        coord_def tmppos;
        dungeon_char_type tmpfeat;
        level_id place = level_id::current();
        return resolve_monster_type(RANDOM_BANDLESS_MONSTER, tmptype,
                                    PROX_ANYWHERE, &tmppos, 0, &tmpfeat,
                                    &place, NULL);
    }

    default:
        die("unhandled band type %d", band);
    }
}

void mark_interesting_monst(monster* mons, beh_type behaviour)
{
    if (crawl_state.game_is_arena())
        return;

    bool interesting = false;

    // Unique monsters are always interesting
    if (mons_is_unique(mons->type))
        interesting = true;
    // If it's never going to attack us, then not interesting
    else if (behaviour == BEH_FRIENDLY)
        interesting = false;
    // Hostile ghosts and illusions are always interesting.
    else if (mons->type == MONS_PLAYER_GHOST
             || mons->type == MONS_PLAYER_ILLUSION)
    {
        interesting = true;
    }
    // Jellies are never interesting to Jiyva.
    else if (mons->type == MONS_JELLY && you_worship(GOD_JIYVA))
        interesting = false;
    else if (mons_threat_level(mons) == MTHRT_NASTY)
        interesting = true;
    // Don't waste time on moname() if user isn't using this option
    else if (!Options.note_monsters.empty())
    {
        const string iname = mons_type_name(mons->type, DESC_A);
        for (unsigned i = 0; i < Options.note_monsters.size(); ++i)
        {
            if (Options.note_monsters[i].matches(iname))
            {
                interesting = true;
                break;
            }
        }
    }

    if (interesting)
        mons->flags |= MF_INTERESTING;
}

// PUBLIC FUNCTION -- mons_place().

static monster_type _pick_zot_exit_defender()
{
    if (one_chance_in(11))
    {
#ifdef DEBUG_MON_CREATION
        mprf(MSGCH_DIAGNOSTICS, "Create a pandemonium lord!");
#endif
        for (int i = 0; i < 4; i++)
        {
            // Sometimes pick an unique lord whose rune you've stolen.
            //
            if (you.runes[RUNE_MNOLEG + i]
                && !you.unique_creatures[MONS_MNOLEG + i]
                && one_chance_in(10))
            {
                return static_cast<monster_type>(MONS_MNOLEG + i);
            }
        }
        return MONS_PANDEMONIUM_LORD;
    }

    return random_choose_weighted(
        30, RANDOM_DEMON_COMMON,
        30, RANDOM_DEMON,
        20, pick_monster_no_rarity(BRANCH_PANDEMONIUM),
        15, MONS_ORB_GUARDIAN,
        5, RANDOM_DEMON_GREATER,
        0);
}

monster* mons_place(mgen_data mg)
{
#ifdef DEBUG_MON_CREATION
    mprf(MSGCH_DIAGNOSTICS, "in mons_place()");
#endif
    int mon_count = 0;
    for (int il = 0; il < MAX_MONSTERS; il++)
        if (menv[il].type != MONS_NO_MONSTER)
            mon_count++;

    if (mg.cls == WANDERING_MONSTER)
    {
        if (mon_count > MAX_MONSTERS - 50)
            return 0;

#ifdef DEBUG_MON_CREATION
        mprf(MSGCH_DIAGNOSTICS, "Set class RANDOM_MONSTER");
#endif
        mg.cls = RANDOM_MONSTER;
    }

    // All monsters have been assigned? {dlb}
    if (mon_count >= MAX_MONSTERS - 1)
        return 0;

    // This gives a slight challenge to the player as they ascend the
    // dungeon with the Orb.
    if (_is_random_monster(mg.cls) && player_has_orb()
        && !player_in_branch(BRANCH_ABYSS) && !mg.summoned())
    {
#ifdef DEBUG_MON_CREATION
        mprf(MSGCH_DIAGNOSTICS, "Call _pick_zot_exit_defender()");
#endif
        mg.cls    = _pick_zot_exit_defender();
        mg.flags |= MG_PERMIT_BANDS;
    }
    else if (_is_random_monster(mg.cls))
        mg.flags |= MG_PERMIT_BANDS;

    if (crawl_state.game_is_zotdef()) // check if emulation of old mg.power is there
        ASSERT(mg.place.is_valid());

    if (mg.behaviour == BEH_COPY)
    {
        mg.behaviour = (mg.summoner && mg.summoner->is_player())
                        ? BEH_FRIENDLY
                        : SAME_ATTITUDE((&menv[mg.summoner->mindex()]));
    }

    monster* creation = place_monster(mg);
    if (!creation)
        return 0;

    dprf(DIAG_MONPLACE, "Created %s.", creation->base_name(DESC_A, true).c_str());

    // Look at special cases: CHARMED, FRIENDLY, NEUTRAL, GOOD_NEUTRAL,
    // HOSTILE.
    if (mg.behaviour > NUM_BEHAVIOURS)
    {
        if (mg.behaviour == BEH_FRIENDLY)
            creation->flags |= MF_NO_REWARD;

        if (mg.behaviour == BEH_NEUTRAL || mg.behaviour == BEH_GOOD_NEUTRAL
            || mg.behaviour == BEH_STRICT_NEUTRAL)
        {
            creation->flags |= MF_WAS_NEUTRAL;
        }

        if (mg.behaviour == BEH_CHARMED)
        {
            creation->attitude = ATT_HOSTILE;
            creation->add_ench(ENCH_CHARM);
        }

        if (!(mg.flags & MG_FORCE_BEH) && !crawl_state.game_is_arena())
            player_angers_monster(creation);

        behaviour_event(creation, ME_EVAL);
    }

    if (mg.flags & MG_AUTOFOE && (creation->attitude == ATT_FRIENDLY
                                  || mg.behaviour == BEH_CHARMED))
    {
        set_nearest_monster_foe(creation, true);
    }

    return creation;
}

static dungeon_feature_type _monster_primary_habitat_feature(monster_type mc)
{
    if (_is_random_monster(mc))
        return DNGN_FLOOR;
    return habitat2grid(mons_class_primary_habitat(mc));
}

static dungeon_feature_type _monster_secondary_habitat_feature(monster_type mc)
{
    if (_is_random_monster(mc))
        return DNGN_FLOOR;
    return habitat2grid(mons_class_secondary_habitat(mc));
}

static bool _valid_spot(coord_def pos)
{
    if (actor_at(pos))
        return false;
    if (env.level_map_mask(pos) & MMT_NO_MONS)
        return false;
    return true;
}

class newmons_square_find : public travel_pathfind
{
private:
    dungeon_feature_type feat_wanted;
    coord_def start;
    int maxdistance;

    int best_distance;
    int nfound;
public:
    // Terrain that we can't spawn on, but that we can skip through.
    set<dungeon_feature_type> passable;
public:
    newmons_square_find(dungeon_feature_type grdw,
                        const coord_def &pos,
                        int maxdist = 0)
        :  feat_wanted(grdw), start(pos), maxdistance(maxdist),
           best_distance(0), nfound(0)
    {
    }

    coord_def pathfind()
    {
        set_floodseed(start);
        return travel_pathfind::pathfind(RMODE_CONNECTIVITY);
    }

    bool path_flood(const coord_def &c, const coord_def &dc)
    {
        if (best_distance && traveled_distance > best_distance)
            return true;

        if (!in_bounds(dc)
            || (maxdistance > 0 && traveled_distance > maxdistance))
        {
            return false;
        }
        if (!feat_compatible(feat_wanted, grd(dc)))
        {
            if (passable.count(grd(dc)))
                good_square(dc);
            return false;
        }
        if (_valid_spot(dc) && one_chance_in(++nfound))
        {
            greedy_dist = traveled_distance;
            greedy_place = dc;
            best_distance = traveled_distance;
        }
        else
            good_square(dc);
        return false;
    }
};

// Finds a square for a monster of the given class, pathfinding
// through only contiguous squares of habitable terrain.
coord_def find_newmons_square_contiguous(monster_type mons_class,
                                         const coord_def &start,
                                         int distance)
{
    coord_def p;

    const dungeon_feature_type feat_preferred =
        _monster_primary_habitat_feature(mons_class);
    const dungeon_feature_type feat_nonpreferred =
        _monster_secondary_habitat_feature(mons_class);

    newmons_square_find nmpfind(feat_preferred, start, distance);
    const coord_def pp = nmpfind.pathfind();
    p = pp;

    if (feat_nonpreferred != feat_preferred && !in_bounds(pp))
    {
        newmons_square_find nmsfind(feat_nonpreferred, start, distance);
        const coord_def ps = nmsfind.pathfind();
        p = ps;
    }

    return in_bounds(p) ? p : coord_def(-1, -1);
}

coord_def find_newmons_square(monster_type mons_class, const coord_def &p,
                              const monster* viable_mon)
{
    coord_def empty;
    coord_def pos(-1, -1);

    if (mons_class == WANDERING_MONSTER)
        mons_class = RANDOM_MONSTER;

    // Might be better if we chose a space and tried to match the monster
    // to it in the case of RANDOM_MONSTER, that way if the target square
    // is surrounded by water or lava this function would work.  -- bwr

    if (find_habitable_spot_near(p, mons_class, 2, true, empty, viable_mon))
        pos = empty;

    return pos;
}

bool can_spawn_mushrooms(coord_def where)
{
    int cl = env.cgrid(where);
    if (cl == EMPTY_CLOUD)
        return true;

    cloud_struct &cloud = env.cloud[env.cgrid(where)];
    if (you_worship(GOD_FEDHAS)
        && (cloud.whose == KC_YOU || cloud.whose == KC_FRIENDLY))
    {
        return true;
    }

    return is_harmless_cloud(cloud.type);
}

conduct_type player_will_anger_monster(monster_type type)
{
    monster dummy;
    dummy.type = type;

    // no spellcasting/etc zombies currently; pick something that always works
    if (mons_class_is_zombified(type))
        dummy.base_monster = MONS_GOBLIN;

    define_monster(&dummy);

    return player_will_anger_monster(&dummy);
}

conduct_type player_will_anger_monster(monster* mon)
{
    if (player_mutation_level(MUT_NO_LOVE)
        && mon->type != MONS_BALL_LIGHTNING
        && mon->type != MONS_BATTLESPHERE
        && mon->type != MONS_SPECTRAL_WEAPON
        && mon->type != MONS_FULMINANT_PRISM)
    {
        // Player angers all real monsters
        return DID_SACRIFICE_LOVE;
    }
    if (is_good_god(you.religion) && mon->is_unholy())
        return DID_UNHOLY;
    if (is_good_god(you.religion) && mon->is_evil())
        return DID_NECROMANCY;
    if (you_worship(GOD_FEDHAS)
        && ((mon->holiness() == MH_UNDEAD && !mon->is_insubstantial())
            || mon->has_corpse_violating_spell()))
    {
        return DID_CORPSE_VIOLATION;
    }
    if (is_evil_god(you.religion) && mon->is_holy())
        return DID_HOLY;
    if (you_worship(GOD_ZIN))
    {
        if (mon->how_unclean())
            return DID_UNCLEAN;
        if (mon->how_chaotic())
            return DID_CHAOS;
    }
    if (you_worship(GOD_TROG) && mon->is_actual_spellcaster())
        return DID_SPELL_CASTING;
    if (you_worship(GOD_DITHMENOS) && mons_is_fiery(mon))
        return DID_FIRE;
    if (you_worship(GOD_DITHMENOS) && mons_is_illuminating(mon))
        return DID_ILLUMINATE;

    return DID_NOTHING;
}

bool player_angers_monster(monster* mon)
{
    // Get the drawbacks, not the benefits... (to prevent e.g. demon-scumming).
    conduct_type why = player_will_anger_monster(mon);
    if (why && mon->wont_attack())
    {
        mon->attitude = ATT_HOSTILE;
        mon->del_ench(ENCH_CHARM);
        behaviour_event(mon, ME_ALERT, &you);

        if (you.can_see(mon))
        {
            const string mname = mon->name(DESC_THE).c_str();

            switch (why)
            {
            case DID_UNHOLY:
            case DID_NECROMANCY:
                mprf("%s is enraged by your holy aura!", mname.c_str());
                break;
            case DID_CORPSE_VIOLATION:
                mprf("%s is revulsed by your support of nature!", mname.c_str());
                break;
            case DID_HOLY:
                mprf("%s is enraged by your evilness!", mname.c_str());
                break;
            case DID_UNCLEAN:
            case DID_CHAOS:
                mprf("%s is enraged by your lawfulness!", mname.c_str());
                break;
            case DID_SPELL_CASTING:
                mprf("%s is enraged by your magic-hating god!", mname.c_str());
                break;
<<<<<<< HEAD
            case DID_FIRE:
            case DID_ILLUMINATE:
                mprf("%s is enraged by your darkness!", mname.c_str());
=======
            case DID_SACRIFICE_LOVE:
                mprf("%s can only feel hate for you!", mname.c_str());
>>>>>>> ba02c95d
                break;
            default:
                mprf("%s is enraged by a buggy thing about you!", mname.c_str());
                break;
            }
        }

        return true;
    }

    return false;
}

monster* create_monster(mgen_data mg, bool fail_msg)
{
    ASSERT(in_bounds(mg.pos)); // otherwise it's a guaranteed fail

    const monster_type montype = fixup_zombie_type(mg.cls, mg.base_type);

    monster *summd = 0;

    if (!mg.force_place()
        || monster_at(mg.pos)
        || you.pos() == mg.pos && !fedhas_passthrough_class(mg.cls)
        || !mons_class_can_pass(montype, grd(mg.pos)))
    {
        // Gods other than Xom will try to avoid placing their monsters
        // directly in harm's way.
        if (mg.god != GOD_NO_GOD && mg.god != GOD_XOM)
        {
            monster dummy;
            const monster_type resistless_mon = MONS_HUMAN;
            // If the type isn't known yet assume no resists or anything.
            dummy.type         = needs_resolution(mg.cls) ? resistless_mon
                                                          : mg.cls;
            dummy.base_monster = mg.base_type;
            dummy.god          = mg.god;
            dummy.behaviour    = mg.behaviour;

            // Monsters that have resistance info in the ghost
            // structure cannot be handled as dummies, so treat them
            // as a known no-resist monster. mons_avoids_cloud() will
            // crash for dummy monsters which should have a
            // ghost_demon setup.
            if (mons_is_ghost_demon(dummy.type))
                dummy.type = resistless_mon;
            mg.pos = find_newmons_square(montype, mg.pos, &dummy);
        }
        else
            mg.pos = find_newmons_square(montype, mg.pos);
    }

    if (in_bounds(mg.pos))
    {
        summd = mons_place(mg);
        // If the arena vetoed the placement then give no fail message.
        if (crawl_state.game_is_arena())
            fail_msg = false;

        if (!summd && fail_msg && you.see_cell(mg.pos))
            mpr("You see a puff of smoke.");
    }

    return summd;
}

bool find_habitable_spot_near(const coord_def& where, monster_type mon_type,
                              int radius, bool allow_centre, coord_def& empty,
                              const monster* viable_mon)
{
    // XXX: A lot of hacks that could be avoided by passing the
    //      monster generation data through.

    int good_count = 0;

    for (radius_iterator ri(where, radius, C_ROUND, !allow_centre);
         ri; ++ri)
    {
        bool success = false;

        if (actor_at(*ri))
            continue;

        if (!cell_see_cell(where, *ri, LOS_NO_TRANS))
            continue;

        success = monster_habitable_grid(mon_type, grd(*ri));
        if (success && viable_mon)
            success = !mons_avoids_cloud(viable_mon, env.cgrid(*ri), true);

        if (success && one_chance_in(++good_count))
            empty = *ri;
    }

    return good_count > 0;
}

static void _get_vault_mon_list(vector<mons_spec> &list);

monster_type summon_any_demon(monster_type dct)
{
    // Draw random demon types in Pan from the local pools first.
    if (player_in_branch(BRANCH_PANDEMONIUM) && !one_chance_in(40))
    {
        monster_type typ = MONS_0;
        int count = 0;
        vector<mons_spec> list;
        _get_vault_mon_list(list);
        const bool major = !list.empty();
        const int max = major ? list.size() : PAN_MONS_ALLOC;
        for (int i = 0; i < max; i++)
        {
            const monster_type cur = major ? list[i].monbase
                                           : env.mons_alloc[i];
            if (invalid_monster_type(cur))
                continue;
            if (dct == RANDOM_DEMON && mons_class_holiness(cur) != MH_DEMONIC
                || dct == RANDOM_DEMON_LESSER && mons_demon_tier(cur) != 5
                || dct == RANDOM_DEMON_COMMON
                   && mons_demon_tier(cur) != 4
                   && mons_demon_tier(cur) != 3
                || dct == RANDOM_DEMON_GREATER
                   && mons_demon_tier(cur) != 2
                   && mons_demon_tier(cur) != 1)
            {
                continue;
            }
            const int weight = major ? list[i].genweight : 1;
            count += weight;
            if (x_chance_in_y(weight, count))
                typ = cur;
        }
        if (count)
            return typ;
    }

    if (dct == RANDOM_DEMON)
        dct = static_cast<monster_type>(RANDOM_DEMON_LESSER + random2(3));

    switch (dct)
    {
    case RANDOM_DEMON_LESSER:
        // tier 5
        return random_choose_weighted(
            1, MONS_CRIMSON_IMP,
            1, MONS_QUASIT,
            1, MONS_WHITE_IMP,
            1, MONS_UFETUBUS,
            1, MONS_IRON_IMP,
            1, MONS_SHADOW_IMP,
            0);

    case RANDOM_DEMON_COMMON:
        if (x_chance_in_y(6, 10))
        {
            // tier 4
            return random_choose_weighted(
                1, MONS_BLUE_DEVIL,
                1, MONS_IRON_DEVIL,
                1, MONS_ORANGE_DEMON,
                1, MONS_RED_DEVIL,
                1, MONS_SIXFIRHY,
                1, MONS_HELLWING,
                0);
        }
        else
        {
            // tier 3
            return random_choose_weighted(
                1, MONS_SUN_DEMON,
                1, MONS_SOUL_EATER,
                1, MONS_ICE_DEVIL,
                1, MONS_SMOKE_DEMON,
                1, MONS_NEQOXEC,
                1, MONS_YNOXINUL,
                1, MONS_CHAOS_SPAWN,
                0);
        }

    case RANDOM_DEMON_GREATER:
        if (x_chance_in_y(6, 10))
        {
            // tier 2
            return random_choose_weighted(
                1, MONS_GREEN_DEATH,
                1, MONS_BLIZZARD_DEMON,
                1, MONS_BALRUG,
                1, MONS_CACODEMON,
                1, MONS_HELL_BEAST,
                1, MONS_HELLION,
                1, MONS_REAPER,
                1, MONS_LOROCYPROCA,
                1, MONS_TORMENTOR,
                1, MONS_SHADOW_DEMON,
                0);
        }
        else
        {
            // tier 1
            return random_choose_weighted(
                1, MONS_BRIMSTONE_FIEND,
                1, MONS_ICE_FIEND,
                1, MONS_SHADOW_FIEND,
                1, MONS_HELL_SENTINEL,
                1, MONS_EXECUTIONER,
                0);
        }

    default:
        return dct;
    }
}

monster_type summon_any_dragon(dragon_class_type dct)
{
    monster_type mon = MONS_PROGRAM_BUG;

    switch (dct)
    {
    case DRAGON_LIZARD:
        mon = random_choose_weighted(
            5, MONS_SWAMP_DRAKE,
            5, MONS_KOMODO_DRAGON,
            5, MONS_WIND_DRAKE,
            6, MONS_FIRE_DRAKE,
            6, MONS_DEATH_DRAKE,
            3, MONS_DRAGON, // genus, to reroll for DRAGON_DRAGON
            0);
        break;

    case DRAGON_DRACONIAN:
        mon = random_draconian_monster_species();
        break;

    case DRAGON_DRAGON:
        mon = random_choose_weighted(
            1, MONS_MOTTLED_DRAGON,
            1, MONS_LINDWURM,
            1, MONS_STORM_DRAGON,
            1, MONS_STEAM_DRAGON,
            1, MONS_FIRE_DRAGON,
            1, MONS_ICE_DRAGON,
            1, MONS_SWAMP_DRAGON,
            1, MONS_SHADOW_DRAGON,
            0);
        break;

    default:
        break;
    }

    return mon;
}

/////////////////////////////////////////////////////////////////////////////
//
// Random monsters for portal vaults.
//
/////////////////////////////////////////////////////////////////////////////

void set_vault_mon_list(const vector<mons_spec> &list)
{
    CrawlHashTable &props = env.properties;

    props.erase(VAULT_MON_TYPES_KEY);
    props.erase(VAULT_MON_BASES_KEY);
    props.erase(VAULT_MON_WEIGHTS_KEY);
    props.erase(VAULT_MON_BANDS_KEY);

    unsigned int size = list.size();
    if (size == 0)
    {
        setup_vault_mon_list();
        return;
    }

    props[VAULT_MON_TYPES_KEY].new_vector(SV_INT).resize(size);
    props[VAULT_MON_BASES_KEY].new_vector(SV_INT).resize(size);
    props[VAULT_MON_WEIGHTS_KEY].new_vector(SV_INT).resize(size);
    props[VAULT_MON_BANDS_KEY].new_vector(SV_BOOL).resize(size);

    CrawlVector &type_vec   = props[VAULT_MON_TYPES_KEY].get_vector();
    CrawlVector &base_vec   = props[VAULT_MON_BASES_KEY].get_vector();
    CrawlVector &weight_vec = props[VAULT_MON_WEIGHTS_KEY].get_vector();
    CrawlVector &band_vec   = props[VAULT_MON_BANDS_KEY].get_vector();

    for (unsigned int i = 0; i < size; i++)
    {
        const mons_spec &spec = list[i];

        if (spec.place.is_valid())
        {
            ASSERT(branch_has_monsters(spec.place.branch));
            type_vec[i] = -1;
            base_vec[i] = spec.place.packed_place();
        }
        else
        {
            ASSERT(!_is_random_monster(spec.type)
                   && !_is_random_monster(spec.monbase));
            type_vec[i] = spec.type;
            base_vec[i] = spec.monbase;
            band_vec[i] = spec.band;
        }
        weight_vec[i] = spec.genweight;
    }

    setup_vault_mon_list();
}

static void _get_vault_mon_list(vector<mons_spec> &list)
{
    list.clear();

    CrawlHashTable &props = env.properties;

    if (!props.exists(VAULT_MON_TYPES_KEY))
        return;

    ASSERT(props.exists(VAULT_MON_BASES_KEY));
    ASSERT(props.exists(VAULT_MON_WEIGHTS_KEY));
    ASSERT(props.exists(VAULT_MON_BANDS_KEY));

    CrawlVector &type_vec   = props[VAULT_MON_TYPES_KEY].get_vector();
    CrawlVector &base_vec   = props[VAULT_MON_BASES_KEY].get_vector();
    CrawlVector &weight_vec = props[VAULT_MON_WEIGHTS_KEY].get_vector();
    CrawlVector &band_vec   = props[VAULT_MON_BANDS_KEY].get_vector();

    ASSERT(type_vec.size() == base_vec.size());
    ASSERT(type_vec.size() == weight_vec.size());
    ASSERT(type_vec.size() == band_vec.size());

    unsigned int size = type_vec.size();
    for (unsigned int i = 0; i < size; i++)
    {
        monster_type type = static_cast<monster_type>(static_cast<int>(type_vec[i]));
        monster_type base = static_cast<monster_type>(static_cast<int>(base_vec[i]));

        mons_spec spec;

#if TAG_MAJOR_VERSION == 34
        if ((int)type == -1)
            type = MONS_NO_MONSTER;
#endif
        if (type == MONS_NO_MONSTER && base != MONS_NO_MONSTER)
        {
            spec.place = level_id::from_packed_place(base);
            ASSERT(spec.place.is_valid());
            ASSERT(branch_has_monsters(spec.place.branch));
        }
        else
        {
            spec.type    = type;
            spec.monbase = base;
            ASSERT(!_is_random_monster(spec.type)
                   && !_is_random_monster(spec.monbase));
        }
        spec.genweight = weight_vec[i];
        spec.band = band_vec[i];

        list.push_back(spec);
    }
}

void setup_vault_mon_list()
{
    vault_mon_types.clear();
    vault_mon_bases.clear();
    vault_mon_weights.clear();
    vault_mon_bands.clear();

    vector<mons_spec> list;
    _get_vault_mon_list(list);

    unsigned int size = list.size();

    vault_mon_types.resize(size);
    vault_mon_bases.resize(size);
    vault_mon_weights.resize(size);
    vault_mon_bands.resize(size);

    for (unsigned int i = 0; i < size; i++)
    {
        if (list[i].place.is_valid())
        {
            vault_mon_types[i] = -1;
            vault_mon_bases[i] = list[i].place.packed_place();
        }
        else
        {
            vault_mon_types[i] = list[i].type;
            vault_mon_bases[i] = list[i].monbase;
        }
        vault_mon_bands[i] = list[i].band;
        vault_mon_weights[i] = list[i].genweight;
    }
    if (size)
        dprf("Level has a custom monster set.");
}<|MERGE_RESOLUTION|>--- conflicted
+++ resolved
@@ -3865,14 +3865,12 @@
             case DID_SPELL_CASTING:
                 mprf("%s is enraged by your magic-hating god!", mname.c_str());
                 break;
-<<<<<<< HEAD
             case DID_FIRE:
             case DID_ILLUMINATE:
                 mprf("%s is enraged by your darkness!", mname.c_str());
-=======
+                break;
             case DID_SACRIFICE_LOVE:
                 mprf("%s can only feel hate for you!", mname.c_str());
->>>>>>> ba02c95d
                 break;
             default:
                 mprf("%s is enraged by a buggy thing about you!", mname.c_str());
